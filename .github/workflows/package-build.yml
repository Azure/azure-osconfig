name: Build Azure OSConfig Package

on:
  workflow_call:
    secrets:
      onedstenant:
        required: false
    inputs:
      artifact:
        description: The artifact name containing the packages from this workflow.
        type: string
        required: false
        default: 'package'
      build-type:
        description: The type of build to perform (Debug | Release).
        type: string
        required: false
        default: 'Release'
      target:
        description: The operating system target to build for.
        type: string
        required: true
      arch:
        description: The architecture to build for.
        type: string
        required: true
      package-type:
        description: The type of package to build (deb | rpm).
        type: string
      test:
        description: Include test collateral in the artifact.
        type: boolean
        required: false
        default: false
      release:
        type: boolean
        required: false
        default: false
      container-tag:
        type: string
        required: false
        default: latest
      ref:
        type: string
        required: false
        default: ${{ github.ref }}
      machine-config:
        type: boolean
        required: false
        default: false
      build-fuzzers:
        description: Build fuzzers. This implies building with clang compiler and code instrumentation enabled.
        type: boolean
        required: false
        default: false

env:
  BUILD_TYPE: Release
  MOUNT: /azure-osconfig
  REGISTRY: ghcr.io

jobs:
  package:
    runs-on: ${{ inputs.release == true && fromJSON('["self-hosted", "1ES.Pool=release-pool", "1ES.ImageOverride=build-infra"]') || 'ubuntu-latest' }}
    steps:
      - uses: actions/checkout@v4
        with:
          submodules: recursive
          clean: true
          ref: ${{ inputs.ref }}

      - name: Setup QEMU
        if: ${{ inputs.arch != 'amd64' }}
        uses: docker/setup-qemu-action@v3

      - name: Run container
        id: container
        uses: ./.github/actions/container-run
        with:
          registry: ${{ env.REGISTRY }}
          container: azure/azure-osconfig/${{ inputs.target }}-${{ inputs.arch }}
          mount: ${{ github.workspace }}:${{ env.MOUNT }}
          tag: ${{ inputs.container-tag }}
          args: -e OsConfigTelemetryApiKey=${{ secrets.onedstenant }}

      - name: Set tweak
        id: version
        run: |
          # Set the tweak version (YYMMDD + 2 digit run attempt)
          now=$(date +'%Y%m%d')
          number=$(printf '%02d' ${{ github.run_attempt }})
          tweak="$(date +'%Y%m%d')$(printf '%02d' ${{ github.run_attempt }})"

          echo date: $now
          echo number: $number
          echo tweak: $tweak

          echo tweak=$tweak >> $GITHUB_OUTPUT

      - run: mkdir build && cd build

      - name: Generate build
        uses: ./.github/actions/container-exec
        with:
          container: ${{ steps.container.outputs.id }}
          working-directory: ${{ env.MOUNT }}/build
          cmd: |
            (cd ../external/vcpkg && sed -e "s/\"2\\.7\\.4\"/\"1\\.0\\.0\"/g" -i scripts/vcpkg-tools.json && ./bootstrap-vcpkg.sh)
            if [ "${{ inputs.machine-config }}" = "true" ]; then
<<<<<<< HEAD
              cmake ../src -DCMAKE_BUILD_TYPE=${{ env.BUILD_TYPE }} -DVCPKG_OVERLAY_TRIPLETS=../src/triplets -DVCPKG_TARGET_TRIPLET=x64-linux-gcc5
=======
              cmake ../src -DCMAKE_BUILD_TYPE='${{ env.BUILD_TYPE }}' -DBUILD_TESTS=OFF
>>>>>>> 53164a3a
            elif [ "${{ inputs.build-fuzzers }}" = "true" ]; then
              cmake ../src -DCMAKE_BUILD_TYPE=Debug -DCMAKE_C_COMPILER='/usr/bin/clang' -DCMAKE_CXX_COMPILER='/usr/bin/clang++' -DTWEAK_VERSION='${{ steps.version.outputs.tweak }}' -Duse_prov_client=ON -Dhsm_type_symm_key=ON -DCOMPILE_WITH_STRICTNESS=ON -DBUILD_TESTS=OFF -DBUILD_MODULETEST=OFF -DBUILD_SAMPLES=OFF -Duse_default_uuid=ON -DBUILD_ADAPTERS=ON -DBUILD_FUZZER=ON
            else
              cmake ../src -DCMAKE_C_COMPILER='/usr/bin/gcc' -DCMAKE_CXX_COMPILER='/usr/bin/g++' -DCMAKE_BUILD_TYPE='${{ env.BUILD_TYPE }}' -DTWEAK_VERSION='${{ steps.version.outputs.tweak }}' -Duse_prov_client=ON -Dhsm_type_symm_key=ON -DCOMPILE_WITH_STRICTNESS=ON -DBUILD_TESTS=OFF -DBUILD_MODULETEST=ON -DBUILD_SAMPLES=OFF -Duse_default_uuid=ON -DBUILD_ADAPTERS=ON
            fi

      - name: Build Azure OSConfig
        uses: ./.github/actions/container-exec
        with:
          container: ${{ steps.container.outputs.id }}
          working-directory: ${{ env.MOUNT }}/build
          cmd: cmake --build . --config ${{ env.BUILD_TYPE }} --parallel

      - name: Run cpack
        if: ${{ inputs.package-type }}
        uses: ./.github/actions/container-exec
        with:
          container: ${{ steps.container.outputs.id }}
          working-directory: ${{ env.MOUNT }}/build
          cmd: cpack -G ${{ inputs.package-type }}

      - name: Binary footprint delta validation
        if: ${{ inputs.package-type }}
        uses: ./.github/actions/footprint-check
        with:
          allowedDelta: 10
          distroName: ${{ matrix.os }}
          arch: ${{ matrix.variant.arch }}
          package-type: ${{ inputs.package-type }}

      - name: Copy test collateral
        uses: ./.github/actions/container-exec
        with:
          container: ${{ steps.container.outputs.id }}
          working-directory: ${{ env.MOUNT }}
          cmd: |
            mkdir -p build/modules/test/recipes
            cp -r src/modules/test/recipes/*.json build/modules/test/recipes/

            cp src/adapters/pnp/daemon/osconfig.json build/modules/test/osconfig.json

      - uses: actions/upload-artifact@v4
        with:
          name: ${{ inputs.artifact }}
          path: |
            ./build/osconfig*
            ./build/*.zip
            ./build/modules/test/moduletest
            ./build/modules/test/osconfig.json
            ./build/modules/test/recipes/*.json
            ./build/modules/bin/*.so
            ./build/tests/fuzzer/osconfig-fuzzer<|MERGE_RESOLUTION|>--- conflicted
+++ resolved
@@ -107,11 +107,7 @@
           cmd: |
             (cd ../external/vcpkg && sed -e "s/\"2\\.7\\.4\"/\"1\\.0\\.0\"/g" -i scripts/vcpkg-tools.json && ./bootstrap-vcpkg.sh)
             if [ "${{ inputs.machine-config }}" = "true" ]; then
-<<<<<<< HEAD
               cmake ../src -DCMAKE_BUILD_TYPE=${{ env.BUILD_TYPE }} -DVCPKG_OVERLAY_TRIPLETS=../src/triplets -DVCPKG_TARGET_TRIPLET=x64-linux-gcc5
-=======
-              cmake ../src -DCMAKE_BUILD_TYPE='${{ env.BUILD_TYPE }}' -DBUILD_TESTS=OFF
->>>>>>> 53164a3a
             elif [ "${{ inputs.build-fuzzers }}" = "true" ]; then
               cmake ../src -DCMAKE_BUILD_TYPE=Debug -DCMAKE_C_COMPILER='/usr/bin/clang' -DCMAKE_CXX_COMPILER='/usr/bin/clang++' -DTWEAK_VERSION='${{ steps.version.outputs.tweak }}' -Duse_prov_client=ON -Dhsm_type_symm_key=ON -DCOMPILE_WITH_STRICTNESS=ON -DBUILD_TESTS=OFF -DBUILD_MODULETEST=OFF -DBUILD_SAMPLES=OFF -Duse_default_uuid=ON -DBUILD_ADAPTERS=ON -DBUILD_FUZZER=ON
             else
