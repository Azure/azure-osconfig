--- conflicted
+++ resolved
@@ -70,10 +70,6 @@
           working-directory: ${{ env.container-workspace }}/build
           cmd: ctest
 
-<<<<<<< HEAD
-      - name: Generate test report
-        uses: ./.github/actions/gtest-xml
-=======
       - name: Run modulestest
         if: success() || failure()
         uses: ./.github/actions/container-exec
@@ -84,8 +80,8 @@
             mkdir -p /etc/osconfig/
             ./modulestest --gtest_output=xml:${{ env.container-workspace }}/build/gtest-output/TestRecipes.xml testplate.json
 
-      - uses: ./.github/actions/gtest-xml
->>>>>>> 68945fd8
+      - name: Generate test report
+        uses: ./.github/actions/gtest-xml
         if: success() || failure()
         with:
           path: ./build/gtest-output
