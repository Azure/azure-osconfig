--- conflicted
+++ resolved
@@ -97,16 +97,9 @@
         id: build_and_push
         uses: docker/build-push-action@v3
         with:
-<<<<<<< HEAD
-          context: .
-          file: ${{ matrix.container }}
-          # Only push the image when a pull request is merged to dev
-          push: ${{ github.event_name == 'push' && github.ref == 'refs/heads/dev' }}
-=======
           context: ${{ steps.image.outputs.path }}
           # Always push the new image. We use frozen checksums stored in test-matrix.json. A new-test-matrix.json will be dropped in the artifacts which can be used to update the existing file after confirming the CI works.
           push: true
->>>>>>> 865a0372
           tags: ${{ steps.meta.outputs.tags }}
           labels: ${{ steps.meta.outputs.labels }}
 
