name: Build Containers

on:
  pull_request:
    paths:
      - devops/docker/**/Dockerfile
  push:
    branches:
      - main
    paths:
      - devops/docker/**/Dockerfile

env:
  REGISTRY: ghcr.io
  BUILD_TYPE: Release
  MOUNT: /azure-osconfig

jobs:
  modified-containers:
    name: Modified containers
    runs-on: ubuntu-latest
    outputs:
      containers: ${{ steps.matrix.outputs.containers }}
    steps:
      - uses: actions/checkout@v3

      - name: Get changed containers
        id: changed-containers
        uses: tj-actions/changed-files@v35.7.0
        with:
          files: ./devops/docker/**/Dockerfile

      - name: Create build matrix
        id: matrix
        run: |
          # If this workflow is present in other_changed_files, then rebuild all containers
          if [[ "${{ steps.changed-containers.outputs.other_changed_files }}" == *".github/workflows/build-containers.yml"* ]]; then
            echo "Workflow file changed, adding all containers to build matrix..."
            containers=$(ls -d devops/docker/**/Dockerfile | jq -R . | jq -s .)
          else
            containers=$(echo -n ${{ steps.changed-containers.outputs.all_changed_files }} | jq -R -s -c 'split(" ")')
          fi

          echo Containers to build: $containers
          echo containers=$containers >> $GITHUB_OUTPUT

  docker-build:
    name: Docker
    needs: modified-containers
    runs-on: ubuntu-latest
    permissions:
      contents: read
      packages: write
    strategy:
      fail-fast: false
      matrix:
        container: ${{ fromJson(needs.modified-containers.outputs.containers) }}
    steps:
      - uses: actions/checkout@v3

      - name: Setup image
        id: image
        run: |
          dockerfile=${{ matrix.container }}
          image=${dockerfile#devops/docker/}
          image=${image%/*}
          distro=${image%-*}

          repo=$(echo ${{ github.repository }} | awk '{print tolower($0)}')

          echo name=$(echo -n $repo/$image) >> $GITHUB_OUTPUT
          echo path=$(dirname ${dockerfile}) >> $GITHUB_OUTPUT
          echo distro=$(echo -n $distro) >> $GITHUB_OUTPUT

      - name: Setup QEMU
        uses: docker/setup-qemu-action@v2

      - name: Setup Docker Buildx
        uses: docker/setup-buildx-action@v2

      - name: Docker login (azurecr.io)
        if: false
        uses: docker/login-action@v2
        with:
          registry: osconfig.azurecr.io
          username: ${{ secrets.ACR_CLIENT_ID }}
          password: ${{ secrets.ACR_CLIENT_SECRET }}

      - name: Docker login (ghcr.io)
        uses: docker/login-action@v2
        with:
          registry: ${{ env.REGISTRY }}
          username: ${{ github.actor }}
          password: ${{ github.token }}

      - name: Docker meta
        id: meta
        uses: docker/metadata-action@v4
        with:
          images: ${{ env.REGISTRY }}/${{ steps.image.outputs.name }}
          tags: |
<<<<<<< HEAD
            ${{ steps.image.outputs.name }}:latest
            ${{ steps.image.outputs.name }}:${{ github.run_number }}
            ${{ steps.image.outputs.name }}:${{ github.sha }}

      # Test the container image on 'pull_request' events

      - name: Run container
        if: ${{ github.event_name == 'pull_request' }}
        id: container
        uses: ./.github/actions/container-run
        with:
          container: ${{ steps.image.outputs.name }}
          mount: ${{ github.workspace }}:${{ env.MOUNT }}
          tag: ${{ github.sha }}

      - name: Build azure-osconfig
        if: ${{ github.event_name == 'pull_request' }}
        uses: ./.github/actions/container-exec
        with:
          container: ${{ steps.container.outputs.id }}
          cmd: |
            mkdir build && cd build
            cmake ../src -DCMAKE_build-type=${{ env.BUILD_TYPE }} -Duse_prov_client=ON -Dhsm_type_symm_key=ON -DCOMPILE_WITH_STRICTNESS=ON -DBUILD_TESTS=ON -DBUILD_SAMPLES=ON -DBUILD_ADAPTERS=ON -G Ninja
            cmake --build . --config ${{ env.BUILD_TYPE }}
=======
            type=raw,value=latest
            type=raw,value=${{ github.run_number }}
            type=sha
>>>>>>> ea5e76c8

      - name: Build and push
        uses: docker/build-push-action@v3
        with:
          context: ${{ steps.image.outputs.path }}
          push: ${{ github.event_name == 'push' && github.ref == 'refs/heads/main' }}
          tags: ${{ steps.meta.outputs.tags }}
          labels: ${{ steps.meta.outputs.labels }}

      - name: Push image to ACR
        # Only push the image when a pull request is merged to main
        # if: ${{ github.event_name == 'push' && github.ref == 'refs/heads/main' }}
        if: false
        run: |
          docker buildx imagetools create \
            --tag osconfig.azurecr.io/${{ steps.image.outputs.name }}:latest \
            --tag osconfig.azurecr.io/${{ steps.image.outputs.name }}:${{ github.run_number }} \
            --tag osconfig.azurecr.io/${{ steps.image.outputs.name }}:${{ github.sha }} \
            ghcr.io/${{ steps.image.outputs.name }}:latest<|MERGE_RESOLUTION|>--- conflicted
+++ resolved
@@ -99,36 +99,9 @@
         with:
           images: ${{ env.REGISTRY }}/${{ steps.image.outputs.name }}
           tags: |
-<<<<<<< HEAD
-            ${{ steps.image.outputs.name }}:latest
-            ${{ steps.image.outputs.name }}:${{ github.run_number }}
-            ${{ steps.image.outputs.name }}:${{ github.sha }}
-
-      # Test the container image on 'pull_request' events
-
-      - name: Run container
-        if: ${{ github.event_name == 'pull_request' }}
-        id: container
-        uses: ./.github/actions/container-run
-        with:
-          container: ${{ steps.image.outputs.name }}
-          mount: ${{ github.workspace }}:${{ env.MOUNT }}
-          tag: ${{ github.sha }}
-
-      - name: Build azure-osconfig
-        if: ${{ github.event_name == 'pull_request' }}
-        uses: ./.github/actions/container-exec
-        with:
-          container: ${{ steps.container.outputs.id }}
-          cmd: |
-            mkdir build && cd build
-            cmake ../src -DCMAKE_build-type=${{ env.BUILD_TYPE }} -Duse_prov_client=ON -Dhsm_type_symm_key=ON -DCOMPILE_WITH_STRICTNESS=ON -DBUILD_TESTS=ON -DBUILD_SAMPLES=ON -DBUILD_ADAPTERS=ON -G Ninja
-            cmake --build . --config ${{ env.BUILD_TYPE }}
-=======
             type=raw,value=latest
             type=raw,value=${{ github.run_number }}
             type=sha
->>>>>>> ea5e76c8
 
       - name: Build and push
         uses: docker/build-push-action@v3
