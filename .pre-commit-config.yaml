--- conflicted
+++ resolved
@@ -70,18 +70,13 @@
       files: |
          (?x)(
           ^src/modules/complianceengine/.*\.h$|
-<<<<<<< HEAD
           ^src/modules/complianceengine/.*\.cpp$|
           ^src/common/telemetry/.*\.h$|
           ^src/common/telemetry/.*\.hpp$|
           ^src/common/telemetry/.*\.c$
             )
-=======
-          ^src/modules/complianceengine/.*\.cpp$
-            )
       exclude: |
         (?x)(
         ^src/modules/complianceengine/src/lib/ProcedureMap.h$|
         ^src/modules/complianceengine/src/lib/ProcedureMap.cpp$
-        )
->>>>>>> fe0f12b9
+        )