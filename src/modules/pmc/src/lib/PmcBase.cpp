--- conflicted
+++ resolved
@@ -414,24 +414,7 @@
 
 int PmcBase::ExecuteUpdates(const std::vector<std::string> packages)
 {
-<<<<<<< HEAD
-    int status = MMI_OK;
-
-    if (updatePackageLists)
-    {
-        m_executionState.SetExecutionState(ExecutionState::StateComponent::running, ExecutionState::SubStateComponent::updatingPackageLists);
-
-        status = RunCommand(g_commandAptUpdate, nullptr);
-        if (status != MMI_OK)
-        {
-            status == ETIME ? m_executionState.SetExecutionState(ExecutionState::StateComponent::timedOut, ExecutionState::SubStateComponent::updatingPackageLists)
-                            : m_executionState.SetExecutionState(ExecutionState::StateComponent::failed, ExecutionState::SubStateComponent::updatingPackageLists);
-            return status;
-        }
-    }
-=======
     int status = 0;
->>>>>>> 0066f095
 
     for (std::string package : packages)
     {
@@ -711,14 +694,14 @@
         }
     }
 
-    m_executionState.SetExecutionState(ExecutionState::StateComponent::running, ExecutionState::SubStateComponent::updatingPackagesLists);
+    m_executionState.SetExecutionState(ExecutionState::StateComponent::running, ExecutionState::SubStateComponent::updatingPackageLists);
     status = RunCommand(g_commandAptUpdate, nullptr);
 
     if (status != 0)
     {
         OsConfigLogError(PmcLog::Get(), "Refresh package lists failed with status %d", status);
-        status == ETIME ? m_executionState.SetExecutionState(ExecutionState::StateComponent::timedOut, ExecutionState::SubStateComponent::updatingPackagesLists)
-            : m_executionState.SetExecutionState(ExecutionState::StateComponent::failed, ExecutionState::SubStateComponent::updatingPackagesLists);
+        status == ETIME ? m_executionState.SetExecutionState(ExecutionState::StateComponent::timedOut, ExecutionState::SubStateComponent::updatingPackageLists)
+            : m_executionState.SetExecutionState(ExecutionState::StateComponent::failed, ExecutionState::SubStateComponent::updatingPackageLists);
     }
     else
     {
