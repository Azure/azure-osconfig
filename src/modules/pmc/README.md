--- conflicted
+++ resolved
@@ -38,29 +38,13 @@
 
 | executionState | executionSubState             | executionSubStateDetails | Meaning                                                                                      |
 | -------------- |------------------------------ | ------------------------ | -------------------------------------------------------------------------------------------- |
-<<<<<<< HEAD
-| 0 (Unknown)    | 0 (None)                      | empty                    | No desired properties are known to the module. This is the initial default state.            |
-| 1 (Running)    | 1 (DeserializingJsonPayload)  | empty                    | Deserializing PackageManagerConfiguration JSON object                                        |
-| 1 (Running)    | 2 (DeserializingDesiredState) | empty                    | Deserializing DesiredState JSON object                                                       |
-| 1 (Running)    | 3 (DeserializingPackages)     | package_name(s)          | Deserializing Packages JSON array                                                            |
-| 1 (Running)    | 4 (UpdatingPackageLists)     | empty                    | Refreshing list of packages before updating packages (by running `apt-get update` command)   |
-| 1 (Running)    | 5 (InstallingPackages)        | package_name(s)          | Installing packages (by running `apt-get install` command)                                   |
-| 2 (Succeeded)  | 0 (None)                      | empty                    | All desired properties were applied successfully                                             |
-| 3 (Failed)     | 1 (DeserializingJsonPayload)  | empty                    | Deserializing PackageManagerConfiguration JSON object failed                                 |
-| 3 (Failed)     | 2 (DeserializingDesiredState) | empty                    | Deserializing DesiredState JSON object failed                                                |
-| 3 (Failed)     | 3 (DeserializingPackages)     | package_name(s)          | Deserializing Packages JSON array failed                                                     |
-| 3 (Failed)     | 4 (UpdatingPackageLists)     | empty                    | Refreshing list of packages packages failed                                                  |
-| 3 (Failed)     | 5 (InstallingPackages)        | package_name(s)          | Installing packages failed                                                                   |
-| 4 (TimedOut)   | 4 (UpdatingPackageLists)     | empty                    | Refreshing list of packages timed out                                                        |
-| 4 (TimedOut)   | 5 (InstallingPackages)        | package_name(s)          | Installing packages timed out                                                                |
-=======
 | 0 (unknown)    | 0 (None)                      | empty                    | No desired properties are known to the module. This is the initial default state.            |
 | 1 (running)    | 1 (deserializingJsonPayload)  | empty                    | Deserializing PackageManagerConfiguration JSON object                                        |
 | 1 (running)    | 2 (deserializingDesiredState) | empty                    | Deserializing DesiredState JSON object                                                       |
 | 1 (running)    | 3 (deserializingSources)      | source_name              | Deserializing Sources JSON object                                                            |
 | 1 (running)    | 4 (deserializingPackages)     | package_name(s)          | Deserializing Packages JSON array                                                            |
 | 1 (running)    | 5 (modifyingSources)          | source_name              | Modifying (creating/updating/deleting) Sources files in `/etc/apt/sources.list.d/` directory |
-| 1 (running)    | 6 (updatingPackagesLists)     | empty                    | Refreshing list of packages before updating packages (by running `apt-get update` command)   |
+| 1 (running)    | 6 (updatingPackageLists)     | empty                    | Refreshing list of packages before updating packages (by running `apt-get update` command)   |
 | 1 (running)    | 7 (installingPackages)        | package_name(s)          | Installing packages (by running `apt-get install` command)                                   |
 | 2 (succeeded)  | 0 (none)                      | empty                    | All desired properties were applied successfully                                             |
 | 3 (failed)     | 1 (deserializingJsonPayload)  | empty                    | Deserializing PackageManagerConfiguration JSON object failed                                 |
@@ -68,11 +52,10 @@
 | 3 (failed)     | 3 (deserializingSources)      | source_name              | Deserializing Sources JSON object failed                                                     |
 | 3 (failed)     | 4 (deserializingPackages)     | package_name(s)          | Deserializing Packages JSON array failed                                                     |
 | 3 (failed)     | 5 (modifyingSources)          | source_name              | Modifying Sources files failed                                                               |
-| 3 (failed)     | 6 (updatingPackagesLists)     | empty                    | Refreshing list of packages packages failed                                                  |
+| 3 (failed)     | 6 (updatingPackageLists)     | empty                    | Refreshing list of packages packages failed                                                  |
 | 3 (failed)     | 7 (installingPackages)        | package_name(s)          | Installing packages failed                                                                   |
-| 4 (timedOut)   | 6 (updatingPackagesLists)     | empty                    | Refreshing list of packages timed out                                                        |
+| 4 (timedOut)   | 6 (updatingPackageLists)     | empty                    | Refreshing list of packages timed out                                                        |
 | 4 (timedOut)   | 7 (installingPackages)        | package_name(s)          | Installing packages timed out                                                                |
->>>>>>> 0066f095
 
 ### Example of reported payload:
 
@@ -100,22 +83,12 @@
 
 | executionState | executionSubState             | executionSubStateDetails | Possible error causes                                                                           |
 | -------------- |------------------------------ | ------------------------ | ----------------------------------------------------------------------------------------------- |
-<<<<<<< HEAD
-| 3 (Failed)     | 1 (DeserializingJsonPayload)  | empty                    | Payload too large, unabled to parse JSON payload, not specified PackageManagerConfiguration     |
-| 3 (Failed)     | 2 (DeserializingDesiredState) | empty                    | Invalid DesiredState payload, incorrect types specified, not specified Packages                 |
-| 3 (Failed)     | 4 (DeserializingPackages)     | package_name(s)          | Packages is not an array type, invalid array element                                            |
-| 3 (Failed)     | 4 (UpdatingPackageLists)     | empty                    | Refreshing list of packages (by running `apt-get update` command) failed. A source repository may be unreachable or access may be unauthorized |
-| 3 (Failed)     | 5 (InstallingPackages)        | package_name(s)          | Installation of package(s) failed because they (or any of their dependencies) weren't found in the source repositories |
-| 4 (TimedOut)   | 4 (UpdatingPackageLists)     | empty                    | Refreshing list of packages (by running `apt-get update` command) took more than 10 min         |
-| 4 (TimedOut)   | 5 (InstallingPackages)        | package_name(s)          | Installing packages took more than 10 min                                                       |
-=======
 | 3 (failed)     | 1 (deserializingJsonPayload)  | empty                    | Payload too large, unabled to parse JSON payload, not specified PackageManagerConfiguration     |
 | 3 (failed)     | 2 (deserializingDesiredState) | empty                    | Invalid DesiredState payload, incorrect types specified, not specified Packages                 |
 | 3 (failed)     | 3 (deserializingSources)      | source_name              | Sources is not a map type, invalid map value                                                    |
 | 3 (failed)     | 4 (deserializingPackages)     | package_name(s)          | Packages is not an array type, invalid array element                                            |
 | 3 (failed)     | 5 (modifyingSources)          | source_name              | Failed to delete or create source file                                                          |
-| 3 (failed)     | 4 (updatingPackagesLists)     | empty                    | Refreshing list of packages (by running `apt-get update` command) failed. A source repository may be unreachable or access may be unauthorized |
+| 3 (failed)     | 4 (updatingPackageLists)     | empty                    | Refreshing list of packages (by running `apt-get update` command) failed. A source repository may be unreachable or access may be unauthorized |
 | 3 (failed)     | 5 (installingPackages)        | package_name(s)          | Installation of package(s) failed because they (or any of their dependencies) weren't found in the source repositories |
-| 4 (timedOut)   | 4 (updatingPackagesLists)     | empty                    | Refreshing list of packages (by running `apt-get update` command) took more than 1 min         |
-| 4 (timedOut)   | 5 (installingPackages)        | package_name(s)          | Installing packages took more than 10 min                                                       |
->>>>>>> 0066f095
+| 4 (timedOut)   | 4 (updatingPackageLists)     | empty                    | Refreshing list of packages (by running `apt-get update` command) took more than 1 min         |
+| 4 (timedOut)   | 5 (installingPackages)        | package_name(s)          | Installing packages took more than 10 min                                                       |