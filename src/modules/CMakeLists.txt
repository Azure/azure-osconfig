--- conflicted
+++ resolved
@@ -1,68 +1,65 @@
-# Copyright (c) Microsoft Corporation. All rights reserved.
-# Licensed under the MIT License.
-
-add_compile_options("$<$<COMPILE_LANGUAGE:C>:-Wall;-Wextra;-Wunused;-Werror;-Wformat;-Wformat-security;-Wno-nonnull;-Wno-unused-result;-Wunused-const-variable=2;-Wunused-macros>")
-
-add_subdirectory(test)
-
-find_program(JQ_EXEC jq)
-find_program(JSONSCHEMA_EXEC jsonschema)
-
-# Function add_module/add_module_custom_target is used to add a module to the build and add
-# the appropriate dependencies in order for module testrecipe configuration to be generated.
-function(add_module_custom_target moduleDir targetName mimName recipeName)
-    message(STATUS "Adding module '${moduleDir}' to the build.")
-    string(TOLOWER ${moduleDir} _moduleDir)
-    string(TOLOWER ${mimName} _mimName)
-    string(TOLOWER ${targetName} _targetName)
-    # Check for MIM
-    if(EXISTS ${CMAKE_CURRENT_SOURCE_DIR}/mim/${_mimName}.json)
-        # Validate MIM
-        if(JSONSCHEMA_EXEC)
-            execute_process(
-                COMMAND ${JSONSCHEMA_EXEC} --instance ${CMAKE_CURRENT_SOURCE_DIR}/mim/${_mimName}.json ${CMAKE_CURRENT_SOURCE_DIR}/schema/mim.schema.json
-                ERROR_VARIABLE JSONSCHEMA_EXEC_ERROR
-            )
-            if(JSONSCHEMA_EXEC_ERROR)
-                message(WARNING "MIM '${_mimName}' is not valid: \n${JSONSCHEMA_EXEC_ERROR}")
-            endif()
-        endif()
-        # Check for Recipe
-        if(NOT(JQ_EXEC))
-            add_subdirectory(${_moduleDir})
-        elseif(EXISTS ${CMAKE_CURRENT_SOURCE_DIR}/test/recipes/${recipeName}Tests.json)
-            add_subdirectory(${_moduleDir})
-            add_dependencies(modulerecipeconfiguration ${_targetName})
-        endif()
-    else()
-        message(FATAL_ERROR "Module ${moduleDir} must have a MIM file at: ${CMAKE_CURRENT_SOURCE_DIR}/mim/${_mimName}.json.")
-    endif()
-endfunction()
-function(add_module moduleDir)
-    add_module_custom_target(${moduleDir} ${moduleDir} ${moduleDir} ${moduleDir})
-endfunction()
-function(add_module_custom_name moduleDir targetName mimName recipeName)
-    add_module_custom_target(${moduleDir} ${targetName} ${mimName} ${recipeName})
-endfunction()
-
-set(MODULES_INC_DIR ${CMAKE_CURRENT_SOURCE_DIR}/inc)
-set(MODULES_INSTALL_DIR "/usr/lib/osconfig" CACHE FILEPATH "Directory used for installing modules")
-
-add_module(Adhs)
-add_module(CommandRunner)
-<<<<<<< HEAD
-add_module(Configuration)
-=======
-add_module(DeliveryOptimization)
->>>>>>> 0af66dde
-add_module(DeviceInfo)
-add_module(Firewall)
-add_module(Hostname)
-add_module(Networking)
-add_module(PMC)
-add_module(Tpm)
-add_module(Ztsi)
-
-if (BUILD_SAMPLES)
-    add_module_custom_target(Samples cppsample Sample Sample)
+# Copyright (c) Microsoft Corporation. All rights reserved.
+# Licensed under the MIT License.
+
+add_compile_options("$<$<COMPILE_LANGUAGE:C>:-Wall;-Wextra;-Wunused;-Werror;-Wformat;-Wformat-security;-Wno-nonnull;-Wno-unused-result;-Wunused-const-variable=2;-Wunused-macros>")
+
+add_subdirectory(test)
+
+find_program(JQ_EXEC jq)
+find_program(JSONSCHEMA_EXEC jsonschema)
+
+# Function add_module/add_module_custom_target is used to add a module to the build and add
+# the appropriate dependencies in order for module testrecipe configuration to be generated.
+function(add_module_custom_target moduleDir targetName mimName recipeName)
+    message(STATUS "Adding module '${moduleDir}' to the build.")
+    string(TOLOWER ${moduleDir} _moduleDir)
+    string(TOLOWER ${mimName} _mimName)
+    string(TOLOWER ${targetName} _targetName)
+    # Check for MIM
+    if(EXISTS ${CMAKE_CURRENT_SOURCE_DIR}/mim/${_mimName}.json)
+        # Validate MIM
+        if(JSONSCHEMA_EXEC)
+            execute_process(
+                COMMAND ${JSONSCHEMA_EXEC} --instance ${CMAKE_CURRENT_SOURCE_DIR}/mim/${_mimName}.json ${CMAKE_CURRENT_SOURCE_DIR}/schema/mim.schema.json
+                ERROR_VARIABLE JSONSCHEMA_EXEC_ERROR
+            )
+            if(JSONSCHEMA_EXEC_ERROR)
+                message(WARNING "MIM '${_mimName}' is not valid: \n${JSONSCHEMA_EXEC_ERROR}")
+            endif()
+        endif()
+        # Check for Recipe
+        if(NOT(JQ_EXEC))
+            add_subdirectory(${_moduleDir})
+        elseif(EXISTS ${CMAKE_CURRENT_SOURCE_DIR}/test/recipes/${recipeName}Tests.json)
+            add_subdirectory(${_moduleDir})
+            add_dependencies(modulerecipeconfiguration ${_targetName})
+        endif()
+    else()
+        message(FATAL_ERROR "Module ${moduleDir} must have a MIM file at: ${CMAKE_CURRENT_SOURCE_DIR}/mim/${_mimName}.json.")
+    endif()
+endfunction()
+function(add_module moduleDir)
+    add_module_custom_target(${moduleDir} ${moduleDir} ${moduleDir} ${moduleDir})
+endfunction()
+function(add_module_custom_name moduleDir targetName mimName recipeName)
+    add_module_custom_target(${moduleDir} ${targetName} ${mimName} ${recipeName})
+endfunction()
+
+set(MODULES_INC_DIR ${CMAKE_CURRENT_SOURCE_DIR}/inc)
+set(MODULES_INSTALL_DIR "/usr/lib/osconfig" CACHE FILEPATH "Directory used for installing modules")
+
+add_module(Adhs)
+add_module(CommandRunner)
+add_module(Configuration)
+add_module(DeliveryOptimization)
+add_module(DeviceInfo)
+add_module(Firewall)
+add_module(Hostname)
+add_module(Networking)
+add_module(PMC)
+add_module(Tpm)
+add_module(Ztsi)
+
+if (BUILD_SAMPLES)
+    add_module_custom_target(Samples cppsample Sample Sample)
 endif()