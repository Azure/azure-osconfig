// Copyright (c) Microsoft Corporation. All rights reserved..
// Licensed under the MIT License.

use lazy_static::lazy_static;
use regex::Regex;
use serde::{Deserialize, Serialize};
use std::process::Command;
use systemctl as systemctl_crate;

use crate::MmiError;

const COMPONENT_NAME: &str = "SystemdDaemonConfiguration";
const REPORTED_OBJECT_NAME: &str = "daemonConfiguration";
const DESIRED_OBJECT_NAME: &str = "desiredDaemonConfiguration";

type Result<T> = std::result::Result<T, MmiError>;

// r# Denotes a Rust Raw String
const INFO: &str = r#"{
    "Name": "Daemon Configuration",
    "Description": "Reports current systemd daemons and allows configuring of them",
    "Manufacturer": "Microsoft",
    "VersionMajor": 1,
    "VersionMinor": 0,
    "VersionInfo": "",
    "Components": ["SystemdDaemonConfiguration"],
    "Lifetime": 1,
    "UserAccount": 0}"#;

#[derive(Serialize, Deserialize, Debug, PartialEq, Eq)]
#[serde(rename_all = "camelCase")]
pub enum State {
    Other,
    Running,
    Failed,
    Exited,
    Dead,
}

#[derive(Serialize, Deserialize, Debug, PartialEq, Eq)]
#[serde(rename_all = "camelCase")]
pub enum AutoStartStatus {
    Other,
    Enabled,
    Disabled,
}

// A daemon_config object with all possible setting types
#[derive(Serialize, Deserialize, Debug, PartialEq, Eq)]
#[serde(rename_all = "camelCase")]
pub struct Daemon {
    name: String,
    state: State,
    auto_start_status: AutoStartStatus,
}

// An object representing the desired settings for a daemon
#[derive(Serialize, Deserialize, Debug, PartialEq, Eq)]
#[serde(rename_all = "camelCase")]
pub struct DesiredDaemon {
    name: String,
    started: bool,
    enabled: bool,
}

pub trait SystemctlInfo {
    fn new() -> Self;
    fn get_daemons(&self) -> Result<Vec<Daemon>>;
    fn list_unit_files(&self) -> Result<String>;
    fn show_substate_property(&self, name: &str) -> Result<String>;
    fn create_daemon(&self, name: &str, auto_start_status: &str) -> Result<Daemon>;
    fn exists(&self, name: &str) -> Result<bool>;
    fn start(&mut self, name: &str) -> Result<bool>;
    fn stop(&mut self, name: &str) -> Result<bool>;
    fn enable(&mut self, name: &str) -> Result<bool>;
    fn disable(&mut self, name: &str) -> Result<bool>;
}

pub struct Systemctl {}

impl SystemctlInfo for Systemctl {
    fn new() -> Self {
        Systemctl {}
    }

    fn get_daemons(&self) -> Result<Vec<Daemon>> {
        let systemctl_output = self.list_unit_files()?;
        // Lazy_static prevents the regex from being compiled multiple times
        // https://docs.rs/regex/latest/regex/#example-avoid-compiling-the-same-regex-in-a-loop
        lazy_static! {
            static ref RE: Regex =
                Regex::new(r"(?P<service>[\w_@\-\\\.]*)\.service\s+(?P<status>[\w-]+)").unwrap();
        }
        let mut services = Vec::new();
        for service in RE.captures_iter(&systemctl_output) {
            if service["service"].ends_with("@") {
                continue;
            }
            let daemon = self.create_daemon(&service["service"], &service["status"])?;
            // Only report enabled daemons with State not being Other
<<<<<<< HEAD
            if daemon.state != State::Other
                && daemon.state != State::Dead
                && daemon.auto_start_status == AutoStartStatus::Enabled
            {
=======
            if (daemon.state != State::Other) && (daemon.state != State::Dead) && (daemon.auto_start_status == AutoStartStatus::Enabled) {
>>>>>>> 97791f4e
                services.push(daemon);
            }
        }
        Ok(services)
    }

    fn list_unit_files(&self) -> Result<String> {
        let output = {
            Command::new("systemctl")
                .args(["list-unit-files", "--type=service"])
                .output()?
        };
        Ok(String::from(std::str::from_utf8(&output.stdout)?))
    }

    fn create_daemon(&self, name: &str, auto_start_status: &str) -> Result<Daemon> {
        let substate = self.show_substate_property(name)?;
        if !substate.starts_with("SubState=") {
            return Err(MmiError::SystemctlError);
        }
        let substate = &substate[9..];
        let state = match substate.trim() {
            "running" => State::Running,
            "failed" => State::Failed,
            "exited" => State::Exited,
            "dead" => State::Dead,
            _ => State::Other,
        };
        let auto_start_status = match auto_start_status {
            "enabled" => AutoStartStatus::Enabled,
            "disabled" => AutoStartStatus::Disabled,
            _ => AutoStartStatus::Other,
        };
        Ok(Daemon {
            name: String::from(name),
            state: state,
            auto_start_status: auto_start_status,
        })
    }

    fn show_substate_property(&self, name: &str) -> Result<String> {
        let output = {
            Command::new("systemctl")
                .args(["show", name, "--property=SubState"])
                .output()?
        };
        Ok(String::from(std::str::from_utf8(&output.stdout)?))
    }

    fn exists(&self, name: &str) -> Result<bool> {
        Ok(systemctl_crate::exists(name)?)
    }

    // Start systemd daemon with name "name". Returns true if successful, false otherwise.
    fn start(&mut self, name: &str) -> Result<bool> {
        let unit = systemctl::Unit::from_systemctl(name)?;
        if unit.is_active()? {
            // Unit is already started
            Ok(false)
        } else {
            let exit_status = unit.restart()?;
            Ok(exit_status.success())
        }
    }

    // Stop systemd daemon with name "name". Returns true if successful, false otherwise.
    fn stop(&mut self, name: &str) -> Result<bool> {
        let unit = systemctl::Unit::from_systemctl(name)?;
        if !unit.is_active()? {
            // Unit is already stopped
            Ok(false)
        } else {
            let exit_status = systemctl_crate::stop(name)?;
            Ok(exit_status.success())
        }
    }

    // Enable systemd daemon with name "name". Returns true if successful, false otherwise.
    fn enable(&mut self, name: &str) -> Result<bool> {
        let unit = systemctl::Unit::from_systemctl(name)?;
        if unit.auto_start == systemctl_crate::AutoStartStatus::Enabled {
            // Unit is already enabled
            Ok(false)
        } else {
            let output = Command::new("systemctl").args(["enable", name]).output()?;
            Ok(true)
        }
    }

    // Disable systemd daemon with name "name". Returns true if successful, false otherwise.
    fn disable(&mut self, name: &str) -> Result<bool> {
        let unit = systemctl::Unit::from_systemctl(name)?;
        if unit.auto_start == systemctl_crate::AutoStartStatus::Disabled {
            // Unit is already disabled
            Ok(false)
        } else {
            Command::new("systemctl").args(["disable", name]).output()?;
            Ok(true)
        }
    }
}

#[derive(Default, Debug)]
pub struct DaemonConfiguration<SystemCaller: SystemctlInfo> {
    max_payload_size_bytes: u32,
    system_caller: SystemCaller,
}

impl<SystemCaller: SystemctlInfo> DaemonConfiguration<SystemCaller> {
    pub fn new(max_payload_size_bytes: u32, system_caller: SystemCaller) -> Self {
        // The result is returned if the ending semicolon is omitted
        DaemonConfiguration {
            max_payload_size_bytes: max_payload_size_bytes,
            system_caller: system_caller,
        }
    }

    pub fn get_info(_client_name: &str) -> Result<&str> {
        // This daemon_config module makes no use of the client_name, but
        // it may be copied, compared, etc. here
        // In the case of an error, an error code Err(i32) could be returned instead
        Ok(INFO)
    }

    pub fn get(&self, component_name: &str, object_name: &str) -> Result<String> {
        if !libsystemd::daemon::booted() {
            // Whether the caller was booted using Systemd
            Err(MmiError::SystemdError)
        } else if !COMPONENT_NAME.eq(component_name) {
            println!("Invalid component name: {}", component_name);
            Err(MmiError::InvalidArgument)
        } else if !REPORTED_OBJECT_NAME.eq(object_name) {
            println!("Invalid object name: {}", object_name);
            Err(MmiError::InvalidArgument)
        } else {
            let daemons = self.system_caller.get_daemons()?;
            let json_value = serde_json::to_value::<&Vec<Daemon>>(&daemons)?;
            let payload: String = serde_json::to_string(&json_value)?;
            if (self.max_payload_size_bytes != 0)
                && (payload.len() as u32 > self.max_payload_size_bytes)
            {
                println!("Payload size exceeded max payload size bytes in get so it was truncated.");
                let payload_bytes = payload.into_bytes();
                let truncated_payload = String::from_utf8((&payload_bytes[0..self.max_payload_size_bytes as usize]).to_vec())?;
                Ok(truncated_payload)
            } else {
                Ok(payload)
            }
        }
    }

    pub fn set(
        &mut self,
        component_name: &str,
        object_name: &str,
        payload_str_slice: &str,
    ) -> Result<i32> {
        if !libsystemd::daemon::booted() {
            // Whether the caller was booted using Systemd
            Err(MmiError::SystemdError)
        } else if !COMPONENT_NAME.eq(component_name) {
            println!("Invalid component name: {}", component_name);
            Err(MmiError::InvalidArgument)
        } else if !DESIRED_OBJECT_NAME.eq(object_name) {
            println!("Invalid object name: {}", object_name);
            Err(MmiError::InvalidArgument)
        } else if self.max_payload_size_bytes != 0
            && payload_str_slice.len() as u32 > self.max_payload_size_bytes
        {
            println!("Payload size exceeds max payload size bytes");
            Err(MmiError::InvalidArgument)
        } else {
            let desired_daemons = serde_json::from_str::<Vec<DesiredDaemon>>(payload_str_slice)?;
            for desired_daemon in desired_daemons {
                if !self.system_caller.exists(&desired_daemon.name)? {
                    println!(
                        "Daemon {} wasn't set. Was not found by systemctl",
                        desired_daemon.name
                    );
                } else if desired_daemon.started && !desired_daemon.enabled {
                    println!(
                        "Daemon {} wasn't set. Disabled daemons cannot be started",
                        desired_daemon.name
                    );
                } else if desired_daemon.started {
                    // Enable and start
                    self.system_caller.enable(&desired_daemon.name)?;
                    self.system_caller.start(&desired_daemon.name)?;
                } else if !desired_daemon.started && desired_daemon.enabled {
                    // Stop and leave Enabled
                    self.system_caller.stop(&desired_daemon.name)?;
                    self.system_caller.enable(&desired_daemon.name)?;
                } else {
                    // Stop and disable
                    self.system_caller.stop(&desired_daemon.name)?;
                    self.system_caller.disable(&desired_daemon.name)?;
                }
            }
            Ok(0)
        }
    }

    #[cfg(test)]
    fn get_max_payload_size_bytes(&self) -> u32 {
        self.max_payload_size_bytes
    }
}

#[cfg(test)]
mod tests {
    use super::*;
    use std::collections::HashMap;
    const MAX_PAYLOAD_BYTES: u32 = 0;

    struct SystemctlTest {
        auto_start_statuses: HashMap<String, String>,
        states: HashMap<String, String>,
    }

    impl SystemctlInfo for SystemctlTest {
        fn new() -> Self {
            let auto_start_statuses = HashMap::from([
                (String::from("alsa-restore"), String::from("static")),
                (String::from("alsa-utils"), String::from("masked")),
                (String::from("apport-forward@"), String::from("static")),
                (String::from("apport"), String::from("enabled")),
                (String::from("netplan-ovs-cleanup"), String::from("enabled-runtime")),
                (String::from("osconfig"), String::from("disabled")),
                (String::from("rtkit-daemon"), String::from("enabled")),
                (String::from("saned"), String::from("enabled")),
                (String::from("spice-vdagent"), String::from("indirect")),
            ]);
            let states = HashMap::from([
                (String::from("alsa-restore"), String::from("dead")),
                (String::from("alsa-utils"), String::from("running")),
                (String::from("apport-forward@"), String::from("")),
                (String::from("apport"), String::from("failed")),
                (String::from("netplan-ovs-cleanup"), String::from("exited")),
                (String::from("osconfig"), String::from("dead")),
                (String::from("rtkit-daemon"), String::from("exited")),
                (String::from("saned"), String::from("running")),
                (String::from("spice-vdagent"), String::from("dead")),
            ]);
            SystemctlTest {
                auto_start_statuses: auto_start_statuses,
                states: states,
            }
        }

        fn list_unit_files(&self) -> Result<String> {
            let list_unit_output = format!(
                "UNIT FILE                                  STATE           VENDOR PRESET
                alsa-restore.service                       {}          enabled      
                alsa-utils.service                         {}          enabled      
                apport-forward@.service                    {}          enabled      
                apport.service                             {}         enabled      
                netplan-ovs-cleanup.service                {} enabled
                osconfig.service                           {}        enabled      
                rtkit-daemon.service                       {}         enabled      
                saned.service                              {}         enabled           
                spice-vdagent.service                      {}        enabled           
                
                9 unit files listed.",
                self.auto_start_statuses["alsa-restore"],
                self.auto_start_statuses["alsa-utils"],
                self.auto_start_statuses["apport-forward@"],
                self.auto_start_statuses["apport"],
                self.auto_start_statuses["netplan-ovs-cleanup"],
                self.auto_start_statuses["osconfig"],
                self.auto_start_statuses["rtkit-daemon"],
                self.auto_start_statuses["saned"],
                self.auto_start_statuses["spice-vdagent"]
            );
            Ok(list_unit_output)
        }

        fn get_daemons(&self) -> Result<Vec<Daemon>> {
            let systemctl_output = self.list_unit_files()?;
            lazy_static! {
                static ref RE: Regex =
                    Regex::new(r"(?P<service>[\w_@\-\\\.]*)\.service\s+(?P<status>[\w-]+)")
                        .unwrap();
            }
            let mut services = Vec::new();
            for service in RE.captures_iter(&systemctl_output) {
                if service["service"].ends_with("@") {
                    continue;
                }
                let daemon = self.create_daemon(&service["service"], &service["status"])?;
                // Only report enabled daemons with State not being Other
<<<<<<< HEAD
                if daemon.state != State::Other
                    && daemon.state != State::Dead
                    && daemon.auto_start_status == AutoStartStatus::Enabled
                {
=======
                if (daemon.state != State::Other) && (daemon.state != State::Dead) && (daemon.auto_start_status == AutoStartStatus::Enabled) {
>>>>>>> 97791f4e
                    services.push(daemon);
                }
            }
            Ok(services)
        }

        fn create_daemon(&self, name: &str, auto_start_status: &str) -> Result<Daemon> {
            let substate = self.show_substate_property(name)?;
            if !substate.starts_with("SubState=") {
                return Err(MmiError::SystemctlError);
            }
            let substate = &substate[9..];
            let state = match substate {
                "running" => State::Running,
                "failed" => State::Failed,
                "exited" => State::Exited,
                "dead" => State::Dead,
                _ => State::Other,
            };
            let auto_start_status = match auto_start_status {
                "enabled" => AutoStartStatus::Enabled,
                "disabled" => AutoStartStatus::Disabled,
                _ => AutoStartStatus::Other,
            };
            Ok(Daemon {
                name: String::from(name),
                state: state,
                auto_start_status: auto_start_status,
            })
        }

        fn show_substate_property(&self, name: &str) -> Result<String> {
            let substate_output = format!("SubState={}", self.states[name]);
            Ok(substate_output)
        }

        fn exists(&self, name: &str) -> Result<bool> {
            Ok(systemctl_crate::exists(name)?)
        }

        fn start(&mut self, name: &str) -> Result<bool> {
            self.states
                .insert(String::from(name), String::from("running"));
            Ok(true)
        }

        fn stop(&mut self, name: &str) -> Result<bool> {
            self.states.insert(String::from(name), String::from("dead"));
            Ok(true)
        }

        fn enable(&mut self, name: &str) -> Result<bool> {
            self.auto_start_statuses
                .insert(String::from(name), String::from("enabled"));
            Ok(true)
        }

        fn disable(&mut self, name: &str) -> Result<bool> {
            self.auto_start_statuses
                .insert(String::from(name), String::from("disabled"));
            Ok(true)
        }
    }

    #[test]
    fn build_daemon_config() {
        let daemon_config =
            DaemonConfiguration::<SystemctlTest>::new(MAX_PAYLOAD_BYTES, SystemctlTest::new());
        assert_eq!(
            daemon_config.get_max_payload_size_bytes(),
            MAX_PAYLOAD_BYTES
        );
    }

    #[test]
    fn info_size() {
        let daemon_config_info: Result<&str> =
            DaemonConfiguration::<SystemctlTest>::get_info("Test_client_name");
        assert!(daemon_config_info.is_ok());
        let daemon_config_info: &str = daemon_config_info.unwrap();
        assert_eq!(INFO, daemon_config_info);
        assert_eq!(INFO.len() as i32, daemon_config_info.len() as i32);
    }

    #[test]
    fn invalid_get() {
        let daemon_config =
            DaemonConfiguration::<SystemctlTest>::new(MAX_PAYLOAD_BYTES, SystemctlTest::new());
        if libsystemd::daemon::booted() {
            let invalid_component_result: Result<String> =
                daemon_config.get("Invalid component", REPORTED_OBJECT_NAME);
            assert!(invalid_component_result.is_err());
            if let Err(e) = invalid_component_result {
                assert_eq!(e, MmiError::InvalidArgument);
            }
            let invalid_object_result: Result<String> =
                daemon_config.get(COMPONENT_NAME, "Invalid object");
            assert!(invalid_object_result.is_err());
            if let Err(e) = invalid_object_result {
                assert_eq!(e, MmiError::InvalidArgument);
            }
        } else {
            let systemd_result: Result<String> =
                daemon_config.get(COMPONENT_NAME, REPORTED_OBJECT_NAME);
            assert!(systemd_result.is_err());
            if let Err(e) = systemd_result {
                assert_eq!(e, MmiError::SystemdError);
            }
        }
    }

    #[test]
    fn invalid_set() {
        let mut daemon_config =
            DaemonConfiguration::<SystemctlTest>::new(MAX_PAYLOAD_BYTES, SystemctlTest::new());
        let valid_json_payload = r#"[{name: "osconfig", started:true, enabled:true}]"#;
        let invalid_json_payload = r#"Invalid payload"#;
        if libsystemd::daemon::booted() {
            let invalid_component_result: Result<i32> =
                daemon_config.set("Invalid component", DESIRED_OBJECT_NAME, valid_json_payload);
            assert!(invalid_component_result.is_err());
            if let Err(e) = invalid_component_result {
                assert_eq!(e, MmiError::InvalidArgument);
            }
            let invalid_object_result: Result<i32> =
                daemon_config.set(COMPONENT_NAME, "Invalid object", valid_json_payload);
            assert!(invalid_object_result.is_err());
            if let Err(e) = invalid_object_result {
                assert_eq!(e, MmiError::InvalidArgument);
            }
            let invalid_payload_result: Result<i32> =
                daemon_config.set(COMPONENT_NAME, DESIRED_OBJECT_NAME, invalid_json_payload);
            assert!(invalid_payload_result.is_err());
            if let Err(e) = invalid_payload_result {
                assert_eq!(e, MmiError::SerdeError);
            }
        } else {
            let systemd_result: Result<i32> =
                daemon_config.set(COMPONENT_NAME, REPORTED_OBJECT_NAME, valid_json_payload);
            assert!(systemd_result.is_err());
            if let Err(e) = systemd_result {
                assert_eq!(e, MmiError::SystemdError);
            }
        }
    }

    #[test]
    fn get_set() {
        let mut daemon_config =
            DaemonConfiguration::<SystemctlTest>::new(MAX_PAYLOAD_BYTES, SystemctlTest::new());
        if libsystemd::daemon::booted() {
            let payload = daemon_config.get(COMPONENT_NAME, REPORTED_OBJECT_NAME);
            assert!(payload.is_ok());
            let payload = payload.unwrap();
            let expected = "[\
                {\
                    \"name\":\"apport\",\
                    \"state\":\"failed\",\
                    \"autoStartStatus\":\"enabled\"\
                },\
                {\
                    \"name\":\"rtkit-daemon\",\
                    \"state\":\"exited\",\
                    \"autoStartStatus\":\"enabled\"\
                },\
                {\
                    \"name\":\"saned\",\
                    \"state\":\"running\",\
                    \"autoStartStatus\":\"enabled\"\
                }\
            ]";
            assert!(json_strings_eq::<Vec<Daemon>>(payload.as_str(), expected));
            let set_payload = r#"[{"name": "osconfig", "started": true, "enabled": true}, {"name": "saned", "started": false, "enabled": false}]"#;
            let set_result = daemon_config.set(COMPONENT_NAME, DESIRED_OBJECT_NAME, set_payload);
            assert!(set_result.is_ok());
            assert_eq!(0, set_result.unwrap());
            let expected = "[\
                {\
                    \"name\":\"apport\",\
                    \"state\":\"failed\",\
                    \"autoStartStatus\":\"enabled\"\
                },\
                {\
                    \"name\":\"osconfig\",\
                    \"state\":\"running\",\
                    \"autoStartStatus\":\"enabled\"\
                },\
                {\
                    \"name\":\"rtkit-daemon\",\
                    \"state\":\"exited\",\
                    \"autoStartStatus\":\"enabled\"\
                }\
            ]";
            let payload: String = daemon_config
                .get(COMPONENT_NAME, REPORTED_OBJECT_NAME)
                .unwrap();
            assert!(json_strings_eq::<Vec<Daemon>>(payload.as_str(), expected));
        }
    }

    #[test]
    fn get_truncated_payload() {
        let daemon_config = DaemonConfiguration::new(16);
        if libsystemd::daemon::booted() {
            let payload = daemon_config.get::<SystemctlTest>(COMPONENT_NAME, OBJECT_NAME);
            assert!(payload.is_ok());
            let payload = payload.unwrap();
            println!("{}", payload);
            let expected = "[\
                {\
                    \"name\":\"appor";
            assert!(json_strings_eq::<Vec<Daemon>>(payload.as_str(), expected));
        }
    }

    fn json_strings_eq<'a, Deserializable: Deserialize<'a> + PartialEq + Eq>(
        json_str_one: &'a str,
        json_str_two: &'a str,
    ) -> bool {
        let json_one = serde_json::from_str::<Deserializable>(json_str_one).unwrap();
        let json_two = serde_json::from_str::<Deserializable>(json_str_two).unwrap();
        json_one == json_two
    }
}<|MERGE_RESOLUTION|>--- conflicted
+++ resolved
@@ -98,14 +98,7 @@
             }
             let daemon = self.create_daemon(&service["service"], &service["status"])?;
             // Only report enabled daemons with State not being Other
-<<<<<<< HEAD
-            if daemon.state != State::Other
-                && daemon.state != State::Dead
-                && daemon.auto_start_status == AutoStartStatus::Enabled
-            {
-=======
             if (daemon.state != State::Other) && (daemon.state != State::Dead) && (daemon.auto_start_status == AutoStartStatus::Enabled) {
->>>>>>> 97791f4e
                 services.push(daemon);
             }
         }
@@ -396,14 +389,7 @@
                 }
                 let daemon = self.create_daemon(&service["service"], &service["status"])?;
                 // Only report enabled daemons with State not being Other
-<<<<<<< HEAD
-                if daemon.state != State::Other
-                    && daemon.state != State::Dead
-                    && daemon.auto_start_status == AutoStartStatus::Enabled
-                {
-=======
                 if (daemon.state != State::Other) && (daemon.state != State::Dead) && (daemon.auto_start_status == AutoStartStatus::Enabled) {
->>>>>>> 97791f4e
                     services.push(daemon);
                 }
             }
@@ -606,9 +592,9 @@
 
     #[test]
     fn get_truncated_payload() {
-        let daemon_config = DaemonConfiguration::new(16);
+        let daemon_config = DaemonConfiguration::new(16, SystemctlTest::new());
         if libsystemd::daemon::booted() {
-            let payload = daemon_config.get::<SystemctlTest>(COMPONENT_NAME, OBJECT_NAME);
+            let payload = daemon_config.get(COMPONENT_NAME, REPORTED_OBJECT_NAME);
             assert!(payload.is_ok());
             let payload = payload.unwrap();
             println!("{}", payload);
