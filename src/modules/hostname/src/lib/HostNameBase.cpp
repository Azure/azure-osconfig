// Copyright (c) Microsoft Corporation. All rights reserved.
// Licensed under the MIT License.

#include "HostName.h"
#include <CommonUtils.h>
#include <Mmi.h>
#include <vector>
#include <string>
#include <sstream>
#include <regex>
#include <algorithm>
#include <rapidjson/document.h>
#include <rapidjson/writer.h>
#include <rapidjson/schema.h>
#include <rapidjson/error/en.h>

#define ERROR_MEMORY_ALLOCATION "%s memory allocation failed: %u bytes"
#define ERROR_PAYLOAD_TOO_LARGE "%s payload too large: %d (expected less than %d)"
#define ERROR_INVALID_VALUE "%s called with an invalid value: '%s'"
#define ERROR_INVALID_PAYLOAD "%s called with an invalid payload"
#define ERROR_INVALID_SESSION "%s called with an invalid client session: '%p'"
#define ERROR_INVALID_COMPONENT "%s called with an invalid component name: '%s' (expected '%s')"
#define ERROR_INVALID_OBJECT "%s called with an invalid object name: '%s' (expected '%s' or '%s')"
#define ERROR_SET_RETURNED "%s(%s) returned %d"
#define ERROR_INVALID_JSON "%s parse failed: '%s' (offset %u)"

const char* HostNameBase::m_componentName = "HostName";
const char* HostNameBase::m_propertyDesiredName = "desiredName";
const char* HostNameBase::m_propertyDesiredHosts = "desiredHosts";
const char* HostNameBase::m_propertyName = "name";
const char* HostNameBase::m_propertyHosts = "hosts";

constexpr const char* g_commandGetName = "cat /etc/hostname";
constexpr const char* g_commandGetHosts = "cat /etc/hosts";
constexpr const char* g_commandSetName = "hostnamectl set-hostname --static '$value'";
constexpr const char* g_commandSetHosts = "echo '$value' > /etc/hosts";

constexpr const char* g_regexHostname =
    "(([a-zA-Z0-9]|[a-zA-Z0-9][a-zA-Z0-9\\-]*[a-zA-Z0-9])\\.)*("
    "[A-Za-z0-9]|[A-Za-z0-9][A-Za-z0-9\\-]*[A-Za-z0-9])";
constexpr const char* g_regexHost =
    "(((([0-9]|[1-9][0-9]|1[0-9][0-9]|2[0-4][0-9]|25[0-5])\\.){"
    "3}([0-9]|[1-9][0-9]|1[0-9][0-9]|2[0-4][0-9]|25[0-5]))|"
    "((([0-9a-fA-F]{1,4}:){7,7}[0-9a-fA-F]{1,4}|([0-9a-fA-F]{1,"
    "4}:){1,7}:|([0-9a-fA-F]{1,4}:){1,6}:[0-9a-fA-F]{1,4}|([0-9"
    "a-fA-F]{1,4}:){1,5}(:[0-9a-fA-F]{1,4}){1,2}|([0-9a-fA-F]{1"
    ",4}:){1,4}(:[0-9a-fA-F]{1,4}){1,3}|([0-9a-fA-F]{1,4}:){1,3"
    "}(:[0-9a-fA-F]{1,4}){1,4}|([0-9a-fA-F]{1,4}:){1,2}(:[0-9a-"
    "fA-F]{1,4}){1,5}|[0-9a-fA-F]{1,4}:((:[0-9a-fA-F]{1,4}){1,6"
    "})|:((:[0-9a-fA-F]{1,4}){1,7}|:)|[fF][eE]80:(:[0-9a-fA-F]{"
    "0,4}){0,4}%[0-9a-zA-Z]{1,}|::([fF][eE]{4}(:0{1,4}){0,1}:){"
    "0,1}((25[0-5]|(2[0-4]|1{0,1}[0-9]){0,1}[0-9])\\.){3,3}(25["
    "0-5]|(2[0-4]|1{0,1}[0-9]){0,1}[0-9])|([0-9a-fA-F]{1,4}:){1"
    ",4}:((25[0-5]|(2[0-4]|1{0,1}[0-9]){0,1}[0-9])\\.){3,3}(25["
    "0-5]|(2[0-4]|1{0,1}[0-9]){0,1}[0-9]))))"
    "( +((([a-zA-Z0-9]|[a-zA-Z0-9][a-zA-Z0-9\\-]*[a-zA-Z0-9])\\"
    ".)*([A-Za-z0-9]|[A-Za-z0-9][A-Za-z0-9\\-]*[A-Za-z0-9])))+";

constexpr const char g_emptyPayload[] = "\"\"";

constexpr const char* g_trimDefault = " \n\r\"\';";
constexpr const char g_splitDefault = '\n';
constexpr const char g_splitCustom = ';';

OSCONFIG_LOG_HANDLE HostNameLog::m_logHostName = nullptr;

HostNameBase::HostNameBase(size_t maxPayloadSizeBytes) : m_maxPayloadSizeBytes(maxPayloadSizeBytes)
{
}

HostNameBase::~HostNameBase()
{
}

int HostNameBase::Set(
    MMI_HANDLE clientSession,
    const char* componentName,
    const char* objectName,
    const MMI_JSON_STRING payload,
    const int payloadSizeBytes)
{
    if (!IsValidClientSession(clientSession))
    {
        OsConfigLogError(HostNameLog::Get(), ERROR_INVALID_SESSION, "Set", clientSession);
        return EINVAL;
    }

    if (!IsValidComponentName(componentName))
    {
        OsConfigLogError(HostNameLog::Get(), ERROR_INVALID_COMPONENT, "Set", componentName, m_componentName);
        return EINVAL;
    }

    if (!IsValidObjectName(objectName, true))
    {
        OsConfigLogError(HostNameLog::Get(), ERROR_INVALID_OBJECT, "Set", objectName ? objectName : "-", m_propertyDesiredName, m_propertyDesiredHosts);
        return EINVAL;
    }

    if (!payload || payloadSizeBytes < 0)
    {
        OsConfigLogError(HostNameLog::Get(), ERROR_INVALID_PAYLOAD, "Set");
        return EINVAL;
    }

    // Validate payload size.
    int status = MMI_OK;
<<<<<<< HEAD
    if ((0 != m_maxPayloadSizeBytes) && (payloadSizeBytes > static_cast<int>(m_maxPayloadSizeBytes)))
=======
    if ((m_maxPayloadSizeBytes > 0) && (payloadSizeBytes > static_cast<int>(m_maxPayloadSizeBytes)))
>>>>>>> 935ec2dc
    {
        OsConfigLogError(HostNameLog::Get(), ERROR_PAYLOAD_TOO_LARGE, "Set", payloadSizeBytes, static_cast<int>(m_maxPayloadSizeBytes));
        status = E2BIG;
    }
    else
    {
        std::string data(payload, payloadSizeBytes);
        if (std::strcmp(objectName, m_propertyDesiredName) == 0)
        {
            status = SetName(data);
        }
        else if (std::strcmp(objectName, m_propertyDesiredHosts) == 0)
        {
            status = SetHosts(data);
        }
    }
    return status;
}

int HostNameBase::Get(
    MMI_HANDLE clientSession,
    const char* componentName,
    const char* objectName,
    MMI_JSON_STRING* payload,
    int* payloadSizeBytes)
{
    if (!IsValidClientSession(clientSession))
    {
        OsConfigLogError(HostNameLog::Get(), ERROR_INVALID_SESSION, "Get", clientSession);
        return EINVAL;
    }

    if (!IsValidComponentName(componentName))
    {
        if (IsFullLoggingEnabled())
        {
            OsConfigLogError(HostNameLog::Get(), ERROR_INVALID_COMPONENT, "Get", componentName, m_componentName);
        }
        return EINVAL;
    }

    if (!IsValidObjectName(objectName, false))
    {
        if (IsFullLoggingEnabled())
        {
            OsConfigLogError(HostNameLog::Get(), ERROR_INVALID_OBJECT, "Get", objectName ? objectName : "-", m_propertyName, m_propertyHosts);
        }
        return EINVAL;
    }

    if (!payload || !payloadSizeBytes)
    {
        if (IsFullLoggingEnabled())
        {
            OsConfigLogError(HostNameLog::Get(), ERROR_INVALID_PAYLOAD, "Get");
        }
        return EINVAL;
    }

    std::string data;
    if (std::strcmp(objectName, m_propertyName) == 0)
    {
        data = GetName();
    }
    else if (std::strcmp(objectName, m_propertyHosts) == 0)
    {
        data = GetHosts();
    }

    // Serialize data.
    rapidjson::Document document;
    document.SetString(data.c_str(), document.GetAllocator());
    rapidjson::StringBuffer buffer;
    rapidjson::Writer<rapidjson::StringBuffer> writer(buffer);
    document.Accept(writer);

    // Validate payload size.
    int status = MMI_OK;
    *payloadSizeBytes = buffer.GetSize();
    if ((0 != m_maxPayloadSizeBytes) && (*payloadSizeBytes > static_cast<int>(m_maxPayloadSizeBytes)))
    {
        if (IsFullLoggingEnabled())
        {
            OsConfigLogError(HostNameLog::Get(), ERROR_PAYLOAD_TOO_LARGE, "Get", *payloadSizeBytes, static_cast<int>(m_maxPayloadSizeBytes));
        }
        status = E2BIG;
    }
    else
    {
        // Allocate payload.
        *payload = new char[buffer.GetSize()];
        if (!payload)
        {
            if (IsFullLoggingEnabled())
            {
                OsConfigLogError(HostNameLog::Get(), ERROR_MEMORY_ALLOCATION, "Get", static_cast<uint>(buffer.GetSize()));
            }
            status = ENOMEM;
        }
        else
        {
            // Copy data to payload.
            std::fill(*payload, *payload + *payloadSizeBytes, 0);
            std::memcpy(*payload, buffer.GetString(), *payloadSizeBytes);

            // Validate payload.
            if (!HostNameBase::IsValidJsonString(*payload, *payloadSizeBytes))
            {
                if (IsFullLoggingEnabled())
                {
                    OsConfigLogError(HostNameLog::Get(), ERROR_INVALID_PAYLOAD, "Get");
                }
                status = EINVAL;
                delete *payload;
            }
        }
    }

    // If an error occurred, reset the status and return an empty payload.
    if (status != MMI_OK)
    {
        status = MMI_OK;
        std::size_t len = sizeof(g_emptyPayload) - 1;
        *payloadSizeBytes = len;
        *payload = new char[len];
        if (!payload)
        {
            // Unable to allocate an empty payload, cannot return MMI_OK at this point.
            if (IsFullLoggingEnabled())
            {
                OsConfigLogError(HostNameLog::Get(), ERROR_MEMORY_ALLOCATION, "Get", static_cast<uint>(buffer.GetSize()));
            }
            status = ENOMEM;
        }
        else
        {
            std::memcpy(*payload, g_emptyPayload, len);
        }
    }
    return status;
}

std::string HostNameBase::GetName()
{
    std::string value;
    RunCommand(g_commandGetName, true, &value);
    return value.empty() ? value : TrimEnd(value, g_trimDefault);
}

std::string HostNameBase::GetHosts()
{
    // Do not replace EOL's so that the output can be split into individual lines.
    std::string value;
    RunCommand(g_commandGetHosts, false, &value);
    if (!value.empty())
    {
        value = TrimEnd(value, g_trimDefault);
        std::vector<std::string> lines = Split(value, std::string(&g_splitDefault, 1));
        value.clear();
        for (auto it = lines.begin(); it != lines.end(); ++it)
        {
            // Compress line and skip if empty or a comment to preserve space.
            std::string line = RemoveRepeatedCharacters(Trim(*it, g_trimDefault), ' ');
            if (!line.empty() && (line[0] != '#'))
            {
                if (!value.empty())
                {
                    value.append(std::string(&g_splitCustom, 1));
                }
                value.append(line);
            }
        }
    }
    return value;
}

int HostNameBase::SetName(const std::string &value)
{
    std::string name = Trim(value, g_trimDefault);

    // Validate input.
    std::regex pattern(g_regexHostname);
    if (!std::regex_match(name, pattern))
    {
        OsConfigLogError(HostNameLog::Get(), ERROR_INVALID_VALUE, "SetName", IsFullLoggingEnabled() ? name.c_str() : "-");
        return EINVAL;
    }

    std::string command = std::regex_replace(g_commandSetName, std::regex("\\$value"), name);
    int status = RunCommand(command.c_str(), true, nullptr);
    if (status != MMI_OK)
    {
        OsConfigLogError(HostNameLog::Get(), ERROR_SET_RETURNED, "SetName", IsFullLoggingEnabled() ? name.c_str() : "-", status);
    }
    return status;
}

int HostNameBase::SetHosts(const std::string &value)
{
    std::string hosts;

    // Validate input.
    std::regex pattern(g_regexHost);
    std::vector<std::string> lines = Split(value, std::string(&g_splitCustom, 1));
    for (auto it = lines.begin(); it != lines.end(); ++it)
    {
        std::string line = RemoveRepeatedCharacters(Trim(*it, g_trimDefault), ' ');
        if (!std::regex_match(line, pattern))
        {
            OsConfigLogError(HostNameLog::Get(), ERROR_INVALID_VALUE, "SetHosts", IsFullLoggingEnabled() ? line.c_str() : "-");
            return EINVAL;
        }

        if (!hosts.empty())
        {
            hosts.append(std::string(&g_splitDefault, 1));
        }
        hosts.append(line);
    }

    std::string command = std::regex_replace(g_commandSetHosts, std::regex("\\$value"), hosts);
    int status = RunCommand(command.c_str(), true, nullptr);
    if (status != MMI_OK)
    {
        OsConfigLogError(HostNameLog::Get(), ERROR_SET_RETURNED, "SetHosts", IsFullLoggingEnabled() ? hosts.c_str() : "-", status);
    }
    return status;
}

bool HostNameBase::IsValidClientSession(MMI_HANDLE clientSession)
{
    return (clientSession != nullptr);
}

bool HostNameBase::IsValidComponentName(const char* componentName)
{
    return (componentName && (std::strcmp(componentName, m_componentName) == 0));
}

bool HostNameBase::IsValidObjectName(const char* objectName, const bool desired)
{
    return (objectName && (desired ? (std::strcmp(objectName, m_propertyDesiredName) == 0 || std::strcmp(objectName, m_propertyDesiredHosts) == 0) : (std::strcmp(objectName, m_propertyName) == 0 || std::strcmp(objectName, m_propertyHosts) == 0)));
}

bool HostNameBase::IsValidJsonString(const char* data, const int size)
{
    if (!data || (size < 0))
    {
        return false;
    }

    std::string str(data, size);
    rapidjson::Document document;
    document.Parse(str.c_str());
    if (document.HasParseError())
    {
        if (IsFullLoggingEnabled())
        {
            const size_t errorOffset = document.GetErrorOffset();
            const char* errorCode = rapidjson::GetParseError_En(document.GetParseError());
            OsConfigLogError(HostNameLog::Get(), ERROR_INVALID_JSON, "IsValidJsonString", errorCode, static_cast<uint>(errorOffset));
        }
        return false;
    }
    return document.IsString();
}

std::string HostNameBase::TrimStart(const std::string &str, const std::string &trim)
{
    size_t pos = str.find_first_not_of(trim);
    if (pos == std::string::npos)
    {
        return "";
    }
    return str.substr(pos);
}

std::string HostNameBase::TrimEnd(const std::string &str, const std::string &trim)
{
    size_t pos = str.find_last_not_of(trim);
    if (pos == std::string::npos)
    {
        return "";
    }
    return str.substr(0, pos + 1);
}

std::string HostNameBase::Trim(const std::string &str, const std::string &trim)
{
    return TrimStart(TrimEnd(str, trim), trim);
}

std::vector<std::string> HostNameBase::Split(const std::string &str, const std::string &delimiter)
{
    std::vector<std::string> result;
    size_t start;
    size_t end = 0;
    while ((start = str.find_first_not_of(delimiter, end)) != std::string::npos)
    {
        end = str.find(delimiter, start);
        result.push_back(str.substr(start, end - start));
    }
    return result;
}

std::string HostNameBase::RemoveRepeatedCharacters(const std::string &str, const char c)
{
    std::string result = str;
    for (size_t i = 1; i < result.length(); i++)
    {
        if ((result[i] == c) && (result[i - 1] == result[i]))
        {
            result.erase(i, 1);
            i--;
        }
    }
    return result;
}<|MERGE_RESOLUTION|>--- conflicted
+++ resolved
@@ -105,11 +105,7 @@
 
     // Validate payload size.
     int status = MMI_OK;
-<<<<<<< HEAD
-    if ((0 != m_maxPayloadSizeBytes) && (payloadSizeBytes > static_cast<int>(m_maxPayloadSizeBytes)))
-=======
     if ((m_maxPayloadSizeBytes > 0) && (payloadSizeBytes > static_cast<int>(m_maxPayloadSizeBytes)))
->>>>>>> 935ec2dc
     {
         OsConfigLogError(HostNameLog::Get(), ERROR_PAYLOAD_TOO_LARGE, "Set", payloadSizeBytes, static_cast<int>(m_maxPayloadSizeBytes));
         status = E2BIG;
