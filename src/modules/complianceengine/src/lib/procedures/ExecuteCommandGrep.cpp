--- conflicted
+++ resolved
@@ -12,11 +12,7 @@
 
 static const std::set<std::string> allowedCommands = {"nft list ruleset", "nft list chain", "nft list tables", "ip6tables -L -n",
     "ip6tables -L INPUT -v -n", "ip6tables -L OUTPUT -v -n", "iptables -L -n", "iptables -L INPUT -v -n", "iptables -L OUTPUT -v -n", "uname", "ps -ef",
-<<<<<<< HEAD
-    "ps -eZ", "sestatus", "journalctl", "arch"};
-=======
     "ps -eZ", "sestatus", "journalctl", "arch", "grubby --info=ALL", "pam-config --query --pwhistory"};
->>>>>>> 7bfee958
 
 Result<Status> AuditExecuteCommandGrep(const ExecuteCommandGrepParams& params, IndicatorsTree& indicators, ContextInterface& context)
 {
