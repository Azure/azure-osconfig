--- conflicted
+++ resolved
@@ -27,12 +27,8 @@
     SHA256,
     SHA512,
     YesCrypt,
-<<<<<<< HEAD
-    None, // Used for entries without a password
-=======
     Empty, // Used for entries without a password
     None,  // Used for entries with locked or disabled password
->>>>>>> 7bfee958
 };
 
 static const map<Field, string> fieldNamesMap = {
@@ -306,9 +302,6 @@
                 continue; // Skip this user if it does not match the specified username
             }
         }
-<<<<<<< HEAD
-
-=======
         // Skip users with password locked/disabled, unless explicitly looking at password
         if (params.field != Field::Password && params.field != Field::EncryptionMethod)
         {
@@ -322,7 +315,6 @@
                 continue;
             }
         }
->>>>>>> 7bfee958
         OsConfigLogInfo(context.GetLogHandle(), "Checking user '%s' for %s field with value '%s' and operation '%d'.", entry.sp_namp,
             PrettyFieldName(params.field).c_str(), params.value.c_str(), (int)params.operation);
         auto result = CompareUserEntry(entry, params.field, params.value, params.operation);
