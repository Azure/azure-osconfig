--- conflicted
+++ resolved
@@ -355,11 +355,7 @@
         {
             try
             {
-<<<<<<< HEAD
-                valueRegexes.push_back(regex(valuePart));
-=======
                 valueRegexes.push_back(regex(valuePart, std::regex_constants::icase));
->>>>>>> 7bfee958
             }
             catch (const regex_error& e)
             {
