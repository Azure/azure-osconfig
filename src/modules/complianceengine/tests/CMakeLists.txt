--- conflicted
+++ resolved
@@ -18,11 +18,8 @@
     procedures/EnsureGsettingsTest.cpp
     procedures/EnsureMountPointExistsTest.cpp
     procedures/EnsureMTAsLocalOnlyTest.cpp
-<<<<<<< HEAD
+    procedures/EnsureNoDuplicateEntriesExistTest.cpp
     procedures/EnsurePasswordChangeIsInPastTest.cpp
-=======
-    procedures/EnsureNoDuplicateEntriesExistTest.cpp
->>>>>>> dc4de744
     procedures/EnsureRootPathTest.cpp
     procedures/EnsureSshdOptionTest.cpp
     procedures/EnsureSysctlTest.cpp
