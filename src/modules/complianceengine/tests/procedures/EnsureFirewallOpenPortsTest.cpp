--- conflicted
+++ resolved
@@ -486,10 +486,6 @@
     EXPECT_CALL(mockContext, ExecuteCommand("ufw status verbose")).WillOnce(Return(Result<std::string>(ufwOutput)));
 
     auto result = AuditEnsureUfwOpenPorts(indicators, mockContext);
-<<<<<<< HEAD
-    ASSERT_FALSE(result.HasValue());
-=======
-    ASSERT_TRUE(result.HasValue());
-    EXPECT_EQ(result.Value(), Status::NonCompliant);
->>>>>>> 7bfee958
+    ASSERT_TRUE(result.HasValue());
+    EXPECT_EQ(result.Value(), Status::NonCompliant);
 }