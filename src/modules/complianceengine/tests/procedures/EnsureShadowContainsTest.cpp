// Copyright (c) Microsoft Corporation. All rights reserved.
// Licensed under the MIT License.

#include "CommonUtils.h"
#include "MockContext.h"

#include <EnsureShadowContains.h>
#include <Optional.h>
#include <fstream>

using ComplianceEngine::AuditEnsureShadowContains;
using ComplianceEngine::ComparisonOperation;
using ComplianceEngine::EnsureShadowContainsParams;
using ComplianceEngine::Error;
using ComplianceEngine::Field;
using ComplianceEngine::IndicatorsTree;
using ComplianceEngine::NestedListFormatter;
using ComplianceEngine::Optional;
using ComplianceEngine::Result;
using ComplianceEngine::Status;
using std::map;
using std::string;

class EnsureShadowContainsTest : public ::testing::Test
{
protected:
    MockContext mContext;
    IndicatorsTree mIndicators;
    NestedListFormatter mFormatter;
    string mTempDir;

    void SetUp() override
    {
        mIndicators.Push("ShadowContains");
        char tempDirTemplate[] = "/tmp/EnsureShadowContainsTestXXXXXX";
        char* tempDir = mkdtemp(tempDirTemplate);
        ASSERT_NE(tempDir, nullptr);
        mTempDir = tempDir;
    }

    void TearDown() override
    {
        if (!mTempDir.empty())
        {
            if (0 != remove(mTempDir.c_str()))
            {
                OsConfigLogError(mContext.GetLogHandle(), "Failed to remove temporary directory %s: %s", mTempDir.c_str(), strerror(errno));
            }
            mTempDir.clear();
        }
    }

    string CreateTestShadowFile(string username, Optional<string> password, Optional<int> lastChange = Optional<int>(),
        Optional<int> minAge = Optional<int>(), Optional<int> maxAge = Optional<int>(), Optional<int> warnPeriod = Optional<int>(),
        Optional<int> inactivityPeriod = Optional<int>(), Optional<int> expirationDate = Optional<int>())
    {
        auto content = std::move(username);
        content += ":" + (password.HasValue() ? password.Value() : "");
        content += ":" + (lastChange.HasValue() ? std::to_string(lastChange.Value()) : "");
        content += ":" + (minAge.HasValue() ? std::to_string(minAge.Value()) : "");
        content += ":" + (maxAge.HasValue() ? std::to_string(maxAge.Value()) : "");
        content += ":" + (warnPeriod.HasValue() ? std::to_string(warnPeriod.Value()) : "");
        content += ":" + (inactivityPeriod.HasValue() ? std::to_string(inactivityPeriod.Value()) : "");
        content += ":" + (expirationDate.HasValue() ? std::to_string(expirationDate.Value()) : "");
        content += ":";

        return CreateTestShadowFile(std::move(content));
    }

    string CreateTestShadowFile(string content)
    {
        string shadowFilePath = mTempDir + "/shadow";
        std::ofstream shadowFile(shadowFilePath);
        if (!shadowFile.is_open())
        {
            OsConfigLogError(mContext.GetLogHandle(), "Failed to create test shadow file %s: %s", shadowFilePath.c_str(), strerror(errno));
            return string();
        }
        shadowFile << std::move(content);
        shadowFile.close();
        return shadowFilePath;
    }

    void RemoveTestShadowFile(const string& shadowFilePath)
    {
        if (shadowFilePath.empty())
        {
            return;
        }

        if (0 != remove(shadowFilePath.c_str()))
        {
            OsConfigLogError(mContext.GetLogHandle(), "Failed to remove test shadow file %s: %s", shadowFilePath.c_str(), strerror(errno));
        }
    }
};

TEST_F(EnsureShadowContainsTest, InvalidArguments_1)
{
<<<<<<< HEAD
    if (0 != getuid())
    {
        GTEST_SKIP() << "This test suite requires root privileges or fakeroot";
    }
=======
>>>>>>> 7bfee958
    EnsureShadowContainsParams params;
    params.field = Field::LastChange;
    params.value = "42";
    params.operation = ComparisonOperation::PatternMatch;
<<<<<<< HEAD
    auto result = AuditEnsureShadowContains(params, mIndicators, mContext);
=======
    // Use a non-empty password so the user is not skipped
    const auto path = CreateTestShadowFile("testuser:$6$:0::::::");
    params.test_etcShadowPath = path;
    params.username_operation = ComparisonOperation::Equal; // unused but required by procedure
    auto result = AuditEnsureShadowContains(params, mIndicators, mContext);
    RemoveTestShadowFile(path);
>>>>>>> 7bfee958
    ASSERT_FALSE(result.HasValue());
    ASSERT_EQ(result.Error().message, "Unsupported comparison operation for an integer type");
    ASSERT_EQ(result.Error().code, EINVAL);
}

TEST_F(EnsureShadowContainsTest, InvalidArguments_2)
{
<<<<<<< HEAD
    if (0 != getuid())
    {
        GTEST_SKIP() << "This test suite requires root privileges or fakeroot";
    }
=======
>>>>>>> 7bfee958
    EnsureShadowContainsParams params;
    params.field = Field::Username;
    params.value = "test";
    params.operation = ComparisonOperation::PatternMatch;
<<<<<<< HEAD
    auto result = AuditEnsureShadowContains(params, mIndicators, mContext);
=======
    const auto path = CreateTestShadowFile("testuser:$6$:0::::::");
    params.test_etcShadowPath = path;
    params.username_operation = ComparisonOperation::Equal;
    auto result = AuditEnsureShadowContains(params, mIndicators, mContext);
    RemoveTestShadowFile(path);
>>>>>>> 7bfee958
    ASSERT_FALSE(result.HasValue());
    ASSERT_EQ(result.Error().message, "Username field comparison is not supported");
    ASSERT_EQ(result.Error().code, EINVAL);
}

TEST_F(EnsureShadowContainsTest, InvalidArguments_3)
{
<<<<<<< HEAD
    if (0 != getuid())
    {
        GTEST_SKIP() << "This test suite requires root privileges or fakeroot";
    }
=======
>>>>>>> 7bfee958
    EnsureShadowContainsParams params;
    params.field = Field::EncryptionMethod;
    params.value = "asdf";
    params.operation = ComparisonOperation::PatternMatch;
<<<<<<< HEAD
    auto result = AuditEnsureShadowContains(params, mIndicators, mContext);
=======
    const auto path = CreateTestShadowFile("testuser:$6$:0::::::");
    params.test_etcShadowPath = path;
    params.username_operation = ComparisonOperation::Equal;
    auto result = AuditEnsureShadowContains(params, mIndicators, mContext);
    RemoveTestShadowFile(path);
>>>>>>> 7bfee958
    ASSERT_FALSE(result.HasValue());
    ASSERT_EQ(result.Error().message, "Unsupported comparison operation for encryption method");
    ASSERT_EQ(result.Error().code, EINVAL);
}

TEST_F(EnsureShadowContainsTest, InvalidArguments_4)
{
    EnsureShadowContainsParams params;
    const auto path = CreateTestShadowFile("testuser::0::::::");
    params.field = Field::LastChange;
    params.value = "x";
    params.operation = ComparisonOperation::Equal;
    params.username = "testuser";
    params.username_operation = ComparisonOperation::Equal;
    params.test_etcShadowPath = path;
    auto result = AuditEnsureShadowContains(params, mIndicators, mContext);
    RemoveTestShadowFile(path);
    ASSERT_FALSE(result.HasValue());
    ASSERT_EQ(result.Error().message, string("invalid last password change date parameter value"));
}

TEST_F(EnsureShadowContainsTest, SpecificUser_1)
{
<<<<<<< HEAD
    if (0 != getuid())
    {
        GTEST_SKIP() << "This test suite requires root privileges or fakeroot";
    }
=======
>>>>>>> 7bfee958
    EnsureShadowContainsParams params;
    params.field = Field::Password;
    params.value = "test";
    params.operation = ComparisonOperation::PatternMatch;
<<<<<<< HEAD
    params.username = "root";
    auto result = AuditEnsureShadowContains(params, mIndicators, mContext);
=======
    // Create controlled shadow file with password that does NOT contain 'test' so pattern fails
    const auto path = CreateTestShadowFile("testuser:$6$abc$xyz:0::::::");
    params.username = "testuser";
    params.username_operation = ComparisonOperation::Equal;
    params.test_etcShadowPath = path;
    auto result = AuditEnsureShadowContains(params, mIndicators, mContext);
    RemoveTestShadowFile(path);
>>>>>>> 7bfee958
    ASSERT_TRUE(result.HasValue());
    ASSERT_EQ(result.Value(), Status::NonCompliant);
}

TEST_F(EnsureShadowContainsTest, SpecificUser_2)
{
    if (0 != getuid())
    {
        GTEST_SKIP() << "This test suite requires root privileges or fakeroot";
    }
    EnsureShadowContainsParams params;
    params.field = Field::Password;
    params.value = "^.*$";
    params.operation = ComparisonOperation::PatternMatch;
    params.username = "root";
    auto result = AuditEnsureShadowContains(params, mIndicators, mContext);
    ASSERT_TRUE(result.HasValue());
    ASSERT_EQ(result.Value(), Status::Compliant);
}

TEST_F(EnsureShadowContainsTest, SpecificUser_3)
{
    if (0 != getuid())
    {
        GTEST_SKIP() << "This test suite requires root privileges or fakeroot";
    }
    EnsureShadowContainsParams params;
    params.field = Field::Password;
    params.value = "^.*$";
    params.operation = ComparisonOperation::PatternMatch;
    params.username = "^root$";
    params.username_operation = ComparisonOperation::PatternMatch;
    auto result = AuditEnsureShadowContains(params, mIndicators, mContext);
    ASSERT_TRUE(result.HasValue());
    ASSERT_EQ(result.Value(), Status::Compliant);
}

TEST_F(EnsureShadowContainsTest, SpecificUser_4)
{
    if (0 != getuid())
    {
        GTEST_SKIP() << "This test suite requires root privileges or fakeroot";
    }
    EnsureShadowContainsParams params;
    params.field = Field::Password;
    params.value = "^test$";
    params.operation = ComparisonOperation::PatternMatch;
    params.username = "^$";
    params.username_operation = ComparisonOperation::PatternMatch;
    auto result = AuditEnsureShadowContains(params, mIndicators, mContext);
    ASSERT_TRUE(result.HasValue());
    // No users matched the empty string pattern so we return compliant status
    ASSERT_EQ(result.Value(), Status::Compliant);
}

TEST_F(EnsureShadowContainsTest, SpecificUser_5)
{
    if (0 != getuid())
    {
        GTEST_SKIP() << "This test suite requires root privileges or fakeroot";
    }
    EnsureShadowContainsParams params;
    params.field = Field::Password;
    params.value = "^test$";
    params.operation = ComparisonOperation::PatternMatch;
    params.username = "^root$";
    params.username_operation = ComparisonOperation::Equal;
    auto result = AuditEnsureShadowContains(params, mIndicators, mContext);
    ASSERT_TRUE(result.HasValue());
    ASSERT_EQ(result.Value(), Status::Compliant);
}

TEST_F(EnsureShadowContainsTest, SpecificUser_6)
{
<<<<<<< HEAD
    if (0 != getuid())
    {
        GTEST_SKIP() << "This test suite requires root privileges or fakeroot";
    }
=======
>>>>>>> 7bfee958
    EnsureShadowContainsParams params;
    params.field = Field::Password;
    params.value = "^test$";
    params.operation = ComparisonOperation::PatternMatch;
<<<<<<< HEAD
    params.username = "root";
    params.username_operation = ComparisonOperation::Equal;
    auto result = AuditEnsureShadowContains(params, mIndicators, mContext);
=======
    const auto path = CreateTestShadowFile("testuser:$6$abc$xyz:0::::::");
    params.username = "testuser";
    params.username_operation = ComparisonOperation::Equal;
    params.test_etcShadowPath = path;
    auto result = AuditEnsureShadowContains(params, mIndicators, mContext);
    RemoveTestShadowFile(path);
>>>>>>> 7bfee958
    ASSERT_TRUE(result.HasValue());
    ASSERT_EQ(result.Value(), Status::NonCompliant);
}

TEST_F(EnsureShadowContainsTest, EncryptionMethod_1)
{
    EnsureShadowContainsParams params;
    const auto path = CreateTestShadowFile("testuser", string("$6$rounds=5000$randomsalt$hashedpassword"));
    params.field = Field::EncryptionMethod;
    params.value = "SHA-512";
    params.operation = ComparisonOperation::Equal;
    params.username = "testuser";
    params.username_operation = ComparisonOperation::Equal;
    params.test_etcShadowPath = path;
    auto result = AuditEnsureShadowContains(params, mIndicators, mContext);
    RemoveTestShadowFile(path);
    if (!result.HasValue())
    {
        OsConfigLogError(mContext.GetLogHandle(), "AuditEnsureShadowContains failed: %s", result.Error().message.c_str());
    }
    ASSERT_TRUE(result.HasValue());
    ASSERT_EQ(result.Value(), Status::Compliant);
}

TEST_F(EnsureShadowContainsTest, EncryptionMethod_2)
{
    EnsureShadowContainsParams params;
    const auto path = CreateTestShadowFile("testuser", string(""));
    params.field = Field::EncryptionMethod;
    params.value = "SHA-512";
    params.operation = ComparisonOperation::NotEqual;
    params.username = "testuser";
    params.username_operation = ComparisonOperation::Equal;
    params.test_etcShadowPath = path;
    auto result = AuditEnsureShadowContains(params, mIndicators, mContext);
    RemoveTestShadowFile(path);
    ASSERT_TRUE(result.HasValue());
    ASSERT_EQ(result.Value(), Status::Compliant);
}

TEST_F(EnsureShadowContainsTest, EncryptionMethod_3)
{
    EnsureShadowContainsParams params;
    const auto path = CreateTestShadowFile("testuser", string("abcd"));
    params.field = Field::EncryptionMethod;
    params.value = "DES";
    params.operation = ComparisonOperation::Equal;
    params.username = "testuser";
    params.username_operation = ComparisonOperation::Equal;
    params.test_etcShadowPath = path;
    auto result = AuditEnsureShadowContains(params, mIndicators, mContext);
    RemoveTestShadowFile(path);
    ASSERT_TRUE(result.HasValue());
    ASSERT_EQ(result.Value(), Status::Compliant);
}

TEST_F(EnsureShadowContainsTest, EncryptionMethod_4)
{
    EnsureShadowContainsParams params;
    const auto path = CreateTestShadowFile("testuser", string("_abcd"));
    params.field = Field::EncryptionMethod;
    params.value = "BSDi";
    params.operation = ComparisonOperation::Equal;
    params.username = "testuser";
    params.username_operation = ComparisonOperation::Equal;
    params.test_etcShadowPath = path;
    auto result = AuditEnsureShadowContains(params, mIndicators, mContext);
    RemoveTestShadowFile(path);
    ASSERT_TRUE(result.HasValue());
    ASSERT_EQ(result.Value(), Status::Compliant);
}

TEST_F(EnsureShadowContainsTest, EncryptionMethod_5)
{
    EnsureShadowContainsParams params;
    const auto path = CreateTestShadowFile("testuser", string("!"));
    params.field = Field::EncryptionMethod;
    params.value = "None";
    params.operation = ComparisonOperation::Equal;
    params.username = "testuser";
    params.username_operation = ComparisonOperation::Equal;
    params.test_etcShadowPath = path;
    auto result = AuditEnsureShadowContains(params, mIndicators, mContext);
    RemoveTestShadowFile(path);
    ASSERT_TRUE(result.HasValue());
    ASSERT_EQ(result.Value(), Status::Compliant);
}

TEST_F(EnsureShadowContainsTest, EncryptionMethod_6)
{
    EnsureShadowContainsParams params;
    const auto path = CreateTestShadowFile("testuser", string("*"));
    params.field = Field::EncryptionMethod;
    params.value = "None";
    params.operation = ComparisonOperation::Equal;
    params.username = "testuser";
    params.username_operation = ComparisonOperation::Equal;
    params.test_etcShadowPath = path;
    auto result = AuditEnsureShadowContains(params, mIndicators, mContext);
    RemoveTestShadowFile(path);
    ASSERT_TRUE(result.HasValue());
    ASSERT_EQ(result.Value(), Status::Compliant);
}

TEST_F(EnsureShadowContainsTest, EncryptionMethod_7)
{
    EnsureShadowContainsParams params;
    const auto path = CreateTestShadowFile("testuser", string("$1$"));
    params.field = Field::EncryptionMethod;
    params.value = "MD5";
    params.operation = ComparisonOperation::Equal;
    params.username = "testuser";
    params.username_operation = ComparisonOperation::Equal;
    params.test_etcShadowPath = path;
    auto result = AuditEnsureShadowContains(params, mIndicators, mContext);
    RemoveTestShadowFile(path);
    ASSERT_TRUE(result.HasValue());
    ASSERT_EQ(result.Value(), Status::Compliant);
}

TEST_F(EnsureShadowContainsTest, EncryptionMethod_8)
{
    EnsureShadowContainsParams params;
    const auto path = CreateTestShadowFile("testuser", string("$2$"));
    params.field = Field::EncryptionMethod;
    params.value = "Blowfish";
    params.operation = ComparisonOperation::Equal;
    params.username = "testuser";
    params.username_operation = ComparisonOperation::Equal;
    params.test_etcShadowPath = path;
    auto result = AuditEnsureShadowContains(params, mIndicators, mContext);
    RemoveTestShadowFile(path);
    ASSERT_TRUE(result.HasValue());
    ASSERT_EQ(result.Value(), Status::Compliant);
}

TEST_F(EnsureShadowContainsTest, EncryptionMethod_9)
{
    EnsureShadowContainsParams params;
    const auto path = CreateTestShadowFile("testuser", string("$2a$"));
    params.field = Field::EncryptionMethod;
    params.value = "Blowfish";
    params.operation = ComparisonOperation::Equal;
    params.username = "testuser";
    params.username_operation = ComparisonOperation::Equal;
    params.test_etcShadowPath = path;
    auto result = AuditEnsureShadowContains(params, mIndicators, mContext);
    RemoveTestShadowFile(path);
    ASSERT_TRUE(result.HasValue());
    ASSERT_EQ(result.Value(), Status::Compliant);
}

TEST_F(EnsureShadowContainsTest, EncryptionMethod_10)
{
    EnsureShadowContainsParams params;
    const auto path = CreateTestShadowFile("testuser", string("$2y$"));
    params.field = Field::EncryptionMethod;
    params.value = "Blowfish";
    params.operation = ComparisonOperation::Equal;
    params.username = "testuser";
    params.username_operation = ComparisonOperation::Equal;
    params.test_etcShadowPath = path;
    auto result = AuditEnsureShadowContains(params, mIndicators, mContext);
    RemoveTestShadowFile(path);
    ASSERT_TRUE(result.HasValue());
    ASSERT_EQ(result.Value(), Status::Compliant);
}

TEST_F(EnsureShadowContainsTest, EncryptionMethod_11)
{
    EnsureShadowContainsParams params;
    const auto path = CreateTestShadowFile("testuser", string("$md5$"));
    params.field = Field::EncryptionMethod;
    params.value = "MD5";
    params.operation = ComparisonOperation::Equal;
    params.username = "testuser";
    params.username_operation = ComparisonOperation::Equal;
    params.test_etcShadowPath = path;
    auto result = AuditEnsureShadowContains(params, mIndicators, mContext);
    RemoveTestShadowFile(path);
    ASSERT_TRUE(result.HasValue());
    ASSERT_EQ(result.Value(), Status::Compliant);
}

TEST_F(EnsureShadowContainsTest, EncryptionMethod_12)
{
    EnsureShadowContainsParams params;
    const auto path = CreateTestShadowFile("testuser", string("$5$"));
    params.field = Field::EncryptionMethod;
    params.value = "SHA-256";
    params.operation = ComparisonOperation::Equal;
    params.username = "testuser";
    params.username_operation = ComparisonOperation::Equal;
    params.test_etcShadowPath = path;
    auto result = AuditEnsureShadowContains(params, mIndicators, mContext);
    RemoveTestShadowFile(path);
    ASSERT_TRUE(result.HasValue());
    ASSERT_EQ(result.Value(), Status::Compliant);
}

TEST_F(EnsureShadowContainsTest, EncryptionMethod_13)
{
    EnsureShadowContainsParams params;
    const auto path = CreateTestShadowFile("testuser", string("$y$"));
    params.field = Field::EncryptionMethod;
    params.value = "YesCrypt";
    params.operation = ComparisonOperation::Equal;
    params.username = "testuser";
    params.username_operation = ComparisonOperation::Equal;
    params.test_etcShadowPath = path;
    auto result = AuditEnsureShadowContains(params, mIndicators, mContext);
    RemoveTestShadowFile(path);
    ASSERT_TRUE(result.HasValue());
    ASSERT_EQ(result.Value(), Status::Compliant);
}

TEST_F(EnsureShadowContainsTest, IntegerFields_1)
{
    EnsureShadowContainsParams params;
    const auto path = CreateTestShadowFile("testuser", string("$y$"), 1, 2, 3, 4, 5, 6);
    params.field = Field::LastChange;
    params.value = "1";
    params.operation = ComparisonOperation::Equal;
    params.username = "testuser";
    params.username_operation = ComparisonOperation::Equal;
    params.test_etcShadowPath = path;
    auto result = AuditEnsureShadowContains(params, mIndicators, mContext);
    RemoveTestShadowFile(path);
    ASSERT_TRUE(result.HasValue());
    ASSERT_EQ(result.Value(), Status::Compliant);
}

TEST_F(EnsureShadowContainsTest, IntegerFields_2)
{
    EnsureShadowContainsParams params;
    const auto path = CreateTestShadowFile("testuser", string("$y$"), 1, 2, 3, 4, 5, 6);
    params.field = Field::MinAge;
    params.value = "2";
    params.operation = ComparisonOperation::Equal;
    params.username = "testuser";
    params.username_operation = ComparisonOperation::Equal;
    params.test_etcShadowPath = path;
    auto result = AuditEnsureShadowContains(params, mIndicators, mContext);
    RemoveTestShadowFile(path);
    ASSERT_TRUE(result.HasValue());
    ASSERT_EQ(result.Value(), Status::Compliant);
}

TEST_F(EnsureShadowContainsTest, IntegerFields_3)
{
    EnsureShadowContainsParams params;
    const auto path = CreateTestShadowFile("testuser", string("$y$"), 1, 2, 3, 4, 5, 6);
    params.field = Field::MaxAge;
    params.value = "3";
    params.operation = ComparisonOperation::Equal;
    params.username = "testuser";
    params.username_operation = ComparisonOperation::Equal;
    params.test_etcShadowPath = path;
    auto result = AuditEnsureShadowContains(params, mIndicators, mContext);
    RemoveTestShadowFile(path);
    ASSERT_TRUE(result.HasValue());
    ASSERT_EQ(result.Value(), Status::Compliant);
}

TEST_F(EnsureShadowContainsTest, IntegerFields_4)
{
    EnsureShadowContainsParams params;
    const auto path = CreateTestShadowFile("testuser", string("$y$"), 1, 2, 3, 4, 5, 6);
    params.field = Field::WarnPeriod;
    params.value = "4";
    params.operation = ComparisonOperation::Equal;
    params.username = "testuser";
    params.username_operation = ComparisonOperation::Equal;
    params.test_etcShadowPath = path;
    auto result = AuditEnsureShadowContains(params, mIndicators, mContext);
    RemoveTestShadowFile(path);
    ASSERT_TRUE(result.HasValue());
    ASSERT_EQ(result.Value(), Status::Compliant);
}

TEST_F(EnsureShadowContainsTest, IntegerFields_5)
{
    EnsureShadowContainsParams params;
    const auto path = CreateTestShadowFile("testuser", string("$y$"), 1, 2, 3, 4, 5, 6);
    params.field = Field::InactivityPeriod;
    params.value = "5";
    params.operation = ComparisonOperation::Equal;
    params.username = "testuser";
    params.username_operation = ComparisonOperation::Equal;
    params.test_etcShadowPath = path;
    auto result = AuditEnsureShadowContains(params, mIndicators, mContext);
    RemoveTestShadowFile(path);
    ASSERT_TRUE(result.HasValue());
    ASSERT_EQ(result.Value(), Status::Compliant);
}

TEST_F(EnsureShadowContainsTest, IntegerFields_6)
{
    EnsureShadowContainsParams params;
    const auto path = CreateTestShadowFile("testuser", string("$y$"), 1, 2, 3, 4, 5, 6);
    params.field = Field::ExpirationDate;
    params.value = "6";
    params.operation = ComparisonOperation::Equal;
    params.username = "testuser";
    params.username_operation = ComparisonOperation::Equal;
    params.test_etcShadowPath = path;
    auto result = AuditEnsureShadowContains(params, mIndicators, mContext);
    RemoveTestShadowFile(path);
    ASSERT_TRUE(result.HasValue());
    ASSERT_EQ(result.Value(), Status::Compliant);
}

TEST_F(EnsureShadowContainsTest, FeatureFlag)
{
    EnsureShadowContainsParams params;
    const auto path = CreateTestShadowFile("testuser", string("$y$"), 1, 2, 3, 4, 5, 6);
    params.field = Field::Reserved;
    params.value = "6";
    params.operation = ComparisonOperation::Equal;
    params.username = "testuser";
    params.username_operation = ComparisonOperation::Equal;
    params.test_etcShadowPath = path;
    auto result = AuditEnsureShadowContains(params, mIndicators, mContext);
    RemoveTestShadowFile(path);
    ASSERT_FALSE(result.HasValue());
    ASSERT_EQ(result.Error().message, string("reserved field comparison is not supported"));
}<|MERGE_RESOLUTION|>--- conflicted
+++ resolved
@@ -97,27 +97,16 @@
 
 TEST_F(EnsureShadowContainsTest, InvalidArguments_1)
 {
-<<<<<<< HEAD
-    if (0 != getuid())
-    {
-        GTEST_SKIP() << "This test suite requires root privileges or fakeroot";
-    }
-=======
->>>>>>> 7bfee958
     EnsureShadowContainsParams params;
     params.field = Field::LastChange;
     params.value = "42";
     params.operation = ComparisonOperation::PatternMatch;
-<<<<<<< HEAD
-    auto result = AuditEnsureShadowContains(params, mIndicators, mContext);
-=======
     // Use a non-empty password so the user is not skipped
     const auto path = CreateTestShadowFile("testuser:$6$:0::::::");
     params.test_etcShadowPath = path;
     params.username_operation = ComparisonOperation::Equal; // unused but required by procedure
     auto result = AuditEnsureShadowContains(params, mIndicators, mContext);
     RemoveTestShadowFile(path);
->>>>>>> 7bfee958
     ASSERT_FALSE(result.HasValue());
     ASSERT_EQ(result.Error().message, "Unsupported comparison operation for an integer type");
     ASSERT_EQ(result.Error().code, EINVAL);
@@ -125,26 +114,15 @@
 
 TEST_F(EnsureShadowContainsTest, InvalidArguments_2)
 {
-<<<<<<< HEAD
-    if (0 != getuid())
-    {
-        GTEST_SKIP() << "This test suite requires root privileges or fakeroot";
-    }
-=======
->>>>>>> 7bfee958
     EnsureShadowContainsParams params;
     params.field = Field::Username;
     params.value = "test";
     params.operation = ComparisonOperation::PatternMatch;
-<<<<<<< HEAD
-    auto result = AuditEnsureShadowContains(params, mIndicators, mContext);
-=======
     const auto path = CreateTestShadowFile("testuser:$6$:0::::::");
     params.test_etcShadowPath = path;
     params.username_operation = ComparisonOperation::Equal;
     auto result = AuditEnsureShadowContains(params, mIndicators, mContext);
     RemoveTestShadowFile(path);
->>>>>>> 7bfee958
     ASSERT_FALSE(result.HasValue());
     ASSERT_EQ(result.Error().message, "Username field comparison is not supported");
     ASSERT_EQ(result.Error().code, EINVAL);
@@ -152,26 +130,15 @@
 
 TEST_F(EnsureShadowContainsTest, InvalidArguments_3)
 {
-<<<<<<< HEAD
-    if (0 != getuid())
-    {
-        GTEST_SKIP() << "This test suite requires root privileges or fakeroot";
-    }
-=======
->>>>>>> 7bfee958
     EnsureShadowContainsParams params;
     params.field = Field::EncryptionMethod;
     params.value = "asdf";
     params.operation = ComparisonOperation::PatternMatch;
-<<<<<<< HEAD
-    auto result = AuditEnsureShadowContains(params, mIndicators, mContext);
-=======
     const auto path = CreateTestShadowFile("testuser:$6$:0::::::");
     params.test_etcShadowPath = path;
     params.username_operation = ComparisonOperation::Equal;
     auto result = AuditEnsureShadowContains(params, mIndicators, mContext);
     RemoveTestShadowFile(path);
->>>>>>> 7bfee958
     ASSERT_FALSE(result.HasValue());
     ASSERT_EQ(result.Error().message, "Unsupported comparison operation for encryption method");
     ASSERT_EQ(result.Error().code, EINVAL);
@@ -195,21 +162,10 @@
 
 TEST_F(EnsureShadowContainsTest, SpecificUser_1)
 {
-<<<<<<< HEAD
-    if (0 != getuid())
-    {
-        GTEST_SKIP() << "This test suite requires root privileges or fakeroot";
-    }
-=======
->>>>>>> 7bfee958
     EnsureShadowContainsParams params;
     params.field = Field::Password;
     params.value = "test";
     params.operation = ComparisonOperation::PatternMatch;
-<<<<<<< HEAD
-    params.username = "root";
-    auto result = AuditEnsureShadowContains(params, mIndicators, mContext);
-=======
     // Create controlled shadow file with password that does NOT contain 'test' so pattern fails
     const auto path = CreateTestShadowFile("testuser:$6$abc$xyz:0::::::");
     params.username = "testuser";
@@ -217,7 +173,6 @@
     params.test_etcShadowPath = path;
     auto result = AuditEnsureShadowContains(params, mIndicators, mContext);
     RemoveTestShadowFile(path);
->>>>>>> 7bfee958
     ASSERT_TRUE(result.HasValue());
     ASSERT_EQ(result.Value(), Status::NonCompliant);
 }
@@ -292,29 +247,16 @@
 
 TEST_F(EnsureShadowContainsTest, SpecificUser_6)
 {
-<<<<<<< HEAD
-    if (0 != getuid())
-    {
-        GTEST_SKIP() << "This test suite requires root privileges or fakeroot";
-    }
-=======
->>>>>>> 7bfee958
     EnsureShadowContainsParams params;
     params.field = Field::Password;
     params.value = "^test$";
     params.operation = ComparisonOperation::PatternMatch;
-<<<<<<< HEAD
-    params.username = "root";
-    params.username_operation = ComparisonOperation::Equal;
-    auto result = AuditEnsureShadowContains(params, mIndicators, mContext);
-=======
     const auto path = CreateTestShadowFile("testuser:$6$abc$xyz:0::::::");
     params.username = "testuser";
     params.username_operation = ComparisonOperation::Equal;
     params.test_etcShadowPath = path;
     auto result = AuditEnsureShadowContains(params, mIndicators, mContext);
     RemoveTestShadowFile(path);
->>>>>>> 7bfee958
     ASSERT_TRUE(result.HasValue());
     ASSERT_EQ(result.Value(), Status::NonCompliant);
 }
