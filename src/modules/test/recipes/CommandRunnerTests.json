--- conflicted
+++ resolved
@@ -10,11 +10,6 @@
     "ComponentName": "CommandRunner",
     "ObjectName": "commandArguments",
     "Desired": true,
-<<<<<<< HEAD
-    "Payload": "{\"commandId\": \"helloworld\", \"arguments\": \"echo Hello World!\", \"timeout\": 0, \"singleLineTextResult\": true, \"action\": 100, }",
-    "ExpectedResult": 22,
-    "WaitSeconds": 0
-=======
     "Payload": "{\"commandId\":\"TestCommandOne\",\"arguments\":\"echo Test\",\"timeout\":0,\"singleLineTextResult\":true,\"action\":3}",
     "ExpectedResult": 0,
     "WaitSeconds": 3
@@ -50,30 +45,19 @@
     "Payload": "{\"commandId\":\"TestCommandTwo\",\"arguments\":\"sleep 100000\",\"timeout\":2,\"singleLineTextResult\":true,\"action\":3}",
     "ExpectedResult": 0,
     "WaitSeconds": 3
->>>>>>> e069d9d0
   },
   {
     "ComponentName": "CommandRunner",
     "ObjectName": "commandArguments",
     "Desired": true,
-<<<<<<< HEAD
-    "Payload": "{\"commandId\": \"test1\", \"arguments\": \"echo Hello World\", \"timeout\": 0, \"singleLineTextResult\": true, \"action\": 3}",
-    "ExpectedResult": 0,
-    "WaitSeconds": 5
-=======
     "Payload": "{\"commandId\":\"TestCommandTwo\",\"action\":4}",
     "ExpectedResult": 0,
     "WaitSeconds": 3
->>>>>>> e069d9d0
   },
   {
     "ComponentName": "CommandRunner",
     "ObjectName": "commandStatus",
     "Desired": false,
-<<<<<<< HEAD
-    "Payload": "{\"commandId\":\"test1\",\"resultCode\":0,\"textResult\":\"Hello World \",\"currentState\":2}",
-    "ExpectedResult": 0
-=======
     "ExpectedResult": 0,
     "Payload": "{\"commandId\":\"TestCommandTwo\",\"resultCode\": 62,\"textResult\": \"\",\"currentState\":4}",
     "WaitSeconds": 3
@@ -93,17 +77,11 @@
     "Payload": "{\"commandId\":\"TestCommandThree\",\"action\":5}",
     "ExpectedResult": 0,
     "WaitSeconds": 10
->>>>>>> e069d9d0
   },
   {
     "ComponentName": "CommandRunner",
     "ObjectName": "commandArguments",
     "Desired": true,
-<<<<<<< HEAD
-    "Payload": "{\"commandId\": \"longcommand\", \"arguments\": \"sleep 100000\", \"timeout\": 0, \"singleLineTextResult\": true, \"action\": 3}",
-    "ExpectedResult": 0,
-    "WaitSeconds": 1
-=======
     "Payload": "{\"commandId\":\"TestCommandThree\",\"action\":4}",
     "ExpectedResult": 0,
     "WaitSeconds": 3
@@ -115,33 +93,21 @@
     "ExpectedResult": 0,
     "Payload": "{\"commandId\":\"TestCommandThree\",\"resultCode\":125,\"textResult\":\"\",\"currentState\":5}",
     "WaitSeconds": 3
->>>>>>> e069d9d0
   },
   {
     "ComponentName": "CommandRunner",
     "ObjectName": "commandArguments",
     "Desired": true,
-<<<<<<< HEAD
-    "Payload": "{\"commandId\": \"longcommand\", \"arguments\": \"\", \"timeout\": 0, \"singleLineTextResult\": true, \"action\": 5}",
-    "ExpectedResult": 0,
-    "WaitSeconds": 5
-=======
     "Payload": "{\"commandId\":\"TestCommandOne\",\"action\":4}",
     "ExpectedResult": 0,
     "WaitSeconds": 3
->>>>>>> e069d9d0
   },
   {
     "ComponentName": "CommandRunner",
     "ObjectName": "commandStatus",
     "Desired": false,
-<<<<<<< HEAD
-    "Payload": "{\"commandId\":\"longcommand\",\"resultCode\":125,\"textResult\":\"\",\"currentState\":5}",
-    "ExpectedResult": 0
-=======
     "Payload": "{\"commandId\":\"TestCommandOne\",\"resultCode\":0,\"textResult\":\"Test \",\"currentState\":2}",
     "ExpectedResult": 0,
     "WaitSeconds": 0
->>>>>>> e069d9d0
   }
 ]