// Copyright (c) Microsoft Corporation. All rights reserved.
// Licensed under the MIT License.

#ifndef MIMPARSER_H
#define MIMPARSER_H

<<<<<<< HEAD
#include "Common.h"

struct MimSetting
=======
struct MimField
>>>>>>> bddecec6
{
    std::string name;
    std::string type;
    std::shared_ptr<std::vector<std::string>> allowedValues;
};

struct MimObject
{
    std::string m_name;
    std::string m_type;
    bool m_desired;
    std::shared_ptr<std::map<std::string, MimSetting>> m_settings;
};

typedef std::map<std::string, std::shared_ptr<std::map<std::string, MimObject>>> MimObjects;
typedef std::shared_ptr<MimObjects> pMimObjects;

class MimParser
{
private:
    static void ParseMimSetting(JSON_Object* jsonField, MimObject& mimObject);

public:
    static pMimObjects ParseMim(std::string path);
};

#endif // MIMPARSER_H<|MERGE_RESOLUTION|>--- conflicted
+++ resolved
@@ -4,13 +4,7 @@
 #ifndef MIMPARSER_H
 #define MIMPARSER_H
 
-<<<<<<< HEAD
-#include "Common.h"
-
 struct MimSetting
-=======
-struct MimField
->>>>>>> bddecec6
 {
     std::string name;
     std::string type;
