--- conflicted
+++ resolved
@@ -13,17 +13,10 @@
     ${PLATFORM_INC_DIR})
 
 target_link_libraries(asb
-<<<<<<< HEAD
-    PRIVATE
-        logging
-        commonutils
-        parsonlib)
-=======
     PUBLIC
         $<$<BOOL:${BUILD_TELEMETRY}>:telemetryjsonlib>
     PRIVATE
         logging
         commonutils
         parsonlib
-)
->>>>>>> d71905a4
+)