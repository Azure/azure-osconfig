--- conflicted
+++ resolved
@@ -888,11 +888,6 @@
 
 void AsbInitialize(OsConfigLogHandle log)
 {
-<<<<<<< HEAD
-=======
-    char* jsonConfiguration = NULL;
-    char* prettyName = NULL;
->>>>>>> 553cf908
     char* kernelVersion = NULL;
     char* cpuModel = NULL;
     long totalMemory = 0;
@@ -924,18 +919,16 @@
         RestrictFileAccessToCurrentAccountOnly(g_configurationFile);
     }
 
+    if (IsConsoleLoggingEnabled())
+    {
+        OsConfigLogWarning(log, "AsbInitialize: console logging is enabled. If the syslog rotation is not enabled this may result in a fill-up of the local storage space");
+    }
+
     OsConfigLogInfo(log, "AsbInitialize: %s", g_asbName);
 
-<<<<<<< HEAD
     if (NULL != (cpuModel = GetCpuModel(log)))
-=======
-    if (IsConsoleLoggingEnabled())
-    {
-        OsConfigLogWarning(log, "AsbInitialize: console logging is enabled. If the syslog rotation is not enabled this may result in a fill-up of the local storage space");
-    }
 
     if (NULL != (cpuModel = GetCpuModel(GetPerfLog())))
->>>>>>> 553cf908
     {
         OsConfigLogInfo(log, "AsbInitialize: CPU model: %s", cpuModel);
     }
