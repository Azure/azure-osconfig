// Copyright (c) Microsoft Corporation. All rights reserved.
// Licensed under the MIT License.

#include <errno.h>
#include <sys/stat.h>
#include <unistd.h>
#include <stdarg.h>
#include <version.h>
#include <ctype.h>
#include <parson.h>
#include <CommonUtils.h>
#include <UserUtils.h>
#include <SshUtils.h>
#include <Logging.h>
#include <Reasons.h>
#include <Asb.h>

#define PERF_LOG_FILE "/var/log/osconfig_asb_perf.log"
#define ROLLED_PERF_LOG_FILE "/var/log/osconfig_asb_perf.bak"

#define RETURN_REASON_IF_ZERO(call) {\
    if (0 == (call)) {\
        return reason;\
    }\
}\

#define RETURN_REASON_IF_NOT_ZERO(call) {\
    if (0 != (call)) {\
        return reason;\
    }\
}\

static const char* g_asbName = "Azure Security Baseline for Linux";

static const char* g_securityBaselineComponentName = "SecurityBaseline";

static const char* g_configurationFile = "/etc/osconfig/osconfig.json";

// Audit
static const char* g_auditEnsurePermissionsOnEtcIssueObject = "auditEnsurePermissionsOnEtcIssue";
static const char* g_auditEnsurePermissionsOnEtcIssueNetObject = "auditEnsurePermissionsOnEtcIssueNet";
static const char* g_auditEnsurePermissionsOnEtcHostsAllowObject = "auditEnsurePermissionsOnEtcHostsAllow";
static const char* g_auditEnsurePermissionsOnEtcHostsDenyObject = "auditEnsurePermissionsOnEtcHostsDeny";
static const char* g_auditEnsurePermissionsOnEtcSshSshdConfigObject = "auditEnsurePermissionsOnEtcSshSshdConfig";
static const char* g_auditEnsurePermissionsOnEtcShadowObject = "auditEnsurePermissionsOnEtcShadow";
static const char* g_auditEnsurePermissionsOnEtcShadowDashObject = "auditEnsurePermissionsOnEtcShadowDash";
static const char* g_auditEnsurePermissionsOnEtcGShadowObject = "auditEnsurePermissionsOnEtcGShadow";
static const char* g_auditEnsurePermissionsOnEtcGShadowDashObject = "auditEnsurePermissionsOnEtcGShadowDash";
static const char* g_auditEnsurePermissionsOnEtcPasswdObject = "auditEnsurePermissionsOnEtcPasswd";
static const char* g_auditEnsurePermissionsOnEtcPasswdDashObject = "auditEnsurePermissionsOnEtcPasswdDash";
static const char* g_auditEnsurePermissionsOnEtcGroupObject = "auditEnsurePermissionsOnEtcGroup";
static const char* g_auditEnsurePermissionsOnEtcGroupDashObject = "auditEnsurePermissionsOnEtcGroupDash";
static const char* g_auditEnsurePermissionsOnEtcAnacronTabObject = "auditEnsurePermissionsOnEtcAnacronTab";
static const char* g_auditEnsurePermissionsOnEtcCronDObject = "auditEnsurePermissionsOnEtcCronD";
static const char* g_auditEnsurePermissionsOnEtcCronDailyObject = "auditEnsurePermissionsOnEtcCronDaily";
static const char* g_auditEnsurePermissionsOnEtcCronHourlyObject = "auditEnsurePermissionsOnEtcCronHourly";
static const char* g_auditEnsurePermissionsOnEtcCronMonthlyObject = "auditEnsurePermissionsOnEtcCronMonthly";
static const char* g_auditEnsurePermissionsOnEtcCronWeeklyObject = "auditEnsurePermissionsOnEtcCronWeekly";
static const char* g_auditEnsurePermissionsOnEtcMotdObject = "auditEnsurePermissionsOnEtcMotd";
static const char* g_auditEnsureInetdNotInstalledObject = "auditEnsureInetdNotInstalled";
static const char* g_auditEnsureXinetdNotInstalledObject = "auditEnsureXinetdNotInstalled";
static const char* g_auditEnsureRshServerNotInstalledObject = "auditEnsureRshServerNotInstalled";
static const char* g_auditEnsureNisNotInstalledObject = "auditEnsureNisNotInstalled";
static const char* g_auditEnsureTftpdNotInstalledObject = "auditEnsureTftpdNotInstalled";
static const char* g_auditEnsureReadaheadFedoraNotInstalledObject = "auditEnsureReadaheadFedoraNotInstalled";
static const char* g_auditEnsureBluetoothHiddNotInstalledObject = "auditEnsureBluetoothHiddNotInstalled";
static const char* g_auditEnsureIsdnUtilsBaseNotInstalledObject = "auditEnsureIsdnUtilsBaseNotInstalled";
static const char* g_auditEnsureIsdnUtilsKdumpToolsNotInstalledObject = "auditEnsureIsdnUtilsKdumpToolsNotInstalled";
static const char* g_auditEnsureIscDhcpdServerNotInstalledObject = "auditEnsureIscDhcpdServerNotInstalled";
static const char* g_auditEnsureSendmailNotInstalledObject = "auditEnsureSendmailNotInstalled";
static const char* g_auditEnsureSldapdNotInstalledObject = "auditEnsureSldapdNotInstalled";
static const char* g_auditEnsureBind9NotInstalledObject = "auditEnsureBind9NotInstalled";
static const char* g_auditEnsureDovecotCoreNotInstalledObject = "auditEnsureDovecotCoreNotInstalled";
static const char* g_auditEnsureAuditdInstalledObject = "auditEnsureAuditdInstalled";
static const char* g_auditEnsurePrelinkIsDisabledObject = "auditEnsurePrelinkIsDisabled";
static const char* g_auditEnsureTalkClientIsNotInstalledObject = "auditEnsureTalkClientIsNotInstalled";
static const char* g_auditEnsureCronServiceIsEnabledObject = "auditEnsureCronServiceIsEnabled";
static const char* g_auditEnsureAuditdServiceIsRunningObject = "auditEnsureAuditdServiceIsRunning";
static const char* g_auditEnsureKernelSupportForCpuNxObject = "auditEnsureKernelSupportForCpuNx";
static const char* g_auditEnsureAllTelnetdPackagesUninstalledObject = "auditEnsureAllTelnetdPackagesUninstalled";
static const char* g_auditEnsureNodevOptionOnHomePartitionObject = "auditEnsureNodevOptionOnHomePartition";
static const char* g_auditEnsureNodevOptionOnTmpPartitionObject = "auditEnsureNodevOptionOnTmpPartition";
static const char* g_auditEnsureNodevOptionOnVarTmpPartitionObject = "auditEnsureNodevOptionOnVarTmpPartition";
static const char* g_auditEnsureNosuidOptionOnTmpPartitionObject = "auditEnsureNosuidOptionOnTmpPartition";
static const char* g_auditEnsureNosuidOptionOnVarTmpPartitionObject = "auditEnsureNosuidOptionOnVarTmpPartition";
static const char* g_auditEnsureNoexecOptionOnVarTmpPartitionObject = "auditEnsureNoexecOptionOnVarTmpPartition";
static const char* g_auditEnsureNoexecOptionOnDevShmPartitionObject = "auditEnsureNoexecOptionOnDevShmPartition";
static const char* g_auditEnsureNodevOptionEnabledForAllRemovableMediaObject = "auditEnsureNodevOptionEnabledForAllRemovableMedia";
static const char* g_auditEnsureNoexecOptionEnabledForAllRemovableMediaObject = "auditEnsureNoexecOptionEnabledForAllRemovableMedia";
static const char* g_auditEnsureNosuidOptionEnabledForAllRemovableMediaObject = "auditEnsureNosuidOptionEnabledForAllRemovableMedia";
static const char* g_auditEnsureNoexecNosuidOptionsEnabledForAllNfsMountsObject = "auditEnsureNoexecNosuidOptionsEnabledForAllNfsMounts";
static const char* g_auditEnsureAllEtcPasswdGroupsExistInEtcGroupObject = "auditEnsureAllEtcPasswdGroupsExistInEtcGroup";
static const char* g_auditEnsureNoDuplicateUidsExistObject = "auditEnsureNoDuplicateUidsExist";
static const char* g_auditEnsureNoDuplicateGidsExistObject = "auditEnsureNoDuplicateGidsExist";
static const char* g_auditEnsureNoDuplicateUserNamesExistObject = "auditEnsureNoDuplicateUserNamesExist";
static const char* g_auditEnsureNoDuplicateGroupsExistObject = "auditEnsureNoDuplicateGroupsExist";
static const char* g_auditEnsureShadowGroupIsEmptyObject = "auditEnsureShadowGroupIsEmpty";
static const char* g_auditEnsureRootGroupExistsObject = "auditEnsureRootGroupExists";
static const char* g_auditEnsureAllAccountsHavePasswordsObject = "auditEnsureAllAccountsHavePasswords";
static const char* g_auditEnsureNonRootAccountsHaveUniqueUidsGreaterThanZeroObject = "auditEnsureNonRootAccountsHaveUniqueUidsGreaterThanZero";
static const char* g_auditEnsureNoLegacyPlusEntriesInEtcPasswdObject = "auditEnsureNoLegacyPlusEntriesInEtcPasswd";
static const char* g_auditEnsureNoLegacyPlusEntriesInEtcShadowObject = "auditEnsureNoLegacyPlusEntriesInEtcShadow";
static const char* g_auditEnsureNoLegacyPlusEntriesInEtcGroupObject = "auditEnsureNoLegacyPlusEntriesInEtcGroup";
static const char* g_auditEnsureDefaultRootAccountGroupIsGidZeroObject = "auditEnsureDefaultRootAccountGroupIsGidZero";
static const char* g_auditEnsureRootIsOnlyUidZeroAccountObject = "auditEnsureRootIsOnlyUidZeroAccount";
static const char* g_auditEnsureAllUsersHomeDirectoriesExistObject = "auditEnsureAllUsersHomeDirectoriesExist";
static const char* g_auditEnsureUsersOwnTheirHomeDirectoriesObject = "auditEnsureUsersOwnTheirHomeDirectories";
static const char* g_auditEnsureRestrictedUserHomeDirectoriesObject = "auditEnsureRestrictedUserHomeDirectories";
static const char* g_auditEnsurePasswordHashingAlgorithmObject = "auditEnsurePasswordHashingAlgorithm";
static const char* g_auditEnsureMinDaysBetweenPasswordChangesObject = "auditEnsureMinDaysBetweenPasswordChanges";
static const char* g_auditEnsureInactivePasswordLockPeriodObject = "auditEnsureInactivePasswordLockPeriod";
static const char* g_auditMaxDaysBetweenPasswordChangesObject = "auditEnsureMaxDaysBetweenPasswordChanges";
static const char* g_auditEnsurePasswordExpirationObject = "auditEnsurePasswordExpiration";
static const char* g_auditEnsurePasswordExpirationWarningObject = "auditEnsurePasswordExpirationWarning";
static const char* g_auditEnsureSystemAccountsAreNonLoginObject = "auditEnsureSystemAccountsAreNonLogin";
static const char* g_auditEnsureAuthenticationRequiredForSingleUserModeObject = "auditEnsureAuthenticationRequiredForSingleUserMode";
static const char* g_auditEnsureDotDoesNotAppearInRootsPathObject = "auditEnsureDotDoesNotAppearInRootsPath";
static const char* g_auditEnsureRemoteLoginWarningBannerIsConfiguredObject = "auditEnsureRemoteLoginWarningBannerIsConfigured";
static const char* g_auditEnsureLocalLoginWarningBannerIsConfiguredObject = "auditEnsureLocalLoginWarningBannerIsConfigured";
static const char* g_auditEnsureSuRestrictedToRootGroupObject = "auditEnsureSuRestrictedToRootGroup";
static const char* g_auditEnsureDefaultUmaskForAllUsersObject = "auditEnsureDefaultUmaskForAllUsers";
static const char* g_auditEnsureAutomountingDisabledObject = "auditEnsureAutomountingDisabled";
static const char* g_auditEnsureKernelCompiledFromApprovedSourcesObject = "auditEnsureKernelCompiledFromApprovedSources";
static const char* g_auditEnsureDefaultDenyFirewallPolicyIsSetObject = "auditEnsureDefaultDenyFirewallPolicyIsSet";
static const char* g_auditEnsurePacketRedirectSendingIsDisabledObject = "auditEnsurePacketRedirectSendingIsDisabled";
static const char* g_auditEnsureIcmpRedirectsIsDisabledObject = "auditEnsureIcmpRedirectsIsDisabled";
static const char* g_auditEnsureSourceRoutedPacketsIsDisabledObject = "auditEnsureSourceRoutedPacketsIsDisabled";
static const char* g_auditEnsureAcceptingSourceRoutedPacketsIsDisabledObject = "auditEnsureAcceptingSourceRoutedPacketsIsDisabled";
static const char* g_auditEnsureIgnoringBogusIcmpBroadcastResponsesObject = "auditEnsureIgnoringBogusIcmpBroadcastResponses";
static const char* g_auditEnsureIgnoringIcmpEchoPingsToMulticastObject = "auditEnsureIgnoringIcmpEchoPingsToMulticast";
static const char* g_auditEnsureMartianPacketLoggingIsEnabledObject = "auditEnsureMartianPacketLoggingIsEnabled";
static const char* g_auditEnsureReversePathSourceValidationIsEnabledObject = "auditEnsureReversePathSourceValidationIsEnabled";
static const char* g_auditEnsureTcpSynCookiesAreEnabledObject = "auditEnsureTcpSynCookiesAreEnabled";
static const char* g_auditEnsureSystemNotActingAsNetworkSnifferObject = "auditEnsureSystemNotActingAsNetworkSniffer";
static const char* g_auditEnsureAllWirelessInterfacesAreDisabledObject = "auditEnsureAllWirelessInterfacesAreDisabled";
static const char* g_auditEnsureIpv6ProtocolIsEnabledObject = "auditEnsureIpv6ProtocolIsEnabled";
static const char* g_auditEnsureDccpIsDisabledObject = "auditEnsureDccpIsDisabled";
static const char* g_auditEnsureSctpIsDisabledObject = "auditEnsureSctpIsDisabled";
static const char* g_auditEnsureDisabledSupportForRdsObject = "auditEnsureDisabledSupportForRds";
static const char* g_auditEnsureTipcIsDisabledObject = "auditEnsureTipcIsDisabled";
static const char* g_auditEnsureZeroconfNetworkingIsDisabledObject = "auditEnsureZeroconfNetworkingIsDisabled";
static const char* g_auditEnsurePermissionsOnBootloaderConfigObject = "auditEnsurePermissionsOnBootloaderConfig";
static const char* g_auditEnsurePasswordReuseIsLimitedObject = "auditEnsurePasswordReuseIsLimited";
static const char* g_auditEnsureMountingOfUsbStorageDevicesIsDisabledObject = "auditEnsureMountingOfUsbStorageDevicesIsDisabled";
static const char* g_auditEnsureCoreDumpsAreRestrictedObject = "auditEnsureCoreDumpsAreRestricted";
static const char* g_auditEnsurePasswordCreationRequirementsObject = "auditEnsurePasswordCreationRequirements";
static const char* g_auditEnsureLockoutForFailedPasswordAttemptsObject = "auditEnsureLockoutForFailedPasswordAttempts";
static const char* g_auditEnsureDisabledInstallationOfCramfsFileSystemObject = "auditEnsureDisabledInstallationOfCramfsFileSystem";
static const char* g_auditEnsureDisabledInstallationOfFreevxfsFileSystemObject = "auditEnsureDisabledInstallationOfFreevxfsFileSystem";
static const char* g_auditEnsureDisabledInstallationOfHfsFileSystemObject = "auditEnsureDisabledInstallationOfHfsFileSystem";
static const char* g_auditEnsureDisabledInstallationOfHfsplusFileSystemObject = "auditEnsureDisabledInstallationOfHfsplusFileSystem";
static const char* g_auditEnsureDisabledInstallationOfJffs2FileSystemObject = "auditEnsureDisabledInstallationOfJffs2FileSystem";
static const char* g_auditEnsureVirtualMemoryRandomizationIsEnabledObject = "auditEnsureVirtualMemoryRandomizationIsEnabled";
static const char* g_auditEnsureAllBootloadersHavePasswordProtectionEnabledObject = "auditEnsureAllBootloadersHavePasswordProtectionEnabled";
static const char* g_auditEnsureLoggingIsConfiguredObject = "auditEnsureLoggingIsConfigured";
static const char* g_auditEnsureSyslogPackageIsInstalledObject = "auditEnsureSyslogPackageIsInstalled";
static const char* g_auditEnsureSystemdJournaldServicePersistsLogMessagesObject = "auditEnsureSystemdJournaldServicePersistsLogMessages";
static const char* g_auditEnsureALoggingServiceIsEnabledObject = "auditEnsureALoggingServiceIsEnabled";
static const char* g_auditEnsureFilePermissionsForAllRsyslogLogFilesObject = "auditEnsureFilePermissionsForAllRsyslogLogFiles";
static const char* g_auditEnsureLoggerConfigurationFilesAreRestrictedObject = "auditEnsureLoggerConfigurationFilesAreRestricted";
static const char* g_auditEnsureAllRsyslogLogFilesAreOwnedByAdmGroupObject = "auditEnsureAllRsyslogLogFilesAreOwnedByAdmGroup";
static const char* g_auditEnsureAllRsyslogLogFilesAreOwnedBySyslogUserObject = "auditEnsureAllRsyslogLogFilesAreOwnedBySyslogUser";
static const char* g_auditEnsureRsyslogNotAcceptingRemoteMessagesObject = "auditEnsureRsyslogNotAcceptingRemoteMessages";
static const char* g_auditEnsureSyslogRotaterServiceIsEnabledObject = "auditEnsureSyslogRotaterServiceIsEnabled";
static const char* g_auditEnsureTelnetServiceIsDisabledObject = "auditEnsureTelnetServiceIsDisabled";
static const char* g_auditEnsureRcprshServiceIsDisabledObject = "auditEnsureRcprshServiceIsDisabled";
static const char* g_auditEnsureTftpServiceisDisabledObject = "auditEnsureTftpServiceisDisabled";
static const char* g_auditEnsureAtCronIsRestrictedToAuthorizedUsersObject = "auditEnsureAtCronIsRestrictedToAuthorizedUsers";
static const char* g_auditEnsureSshPortIsConfiguredObject = "auditEnsureSshPortIsConfigured";
static const char* g_auditEnsureSshBestPracticeProtocolObject = "auditEnsureSshBestPracticeProtocol";
static const char* g_auditEnsureSshBestPracticeIgnoreRhostsObject = "auditEnsureSshBestPracticeIgnoreRhosts";
static const char* g_auditEnsureSshLogLevelIsSetObject = "auditEnsureSshLogLevelIsSet";
static const char* g_auditEnsureSshMaxAuthTriesIsSetObject = "auditEnsureSshMaxAuthTriesIsSet";
static const char* g_auditEnsureAllowUsersIsConfiguredObject = "auditEnsureAllowUsersIsConfigured";
static const char* g_auditEnsureDenyUsersIsConfiguredObject = "auditEnsureDenyUsersIsConfigured";
static const char* g_auditEnsureAllowGroupsIsConfiguredObject = "auditEnsureAllowGroupsIsConfigured";
static const char* g_auditEnsureDenyGroupsConfiguredObject = "auditEnsureDenyGroupsConfigured";
static const char* g_auditEnsureSshHostbasedAuthenticationIsDisabledObject = "auditEnsureSshHostbasedAuthenticationIsDisabled";
static const char* g_auditEnsureSshPermitRootLoginIsDisabledObject = "auditEnsureSshPermitRootLoginIsDisabled";
static const char* g_auditEnsureSshPermitEmptyPasswordsIsDisabledObject = "auditEnsureSshPermitEmptyPasswordsIsDisabled";
static const char* g_auditEnsureSshClientIntervalCountMaxIsConfiguredObject = "auditEnsureSshClientIntervalCountMaxIsConfigured";
static const char* g_auditEnsureSshClientAliveIntervalIsConfiguredObject = "auditEnsureSshClientAliveIntervalIsConfigured";
static const char* g_auditEnsureSshLoginGraceTimeIsSetObject = "auditEnsureSshLoginGraceTimeIsSet";
static const char* g_auditEnsureOnlyApprovedMacAlgorithmsAreUsedObject = "auditEnsureOnlyApprovedMacAlgorithmsAreUsed";
static const char* g_auditEnsureSshWarningBannerIsEnabledObject = "auditEnsureSshWarningBannerIsEnabled";
static const char* g_auditEnsureUsersCannotSetSshEnvironmentOptionsObject = "auditEnsureUsersCannotSetSshEnvironmentOptions";
static const char* g_auditEnsureAppropriateCiphersForSshObject = "auditEnsureAppropriateCiphersForSsh";
static const char* g_auditEnsureAvahiDaemonServiceIsDisabledObject = "auditEnsureAvahiDaemonServiceIsDisabled";
static const char* g_auditEnsureCupsServiceisDisabledObject = "auditEnsureCupsServiceisDisabled";
static const char* g_auditEnsurePostfixPackageIsUninstalledObject = "auditEnsurePostfixPackageIsUninstalled";
static const char* g_auditEnsurePostfixNetworkListeningIsDisabledObject = "auditEnsurePostfixNetworkListeningIsDisabled";
static const char* g_auditEnsureRpcgssdServiceIsDisabledObject = "auditEnsureRpcgssdServiceIsDisabled";
static const char* g_auditEnsureRpcidmapdServiceIsDisabledObject = "auditEnsureRpcidmapdServiceIsDisabled";
static const char* g_auditEnsurePortmapServiceIsDisabledObject = "auditEnsurePortmapServiceIsDisabled";
static const char* g_auditEnsureNetworkFileSystemServiceIsDisabledObject = "auditEnsureNetworkFileSystemServiceIsDisabled";
static const char* g_auditEnsureRpcsvcgssdServiceIsDisabledObject = "auditEnsureRpcsvcgssdServiceIsDisabled";
static const char* g_auditEnsureSnmpServerIsDisabledObject = "auditEnsureSnmpServerIsDisabled";
static const char* g_auditEnsureRsynServiceIsDisabledObject = "auditEnsureRsynServiceIsDisabled";
static const char* g_auditEnsureNisServerIsDisabledObject = "auditEnsureNisServerIsDisabled";
static const char* g_auditEnsureRshClientNotInstalledObject = "auditEnsureRshClientNotInstalled";
static const char* g_auditEnsureSmbWithSambaIsDisabledObject = "auditEnsureSmbWithSambaIsDisabled";
static const char* g_auditEnsureUsersDotFilesArentGroupOrWorldWritableObject = "auditEnsureUsersDotFilesArentGroupOrWorldWritable";
static const char* g_auditEnsureNoUsersHaveDotForwardFilesObject = "auditEnsureNoUsersHaveDotForwardFiles";
static const char* g_auditEnsureNoUsersHaveDotNetrcFilesObject = "auditEnsureNoUsersHaveDotNetrcFiles";
static const char* g_auditEnsureNoUsersHaveDotRhostsFilesObject = "auditEnsureNoUsersHaveDotRhostsFiles";
static const char* g_auditEnsureRloginServiceIsDisabledObject = "auditEnsureRloginServiceIsDisabled";
static const char* g_auditEnsureUnnecessaryAccountsAreRemovedObject = "auditEnsureUnnecessaryAccountsAreRemoved";

// Remediation
static const char* g_remediateEnsurePermissionsOnEtcIssueObject = "remediateEnsurePermissionsOnEtcIssue";
static const char* g_remediateEnsurePermissionsOnEtcIssueNetObject = "remediateEnsurePermissionsOnEtcIssueNet";
static const char* g_remediateEnsurePermissionsOnEtcHostsAllowObject = "remediateEnsurePermissionsOnEtcHostsAllow";
static const char* g_remediateEnsurePermissionsOnEtcHostsDenyObject = "remediateEnsurePermissionsOnEtcHostsDeny";
static const char* g_remediateEnsurePermissionsOnEtcSshSshdConfigObject = "remediateEnsurePermissionsOnEtcSshSshdConfig";
static const char* g_remediateEnsurePermissionsOnEtcShadowObject = "remediateEnsurePermissionsOnEtcShadow";
static const char* g_remediateEnsurePermissionsOnEtcShadowDashObject = "remediateEnsurePermissionsOnEtcShadowDash";
static const char* g_remediateEnsurePermissionsOnEtcGShadowObject = "remediateEnsurePermissionsOnEtcGShadow";
static const char* g_remediateEnsurePermissionsOnEtcGShadowDashObject = "remediateEnsurePermissionsOnEtcGShadowDash";
static const char* g_remediateEnsurePermissionsOnEtcPasswdObject = "remediateEnsurePermissionsOnEtcPasswd";
static const char* g_remediateEnsurePermissionsOnEtcPasswdDashObject = "remediateEnsurePermissionsOnEtcPasswdDash";
static const char* g_remediateEnsurePermissionsOnEtcGroupObject = "remediateEnsurePermissionsOnEtcGroup";
static const char* g_remediateEnsurePermissionsOnEtcGroupDashObject = "remediateEnsurePermissionsOnEtcGroupDash";
static const char* g_remediateEnsurePermissionsOnEtcAnacronTabObject = "remediateEnsurePermissionsOnEtcAnacronTab";
static const char* g_remediateEnsurePermissionsOnEtcCronDObject = "remediateEnsurePermissionsOnEtcCronD";
static const char* g_remediateEnsurePermissionsOnEtcCronDailyObject = "remediateEnsurePermissionsOnEtcCronDaily";
static const char* g_remediateEnsurePermissionsOnEtcCronHourlyObject = "remediateEnsurePermissionsOnEtcCronHourly";
static const char* g_remediateEnsurePermissionsOnEtcCronMonthlyObject = "remediateEnsurePermissionsOnEtcCronMonthly";
static const char* g_remediateEnsurePermissionsOnEtcCronWeeklyObject = "remediateEnsurePermissionsOnEtcCronWeekly";
static const char* g_remediateEnsurePermissionsOnEtcMotdObject = "remediateEnsurePermissionsOnEtcMotd";
static const char* g_remediateEnsureInetdNotInstalledObject = "remediateEnsureInetdNotInstalled";
static const char* g_remediateEnsureXinetdNotInstalledObject = "remediateEnsureXinetdNotInstalled";
static const char* g_remediateEnsureRshServerNotInstalledObject = "remediateEnsureRshServerNotInstalled";
static const char* g_remediateEnsureNisNotInstalledObject = "remediateEnsureNisNotInstalled";
static const char* g_remediateEnsureTftpdNotInstalledObject = "remediateEnsureTftpdNotInstalled";
static const char* g_remediateEnsureReadaheadFedoraNotInstalledObject = "remediateEnsureReadaheadFedoraNotInstalled";
static const char* g_remediateEnsureBluetoothHiddNotInstalledObject = "remediateEnsureBluetoothHiddNotInstalled";
static const char* g_remediateEnsureIsdnUtilsBaseNotInstalledObject = "remediateEnsureIsdnUtilsBaseNotInstalled";
static const char* g_remediateEnsureIsdnUtilsKdumpToolsNotInstalledObject = "remediateEnsureIsdnUtilsKdumpToolsNotInstalled";
static const char* g_remediateEnsureIscDhcpdServerNotInstalledObject = "remediateEnsureIscDhcpdServerNotInstalled";
static const char* g_remediateEnsureSendmailNotInstalledObject = "remediateEnsureSendmailNotInstalled";
static const char* g_remediateEnsureSldapdNotInstalledObject = "remediateEnsureSldapdNotInstalled";
static const char* g_remediateEnsureBind9NotInstalledObject = "remediateEnsureBind9NotInstalled";
static const char* g_remediateEnsureDovecotCoreNotInstalledObject = "remediateEnsureDovecotCoreNotInstalled";
static const char* g_remediateEnsureAuditdInstalledObject = "remediateEnsureAuditdInstalled";
static const char* g_remediateEnsurePrelinkIsDisabledObject = "remediateEnsurePrelinkIsDisabled";
static const char* g_remediateEnsureTalkClientIsNotInstalledObject = "remediateEnsureTalkClientIsNotInstalled";
static const char* g_remediateEnsureCronServiceIsEnabledObject = "remediateEnsureCronServiceIsEnabled";
static const char* g_remediateEnsureAuditdServiceIsRunningObject = "remediateEnsureAuditdServiceIsRunning";
static const char* g_remediateEnsureKernelSupportForCpuNxObject = "remediateEnsureKernelSupportForCpuNx";
static const char* g_remediateEnsureAllTelnetdPackagesUninstalledObject = "remediateEnsureAllTelnetdPackagesUninstalled";
static const char* g_remediateEnsureNodevOptionOnHomePartitionObject = "remediateEnsureNodevOptionOnHomePartition";
static const char* g_remediateEnsureNodevOptionOnTmpPartitionObject = "remediateEnsureNodevOptionOnTmpPartition";
static const char* g_remediateEnsureNodevOptionOnVarTmpPartitionObject = "remediateEnsureNodevOptionOnVarTmpPartition";
static const char* g_remediateEnsureNosuidOptionOnTmpPartitionObject = "remediateEnsureNosuidOptionOnTmpPartition";
static const char* g_remediateEnsureNosuidOptionOnVarTmpPartitionObject = "remediateEnsureNosuidOptionOnVarTmpPartition";
static const char* g_remediateEnsureNoexecOptionOnVarTmpPartitionObject = "remediateEnsureNoexecOptionOnVarTmpPartition";
static const char* g_remediateEnsureNoexecOptionOnDevShmPartitionObject = "remediateEnsureNoexecOptionOnDevShmPartition";
static const char* g_remediateEnsureNodevOptionEnabledForAllRemovableMediaObject = "remediateEnsureNodevOptionEnabledForAllRemovableMedia";
static const char* g_remediateEnsureNoexecOptionEnabledForAllRemovableMediaObject = "remediateEnsureNoexecOptionEnabledForAllRemovableMedia";
static const char* g_remediateEnsureNosuidOptionEnabledForAllRemovableMediaObject = "remediateEnsureNosuidOptionEnabledForAllRemovableMedia";
static const char* g_remediateEnsureNoexecNosuidOptionsEnabledForAllNfsMountsObject = "remediateEnsureNoexecNosuidOptionsEnabledForAllNfsMounts";
static const char* g_remediateEnsureAllEtcPasswdGroupsExistInEtcGroupObject = "remediateEnsureAllEtcPasswdGroupsExistInEtcGroup";
static const char* g_remediateEnsureNoDuplicateUidsExistObject = "remediateEnsureNoDuplicateUidsExist";
static const char* g_remediateEnsureNoDuplicateGidsExistObject = "remediateEnsureNoDuplicateGidsExist";
static const char* g_remediateEnsureNoDuplicateUserNamesExistObject = "remediateEnsureNoDuplicateUserNamesExist";
static const char* g_remediateEnsureNoDuplicateGroupsExistObject = "remediateEnsureNoDuplicateGroupsExist";
static const char* g_remediateEnsureShadowGroupIsEmptyObject = "remediateEnsureShadowGroupIsEmpty";
static const char* g_remediateEnsureRootGroupExistsObject = "remediateEnsureRootGroupExists";
static const char* g_remediateEnsureAllAccountsHavePasswordsObject = "remediateEnsureAllAccountsHavePasswords";
static const char* g_remediateEnsureNonRootAccountsHaveUniqueUidsGreaterThanZeroObject = "remediateEnsureNonRootAccountsHaveUniqueUidsGreaterThanZero";
static const char* g_remediateEnsureNoLegacyPlusEntriesInEtcPasswdObject = "remediateEnsureNoLegacyPlusEntriesInEtcPasswd";
static const char* g_remediateEnsureNoLegacyPlusEntriesInEtcShadowObject = "remediateEnsureNoLegacyPlusEntriesInEtcShadow";
static const char* g_remediateEnsureNoLegacyPlusEntriesInEtcGroupObject = "remediateEnsureNoLegacyPlusEntriesInEtcGroup";
static const char* g_remediateEnsureDefaultRootAccountGroupIsGidZeroObject = "remediateEnsureDefaultRootAccountGroupIsGidZero";
static const char* g_remediateEnsureRootIsOnlyUidZeroAccountObject = "remediateEnsureRootIsOnlyUidZeroAccount";
static const char* g_remediateEnsureAllUsersHomeDirectoriesExistObject = "remediateEnsureAllUsersHomeDirectoriesExist";
static const char* g_remediateEnsureUsersOwnTheirHomeDirectoriesObject = "remediateEnsureUsersOwnTheirHomeDirectories";
static const char* g_remediateEnsureRestrictedUserHomeDirectoriesObject = "remediateEnsureRestrictedUserHomeDirectories";
static const char* g_remediateEnsurePasswordHashingAlgorithmObject = "remediateEnsurePasswordHashingAlgorithm";
static const char* g_remediateEnsureMinDaysBetweenPasswordChangesObject = "remediateEnsureMinDaysBetweenPasswordChanges";
static const char* g_remediateEnsureInactivePasswordLockPeriodObject = "remediateEnsureInactivePasswordLockPeriod";
static const char* g_remediateMaxDaysBetweenPasswordChangesObject = "remediateEnsureMaxDaysBetweenPasswordChanges";
static const char* g_remediateEnsurePasswordExpirationObject = "remediateEnsurePasswordExpiration";
static const char* g_remediateEnsurePasswordExpirationWarningObject = "remediateEnsurePasswordExpirationWarning";
static const char* g_remediateEnsureSystemAccountsAreNonLoginObject = "remediateEnsureSystemAccountsAreNonLogin";
static const char* g_remediateEnsureAuthenticationRequiredForSingleUserModeObject = "remediateEnsureAuthenticationRequiredForSingleUserMode";
static const char* g_remediateEnsureDotDoesNotAppearInRootsPathObject = "remediateEnsureDotDoesNotAppearInRootsPath";
static const char* g_remediateEnsureRemoteLoginWarningBannerIsConfiguredObject = "remediateEnsureRemoteLoginWarningBannerIsConfigured";
static const char* g_remediateEnsureLocalLoginWarningBannerIsConfiguredObject = "remediateEnsureLocalLoginWarningBannerIsConfigured";
static const char* g_remediateEnsureSuRestrictedToRootGroupObject = "remediateEnsureSuRestrictedToRootGroup";
static const char* g_remediateEnsureDefaultUmaskForAllUsersObject = "remediateEnsureDefaultUmaskForAllUsers";
static const char* g_remediateEnsureAutomountingDisabledObject = "remediateEnsureAutomountingDisabled";
static const char* g_remediateEnsureKernelCompiledFromApprovedSourcesObject = "remediateEnsureKernelCompiledFromApprovedSources";
static const char* g_remediateEnsureDefaultDenyFirewallPolicyIsSetObject = "remediateEnsureDefaultDenyFirewallPolicyIsSet";
static const char* g_remediateEnsurePacketRedirectSendingIsDisabledObject = "remediateEnsurePacketRedirectSendingIsDisabled";
static const char* g_remediateEnsureIcmpRedirectsIsDisabledObject = "remediateEnsureIcmpRedirectsIsDisabled";
static const char* g_remediateEnsureSourceRoutedPacketsIsDisabledObject = "remediateEnsureSourceRoutedPacketsIsDisabled";
static const char* g_remediateEnsureAcceptingSourceRoutedPacketsIsDisabledObject = "remediateEnsureAcceptingSourceRoutedPacketsIsDisabled";
static const char* g_remediateEnsureIgnoringBogusIcmpBroadcastResponsesObject = "remediateEnsureIgnoringBogusIcmpBroadcastResponses";
static const char* g_remediateEnsureIgnoringIcmpEchoPingsToMulticastObject = "remediateEnsureIgnoringIcmpEchoPingsToMulticast";
static const char* g_remediateEnsureMartianPacketLoggingIsEnabledObject = "remediateEnsureMartianPacketLoggingIsEnabled";
static const char* g_remediateEnsureReversePathSourceValidationIsEnabledObject = "remediateEnsureReversePathSourceValidationIsEnabled";
static const char* g_remediateEnsureTcpSynCookiesAreEnabledObject = "remediateEnsureTcpSynCookiesAreEnabled";
static const char* g_remediateEnsureSystemNotActingAsNetworkSnifferObject = "remediateEnsureSystemNotActingAsNetworkSniffer";
static const char* g_remediateEnsureAllWirelessInterfacesAreDisabledObject = "remediateEnsureAllWirelessInterfacesAreDisabled";
static const char* g_remediateEnsureIpv6ProtocolIsEnabledObject = "remediateEnsureIpv6ProtocolIsEnabled";
static const char* g_remediateEnsureDccpIsDisabledObject = "remediateEnsureDccpIsDisabled";
static const char* g_remediateEnsureSctpIsDisabledObject = "remediateEnsureSctpIsDisabled";
static const char* g_remediateEnsureDisabledSupportForRdsObject = "remediateEnsureDisabledSupportForRds";
static const char* g_remediateEnsureTipcIsDisabledObject = "remediateEnsureTipcIsDisabled";
static const char* g_remediateEnsureZeroconfNetworkingIsDisabledObject = "remediateEnsureZeroconfNetworkingIsDisabled";
static const char* g_remediateEnsurePermissionsOnBootloaderConfigObject = "remediateEnsurePermissionsOnBootloaderConfig";
static const char* g_remediateEnsurePasswordReuseIsLimitedObject = "remediateEnsurePasswordReuseIsLimited";
static const char* g_remediateEnsureMountingOfUsbStorageDevicesIsDisabledObject = "remediateEnsureMountingOfUsbStorageDevicesIsDisabled";
static const char* g_remediateEnsureCoreDumpsAreRestrictedObject = "remediateEnsureCoreDumpsAreRestricted";
static const char* g_remediateEnsurePasswordCreationRequirementsObject = "remediateEnsurePasswordCreationRequirements";
static const char* g_remediateEnsureLockoutForFailedPasswordAttemptsObject = "remediateEnsureLockoutForFailedPasswordAttempts";
static const char* g_remediateEnsureDisabledInstallationOfCramfsFileSystemObject = "remediateEnsureDisabledInstallationOfCramfsFileSystem";
static const char* g_remediateEnsureDisabledInstallationOfFreevxfsFileSystemObject = "remediateEnsureDisabledInstallationOfFreevxfsFileSystem";
static const char* g_remediateEnsureDisabledInstallationOfHfsFileSystemObject = "remediateEnsureDisabledInstallationOfHfsFileSystem";
static const char* g_remediateEnsureDisabledInstallationOfHfsplusFileSystemObject = "remediateEnsureDisabledInstallationOfHfsplusFileSystem";
static const char* g_remediateEnsureDisabledInstallationOfJffs2FileSystemObject = "remediateEnsureDisabledInstallationOfJffs2FileSystem";
static const char* g_remediateEnsureVirtualMemoryRandomizationIsEnabledObject = "remediateEnsureVirtualMemoryRandomizationIsEnabled";
static const char* g_remediateEnsureAllBootloadersHavePasswordProtectionEnabledObject = "remediateEnsureAllBootloadersHavePasswordProtectionEnabled";
static const char* g_remediateEnsureLoggingIsConfiguredObject = "remediateEnsureLoggingIsConfigured";
static const char* g_remediateEnsureSyslogPackageIsInstalledObject = "remediateEnsureSyslogPackageIsInstalled";
static const char* g_remediateEnsureSystemdJournaldServicePersistsLogMessagesObject = "remediateEnsureSystemdJournaldServicePersistsLogMessages";
static const char* g_remediateEnsureALoggingServiceIsEnabledObject = "remediateEnsureALoggingServiceIsEnabled";
static const char* g_remediateEnsureFilePermissionsForAllRsyslogLogFilesObject = "remediateEnsureFilePermissionsForAllRsyslogLogFiles";
static const char* g_remediateEnsureLoggerConfigurationFilesAreRestrictedObject = "remediateEnsureLoggerConfigurationFilesAreRestricted";
static const char* g_remediateEnsureAllRsyslogLogFilesAreOwnedByAdmGroupObject = "remediateEnsureAllRsyslogLogFilesAreOwnedByAdmGroup";
static const char* g_remediateEnsureAllRsyslogLogFilesAreOwnedBySyslogUserObject = "remediateEnsureAllRsyslogLogFilesAreOwnedBySyslogUser";
static const char* g_remediateEnsureRsyslogNotAcceptingRemoteMessagesObject = "remediateEnsureRsyslogNotAcceptingRemoteMessages";
static const char* g_remediateEnsureSyslogRotaterServiceIsEnabledObject = "remediateEnsureSyslogRotaterServiceIsEnabled";
static const char* g_remediateEnsureTelnetServiceIsDisabledObject = "remediateEnsureTelnetServiceIsDisabled";
static const char* g_remediateEnsureRcprshServiceIsDisabledObject = "remediateEnsureRcprshServiceIsDisabled";
static const char* g_remediateEnsureTftpServiceisDisabledObject = "remediateEnsureTftpServiceisDisabled";
static const char* g_remediateEnsureAtCronIsRestrictedToAuthorizedUsersObject = "remediateEnsureAtCronIsRestrictedToAuthorizedUsers";
static const char* g_remediateEnsureSshPortIsConfiguredObject = "remediateEnsureSshPortIsConfigured";
static const char* g_remediateEnsureSshBestPracticeProtocolObject = "remediateEnsureSshBestPracticeProtocol";
static const char* g_remediateEnsureSshBestPracticeIgnoreRhostsObject = "remediateEnsureSshBestPracticeIgnoreRhosts";
static const char* g_remediateEnsureSshLogLevelIsSetObject = "remediateEnsureSshLogLevelIsSet";
static const char* g_remediateEnsureSshMaxAuthTriesIsSetObject = "remediateEnsureSshMaxAuthTriesIsSet";
static const char* g_remediateEnsureAllowUsersIsConfiguredObject = "remediateEnsureAllowUsersIsConfigured";
static const char* g_remediateEnsureDenyUsersIsConfiguredObject = "remediateEnsureDenyUsersIsConfigured";
static const char* g_remediateEnsureAllowGroupsIsConfiguredObject = "remediateEnsureAllowGroupsIsConfigured";
static const char* g_remediateEnsureDenyGroupsConfiguredObject = "remediateEnsureDenyGroupsConfigured";
static const char* g_remediateEnsureSshHostbasedAuthenticationIsDisabledObject = "remediateEnsureSshHostbasedAuthenticationIsDisabled";
static const char* g_remediateEnsureSshPermitRootLoginIsDisabledObject = "remediateEnsureSshPermitRootLoginIsDisabled";
static const char* g_remediateEnsureSshPermitEmptyPasswordsIsDisabledObject = "remediateEnsureSshPermitEmptyPasswordsIsDisabled";
static const char* g_remediateEnsureSshClientIntervalCountMaxIsConfiguredObject = "remediateEnsureSshClientIntervalCountMaxIsConfigured";
static const char* g_remediateEnsureSshClientAliveIntervalIsConfiguredObject = "remediateEnsureSshClientAliveIntervalIsConfigured";
static const char* g_remediateEnsureSshLoginGraceTimeIsSetObject = "remediateEnsureSshLoginGraceTimeIsSet";
static const char* g_remediateEnsureOnlyApprovedMacAlgorithmsAreUsedObject = "remediateEnsureOnlyApprovedMacAlgorithmsAreUsed";
static const char* g_remediateEnsureSshWarningBannerIsEnabledObject = "remediateEnsureSshWarningBannerIsEnabled";
static const char* g_remediateEnsureUsersCannotSetSshEnvironmentOptionsObject = "remediateEnsureUsersCannotSetSshEnvironmentOptions";
static const char* g_remediateEnsureAppropriateCiphersForSshObject = "remediateEnsureAppropriateCiphersForSsh";
static const char* g_remediateEnsureAvahiDaemonServiceIsDisabledObject = "remediateEnsureAvahiDaemonServiceIsDisabled";
static const char* g_remediateEnsureCupsServiceisDisabledObject = "remediateEnsureCupsServiceisDisabled";
static const char* g_remediateEnsurePostfixPackageIsUninstalledObject = "remediateEnsurePostfixPackageIsUninstalled";
static const char* g_remediateEnsurePostfixNetworkListeningIsDisabledObject = "remediateEnsurePostfixNetworkListeningIsDisabled";
static const char* g_remediateEnsureRpcgssdServiceIsDisabledObject = "remediateEnsureRpcgssdServiceIsDisabled";
static const char* g_remediateEnsureRpcidmapdServiceIsDisabledObject = "remediateEnsureRpcidmapdServiceIsDisabled";
static const char* g_remediateEnsurePortmapServiceIsDisabledObject = "remediateEnsurePortmapServiceIsDisabled";
static const char* g_remediateEnsureNetworkFileSystemServiceIsDisabledObject = "remediateEnsureNetworkFileSystemServiceIsDisabled";
static const char* g_remediateEnsureRpcsvcgssdServiceIsDisabledObject = "remediateEnsureRpcsvcgssdServiceIsDisabled";
static const char* g_remediateEnsureSnmpServerIsDisabledObject = "remediateEnsureSnmpServerIsDisabled";
static const char* g_remediateEnsureRsynServiceIsDisabledObject = "remediateEnsureRsynServiceIsDisabled";
static const char* g_remediateEnsureNisServerIsDisabledObject = "remediateEnsureNisServerIsDisabled";
static const char* g_remediateEnsureRshClientNotInstalledObject = "remediateEnsureRshClientNotInstalled";
static const char* g_remediateEnsureSmbWithSambaIsDisabledObject = "remediateEnsureSmbWithSambaIsDisabled";
static const char* g_remediateEnsureUsersDotFilesArentGroupOrWorldWritableObject = "remediateEnsureUsersDotFilesArentGroupOrWorldWritable";
static const char* g_remediateEnsureNoUsersHaveDotForwardFilesObject = "remediateEnsureNoUsersHaveDotForwardFiles";
static const char* g_remediateEnsureNoUsersHaveDotNetrcFilesObject = "remediateEnsureNoUsersHaveDotNetrcFiles";
static const char* g_remediateEnsureNoUsersHaveDotRhostsFilesObject = "remediateEnsureNoUsersHaveDotRhostsFiles";
static const char* g_remediateEnsureRloginServiceIsDisabledObject = "remediateEnsureRloginServiceIsDisabled";
static const char* g_remediateEnsureUnnecessaryAccountsAreRemovedObject = "remediateEnsureUnnecessaryAccountsAreRemoved";

// Initialization for audit before remediation
static const char* g_initEnsurePermissionsOnEtcSshSshdConfigObject = "initEnsurePermissionsOnEtcSshSshdConfig";
static const char* g_initEnsureSshPortIsConfiguredObject = "initEnsureSshPortIsConfigured";
static const char* g_initEnsureSshBestPracticeProtocolObject = "initEnsureSshBestPracticeProtocol";
static const char* g_initEnsureSshBestPracticeIgnoreRhostsObject = "initEnsureSshBestPracticeIgnoreRhosts";
static const char* g_initEnsureSshLogLevelIsSetObject = "initEnsureSshLogLevelIsSet";
static const char* g_initEnsureSshMaxAuthTriesIsSetObject = "initEnsureSshMaxAuthTriesIsSet";
static const char* g_initEnsureAllowUsersIsConfiguredObject = "initEnsureAllowUsersIsConfigured";
static const char* g_initEnsureDenyUsersIsConfiguredObject = "initEnsureDenyUsersIsConfigured";
static const char* g_initEnsureAllowGroupsIsConfiguredObject = "initEnsureAllowGroupsIsConfigured";
static const char* g_initEnsureDenyGroupsConfiguredObject = "initEnsureDenyGroupsConfigured";
static const char* g_initEnsureSshHostbasedAuthenticationIsDisabledObject = "initEnsureSshHostbasedAuthenticationIsDisabled";
static const char* g_initEnsureSshPermitRootLoginIsDisabledObject = "initEnsureSshPermitRootLoginIsDisabled";
static const char* g_initEnsureSshPermitEmptyPasswordsIsDisabledObject = "initEnsureSshPermitEmptyPasswordsIsDisabled";
static const char* g_initEnsureSshClientIntervalCountMaxIsConfiguredObject = "initEnsureSshClientIntervalCountMaxIsConfigured";
static const char* g_initEnsureSshClientAliveIntervalIsConfiguredObject = "initEnsureSshClientAliveIntervalIsConfigured";
static const char* g_initEnsureSshLoginGraceTimeIsSetObject = "initEnsureSshLoginGraceTimeIsSet";
static const char* g_initEnsureOnlyApprovedMacAlgorithmsAreUsedObject = "initEnsureOnlyApprovedMacAlgorithmsAreUsed";
static const char* g_initEnsureSshWarningBannerIsEnabledObject = "initEnsureSshWarningBannerIsEnabled";
static const char* g_initEnsureUsersCannotSetSshEnvironmentOptionsObject = "initEnsureUsersCannotSetSshEnvironmentOptions";
static const char* g_initEnsureAppropriateCiphersForSshObject = "initEnsureAppropriateCiphersForSsh";
static const char* g_initEnsurePermissionsOnEtcIssueObject = "initEnsurePermissionsOnEtcIssue";
static const char* g_initEnsurePermissionsOnEtcIssueNetObject = "initEnsurePermissionsOnEtcIssueNet";
static const char* g_initEnsurePermissionsOnEtcHostsAllowObject = "initEnsurePermissionsOnEtcHostsAllow";
static const char* g_initEnsurePermissionsOnEtcHostsDenyObject = "initEnsurePermissionsOnEtcHostsDeny";
static const char* g_initEnsurePermissionsOnEtcShadowObject = "initEnsurePermissionsOnEtcShadow";
static const char* g_initEnsurePermissionsOnEtcShadowDashObject = "initEnsurePermissionsOnEtcShadowDash";
static const char* g_initEnsurePermissionsOnEtcGShadowObject = "initEnsurePermissionsOnEtcGShadow";
static const char* g_initEnsurePermissionsOnEtcGShadowDashObject = "initEnsurePermissionsOnEtcGShadowDash";
static const char* g_initEnsurePermissionsOnEtcPasswdObject = "initEnsurePermissionsOnEtcPasswd";
static const char* g_initEnsurePermissionsOnEtcPasswdDashObject = "initEnsurePermissionsOnEtcPasswdDash";
static const char* g_initEnsurePermissionsOnEtcGroupObject = "initEnsurePermissionsOnEtcGroup";
static const char* g_initEnsurePermissionsOnEtcGroupDashObject = "initEnsurePermissionsOnEtcGroupDash";
static const char* g_initEnsurePermissionsOnEtcAnacronTabObject = "initEnsurePermissionsOnEtcAnacronTab";
static const char* g_initEnsurePermissionsOnEtcCronDObject = "initEnsurePermissionsOnEtcCronD";
static const char* g_initEnsurePermissionsOnEtcCronDailyObject = "initEnsurePermissionsOnEtcCronDaily";
static const char* g_initEnsurePermissionsOnEtcCronHourlyObject = "initEnsurePermissionsOnEtcCronHourly";
static const char* g_initEnsurePermissionsOnEtcCronMonthlyObject = "initEnsurePermissionsOnEtcCronMonthly";
static const char* g_initEnsurePermissionsOnEtcCronWeeklyObject = "initEnsurePermissionsOnEtcCronWeekly";
static const char* g_initEnsurePermissionsOnEtcMotdObject = "initEnsurePermissionsOnEtcMotd";
static const char* g_initEnsureRestrictedUserHomeDirectoriesObject = "initEnsureRestrictedUserHomeDirectories";
static const char* g_initEnsurePasswordHashingAlgorithmObject = "initEnsurePasswordHashingAlgorithm";
static const char* g_initEnsureMinDaysBetweenPasswordChangesObject = "initEnsureMinDaysBetweenPasswordChanges";
static const char* g_initEnsureInactivePasswordLockPeriodObject = "initEnsureInactivePasswordLockPeriod";
static const char* g_initEnsureMaxDaysBetweenPasswordChangesObject = "initEnsureMaxDaysBetweenPasswordChanges";
static const char* g_initEnsurePasswordExpirationObject = "initEnsurePasswordExpiration";
static const char* g_initEnsurePasswordExpirationWarningObject = "initEnsurePasswordExpirationWarning";
static const char* g_initEnsureDefaultUmaskForAllUsersObject = "initEnsureDefaultUmaskForAllUsers";
static const char* g_initEnsurePermissionsOnBootloaderConfigObject = "initEnsurePermissionsOnBootloaderConfig";
static const char* g_initEnsurePasswordReuseIsLimitedObject = "initEnsurePasswordReuseIsLimited";
static const char* g_initEnsurePasswordCreationRequirementsObject = "initEnsurePasswordCreationRequirements";
static const char* g_initEnsureFilePermissionsForAllRsyslogLogFilesObject = "initEnsureFilePermissionsForAllRsyslogLogFiles";
static const char* g_initEnsureUsersDotFilesArentGroupOrWorldWritableObject = "initEnsureUsersDotFilesArentGroupOrWorldWritable";
static const char* g_initEnsureUnnecessaryAccountsAreRemovedObject = "initEnsureUnnecessaryAccountsAreRemoved";
static const char* g_initEnsureDefaultDenyFirewallPolicyIsSetObject = "initEnsureDefaultDenyFirewallPolicyIsSet";

// Default values for checks that support configuration (and initialization)
static const char* g_defaultEnsurePermissionsOnEtcIssue = "644";
static const char* g_defaultEnsurePermissionsOnEtcIssueNet = "644";
static const char* g_defaultEnsurePermissionsOnEtcHostsAllow = "644";
static const char* g_defaultEnsurePermissionsOnEtcHostsDeny = "644";
static const char* g_defaultEnsurePermissionsOnEtcShadow = "400";
static const char* g_defaultEnsurePermissionsOnEtcShadowDash = "400";
static const char* g_defaultEnsurePermissionsOnEtcGShadow = "400";
static const char* g_defaultEnsurePermissionsOnEtcGShadowDash = "400";
static const char* g_defaultEnsurePermissionsOnEtcPasswd = "644";
static const char* g_defaultEnsurePermissionsOnEtcPasswdDash = "644";
static const char* g_defaultEnsurePermissionsOnEtcGroup = "644";
static const char* g_defaultEnsurePermissionsOnEtcGroupDash = "644";
static const char* g_defaultEnsurePermissionsOnEtcAnacronTab = "600";
static const char* g_defaultEnsurePermissionsOnEtcCronD = "700";
static const char* g_defaultEnsurePermissionsOnEtcCronDaily = "700";
static const char* g_defaultEnsurePermissionsOnEtcCronHourly = "700";
static const char* g_defaultEnsurePermissionsOnEtcCronMonthly = "700";
static const char* g_defaultEnsurePermissionsOnEtcCronWeekly = "700";
static const char* g_defaultEnsurePermissionsOnEtcMotd = "644";
static const char* g_defaultEnsureRestrictedUserHomeDirectories = "700,750";
static const char* g_defaultEnsurePasswordHashingAlgorithm = "6";
static const char* g_defaultEnsureMinDaysBetweenPasswordChanges = "7";
static const char* g_defaultEnsureInactivePasswordLockPeriod = "30";
static const char* g_defaultEnsureMaxDaysBetweenPasswordChanges = "365";
static const char* g_defaultEnsurePasswordExpiration = "365";
static const char* g_defaultEnsurePasswordExpirationWarning = "7";
static const char* g_defaultEnsureDefaultUmaskForAllUsers = "077";
static const char* g_defaultEnsurePermissionsOnBootloaderConfig = "400";
static const char* g_defaultEnsurePasswordReuseIsLimited = "5";
static const char* g_defaultEnsurePasswordCreationRequirements = "3,14,4,-1,-1,-1,-1";
static const char* g_defaultEnsureFilePermissionsForAllRsyslogLogFiles = "600,640";
static const char* g_defaultEnsureUsersDotFilesArentGroupOrWorldWritable = "600,644,664,700,744";
static const char* g_defaultEnsureUnnecessaryAccountsAreRemoved = "games,test";
static const char* g_defaultEnsureDefaultDenyFirewallPolicyIsSet = "0"; //zero: audit-only, non-zero: add forced remediation

static const char* g_etcIssue = "/etc/issue";
static const char* g_etcIssueNet = "/etc/issue.net";
static const char* g_etcHostsAllow = "/etc/hosts.allow";
static const char* g_etcHostsDeny = "/etc/hosts.deny";
static const char* g_etcCronAllow = "/etc/cron.allow";
static const char* g_etcAtAllow = "/etc/at.allow";
static const char* g_etcCronDeny = "/etc/cron.deny";
static const char* g_etcAtDeny = "/etc/at.deny";
static const char* g_etcShadow = "/etc/shadow";
static const char* g_etcShadowDash = "/etc/shadow-";
static const char* g_etcGShadow = "/etc/gshadow";
static const char* g_etcGShadowDash = "/etc/gshadow-";
static const char* g_etcPasswd = "/etc/passwd";
static const char* g_etcPasswdDash = "/etc/passwd-";
static const char* g_etcPamdPasswordAuth = "/etc/pam.d/password-auth";
static const char* g_etcPamdSystemAuth = "/etc/pam.d/system-auth";
static const char* g_etcPamdLogin = "/etc/pam.d/login";
static const char* g_etcGroup = "/etc/group";
static const char* g_etcGroupDash = "/etc/group-";
static const char* g_etcAnacronTab = "/etc/anacrontab";
static const char* g_etcCronD = "/etc/cron.d";
static const char* g_etcCronDaily = "/etc/cron.daily";
static const char* g_etcCronHourly = "/etc/cron.hourly";
static const char* g_etcCronMonthly = "/etc/cron.monthly";
static const char* g_etcCronWeekly = "/etc/cron.weekly";
static const char* g_etcMotd = "/etc/motd";
static const char* g_etcEnvironment = "/etc/environment";
static const char* g_etcFstab = "/etc/fstab";
static const char* g_etcFstabCopy = "/etc/fstab.copy";
static const char* g_etcInetdConf = "/etc/inetd.conf";
static const char* g_etcModProbeD = "/etc/modprobe.d";
static const char* g_etcProfile = "/etc/profile";
static const char* g_etcRsyslogConf = "/etc/rsyslog.conf";
static const char* g_etcSyslogNgSyslogNgConf = "/etc/syslog-ng/syslog-ng.conf";
static const char* g_etcNetworkInterfaces = "/etc/network/interfaces";
static const char* g_etcSysconfigNetwork = "/etc/sysconfig/network";
static const char* g_etcSysctlConf = "/etc/sysctl.conf";
static const char* g_etcRcLocal = "/etc/rc.local";
static const char* g_etcSambaConf = "/etc/samba/smb.conf";
static const char* g_etcPostfixMainCf = "/etc/postfix/main.cf";
static const char* g_etcCronDailyLogRotate = "/etc/cron.daily/logrotate";
static const char* g_etcSecurityLimitsConf = "/etc/security/limits.conf";
static const char* g_sysCtlConf = "/etc/sysctl.d/99-sysctl.conf";

static const char* g_home = "/home";
static const char* g_devShm = "/dev/shm";
static const char* g_tmp = "/tmp";
static const char* g_varTmp = "/var/tmp";
static const char* g_varLogJournal = "/var/log/journal";
static const char* g_media = "/media/";
static const char* g_nodev = "nodev";
static const char* g_nosuid = "nosuid";
static const char* g_noexec = "noexec";
static const char* g_inetd = "inetd";
static const char* g_inetUtilsInetd = "inetutils-inetd";
static const char* g_rlogin = "rlogin";
static const char* g_xinetd = "xinetd";
static const char* g_rshServer = "rsh-server";
static const char* g_nfs = "nfs";
static const char* g_nis = "nis";
static const char* g_tftp = "tftp";
static const char* g_tftpHpa = "tftpd-hpa";
static const char* g_readAheadFedora = "readahead-fedora";
static const char* g_bluetooth = "bluetooth";
static const char* g_isdnUtilsBase = "isdnutils-base";
static const char* g_kdumpTools = "kdump-tools";
static const char* g_iscDhcpServer = "isc-dhcp-server";
static const char* g_sendmail = "sendmail";
static const char* g_slapd = "slapd";
static const char* g_bind9 = "bind9";
static const char* g_dovecotCore = "dovecot-core";
static const char* g_audit = "audit";
static const char* g_auditd = "auditd";
static const char* g_auditLibs = "audit-libs";
static const char* g_auditLibsDevel = "audit-libs-devel";
static const char* g_prelink = "prelink";
static const char* g_talk = "talk";
static const char* g_cron = "cron";
static const char* g_crond = "crond";
static const char* g_cronie = "cronie";
static const char* g_syslog = "syslog";
static const char* g_rsyslog = "rsyslog";
static const char* g_syslogNg = "syslog-ng";
static const char* g_systemd = "systemd";
static const char* g_postfix = "postfix";
static const char* g_avahiDaemon = "avahi-daemon";
static const char* g_cups = "cups";
static const char* g_rpcgssd = "rpcgssd";
static const char* g_rpcGssd = "rpc-gssd";
static const char* g_rpcidmapd = "rpcidmapd";
static const char* g_nfsIdmapd = "nfs-idmapd";
static const char* g_rpcbind = "rpcbind";
static const char* g_rpcbindSocket = "rpcbind.socket";
static const char* g_nfsServer = "nfs-server";
static const char* g_snmpd = "snmpd";
static const char* g_rsync = "rsync";
static const char* g_ypserv = "ypserv";
static const char* g_rsh = "rsh";
static const char* g_rshClient = "rsh-client";
static const char* g_forward = "forward";
static const char* g_netrc = "netrc";
static const char* g_rhosts = "rhosts";
static const char* g_systemdJournald = "systemd-journald";
static const char* g_allTelnetd = "*telnetd*";
static const char* g_samba = "samba";
static const char* g_smbd = "smbd";
static const char* g_rpcSvcgssd = "rpc.svcgssd";
static const char* g_needSvcgssd = "NEED_SVCGSSD = yes";
static const char* g_inetInterfacesLocalhost = "inet_interfaces localhost";
static const char* g_autofs = "autofs";
static const char* g_ipv4ll = "ipv4ll";
static const char* g_sysCtlA = "sysctl -a";
static const char* g_fileCreateMode = "$FileCreateMode";
static const char* g_logrotate = "logrotate";
static const char* g_logrotateTimer = "logrotate.timer";
static const char* g_telnet = "telnet";
static const char* g_rcpSocket = "rcp.socket";
static const char* g_rshSocket = "rsh.socket";
static const char* g_hardCoreZero = "* hard core 0";
static const char* g_fsSuidDumpable = "fs.suid_dumpable = 0";
static const char* g_bootGrubGrubConf = "/boot/grub/grub.conf";
static const char* g_bootGrub2GrubCfg = "/boot/grub2/grub.cfg";
static const char* g_bootGrubGrubCfg = "/boot/grub/grub.cfg";
static const char* g_minSambaProtocol = "min protocol = SMB2";
static const char* g_login = "login";

static const char* g_remediationIsNotPossible = "automatic remediation is not possible";

static const char* g_pass = SECURITY_AUDIT_PASS;
static const char* g_fail = SECURITY_AUDIT_FAIL;

static char* g_desiredEnsurePermissionsOnEtcIssue = NULL;
static char* g_desiredEnsurePermissionsOnEtcIssueNet = NULL;
static char* g_desiredEnsurePermissionsOnEtcHostsAllow = NULL;
static char* g_desiredEnsurePermissionsOnEtcHostsDeny = NULL;
static char* g_desiredEnsurePermissionsOnEtcShadow = NULL;
static char* g_desiredEnsurePermissionsOnEtcShadowDash = NULL;
static char* g_desiredEnsurePermissionsOnEtcGShadow = NULL;
static char* g_desiredEnsurePermissionsOnEtcGShadowDash = NULL;
static char* g_desiredEnsurePermissionsOnEtcPasswd = NULL;
static char* g_desiredEnsurePermissionsOnEtcPasswdDash = NULL;
static char* g_desiredEnsurePermissionsOnEtcGroup = NULL;
static char* g_desiredEnsurePermissionsOnEtcGroupDash = NULL;
static char* g_desiredEnsurePermissionsOnEtcAnacronTab = NULL;
static char* g_desiredEnsurePermissionsOnEtcCronD = NULL;
static char* g_desiredEnsurePermissionsOnEtcCronDaily = NULL;
static char* g_desiredEnsurePermissionsOnEtcCronHourly = NULL;
static char* g_desiredEnsurePermissionsOnEtcCronMonthly = NULL;
static char* g_desiredEnsurePermissionsOnEtcCronWeekly = NULL;
static char* g_desiredEnsurePermissionsOnEtcMotd = NULL;
static char* g_desiredEnsureRestrictedUserHomeDirectories = NULL;
static char* g_desiredEnsurePasswordHashingAlgorithm = NULL;
static char* g_desiredEnsureMinDaysBetweenPasswordChanges = NULL;
static char* g_desiredEnsureInactivePasswordLockPeriod = NULL;
static char* g_desiredEnsureMaxDaysBetweenPasswordChanges = NULL;
static char* g_desiredEnsurePasswordExpiration = NULL;
static char* g_desiredEnsurePasswordExpirationWarning = NULL;
static char* g_desiredEnsureDefaultUmaskForAllUsers = NULL;
static char* g_desiredEnsurePermissionsOnBootloaderConfig = NULL;
static char* g_desiredEnsurePasswordReuseIsLimited = NULL;
static char* g_desiredEnsurePasswordCreationRequirements = NULL;
static char* g_desiredEnsureFilePermissionsForAllRsyslogLogFiles = NULL;
static char* g_desiredEnsureUsersDotFilesArentGroupOrWorldWritable = NULL;
static char* g_desiredEnsureUnnecessaryAccountsAreRemoved = NULL;
static char* g_desiredEnsureDefaultDenyFirewallPolicyIsSet = NULL;

static const int g_shadowGid = 42;
static const int g_varLogJournalMode = 02755;

static PerfClock g_perfClock = {{0, 0}, {0, 0}};

// Expected time limits under ideal conditions
// Maximum per-rule audit time: 5 seconds
static const long g_maxAuditTime = 5000000;
// Maximum ASB rule remediation time: 99 seconds
static const long g_maxRemediateTime = 99000000;
// Maximum baseline run times: 30 minutes
static const long g_maxTotalTime = 1800000000;

static OsConfigLogHandle g_perfLog = NULL;

OsConfigLogHandle GetPerfLog(void)
{
    return g_perfLog;
}

typedef struct BaselineRule
{
    const char* resourceId;
    const char* ruleId;
    const char* payloadKey;
} BaselineRule;

const BaselineRule g_rules[] =
{
    { "Ensure permissions on /etc/ssh/sshd_config are configured (CIS: L1 - Server - 5.2.1)", "43119747-263c-2c92-4ce5-726e63259049", "EnsurePermissionsOnEtcSshSshdConfig" },
    { "Ensure that the SSH protocol is configured (CIS: L1 - Server - 5.2.4)", "35868e8c-97eb-4981-ab79-99b25101cc86", "EnsureSshBestPracticeProtocol" },
    { "Ensure that the SSH IgnoreRhosts is configured (CIS: L1 - Server - 5.2.8)", "43945588-1bdc-495c-bac8-6a71a62d30aa", "EnsureSshBestPracticeIgnoreRhosts" },
    { "Ensure that the SSH LogLevel is configured (CIS: L1 - Server - 5.2.5)", "31f1a912-1b98-42fd-8381-1e8d1033bfd1", "EnsureSshLogLevelIsSet" },
    { "Ensure that the SSH MaxAuthTries is configured (CIS: L1 - Server - 5.2.7)", "e7708534-5d98-406f-83ae-1de835b2906e", "EnsureSshMaxAuthTriesIsSet" },
    { "Ensure that the allowed users for SSH access are configured (CIS: L1 - Server - 5.2.18)", "dc8da71d-aeba-4c03-8835-36fe158e372a", "EnsureAllowUsersIsConfigured" },
    { "Ensure that the denied users for SSH are configured (CIS: L1 - Server - 5.2.18)", "1db7d147-3a75-4637-8cdc-c119e22d0206", "EnsureDenyUsersIsConfigured" },
    { "Ensure that the allowed groups for SSH are configured (CIS: L1 - Server - 5.2.18)", "d9868b1f-0c8e-4adb-889e-14e374874ece", "EnsureAllowGroupsIsConfigured" },
    { "Ensure that the denied groups for SSH are configured (CIS: L1 - Server - 5.2.18)", "f85c04a4-427b-4ee1-b988-c3ff7b4998cc", "EnsureDenyGroupsConfigured" },
    { "Ensure that the SSH HostBasedAuthentication is configured (CIS: L1 - Server - 5.2.9)", "66511f6b-f690-43df-9654-642260699eec", "EnsureSshHostbasedAuthenticationIsDisabled" },
    { "Ensure that the SSH PermitRootLogin is configured (CIS: L1 - Server - 5.2.10)", "16511f6b-f690-43df-9654-642260699eec", "EnsureSshPermitRootLoginIsDisabled" },
    { "Ensure that the SSH PermitEmptyPasswords is configured (CIS: L1 - Server - 5.2.11)", "d50c3f39-264c-4cdc-b0ba-89de8a0f6828", "EnsureSshPermitEmptyPasswordsIsDisabled" },
    { "Ensure that the SSH ClientAliveCountMax is configured", "fd9f1554-6b72-8610-826e-78578e6f7811", "EnsureSshClientIntervalCountMaxIsConfigured" },
    { "Ensure that the SSH ClientAliveInterval is configured", "c848bba4-93b1-4756-b08a-ff94c2b4814c", "EnsureSshClientAliveIntervalIsConfigured" },
    { "Ensure that the SSH LoginGraceTime is configured (CIS: L1 - Server - 5.2.17)", "39aa5c2b-5b36-84a7-4022-570a53c86ff9", "EnsureSshLoginGraceTimeIsSet" },
    { "Ensure that only approved MAC algorithms are used (CIS: L1 - Server - 5.2.14)", "483e8b0c-7572-8467-7e0c-26e1e9ce6359", "EnsureOnlyApprovedMacAlgorithmsAreUsed" },
    { "Ensure that the SSH warning banner is configured (CIS: L1 - Server - 5.2.19)", "9e240540-5e0a-4b60-beb2-57421c65a0b9", "EnsureSshWarningBannerIsEnabled" },
    { "Ensure that the SSH PermitUserEnvironment is configured (CIS: L1 - Server - 5.2.12)", "0e665978-91f4-45af-bb7b-e4090b600c8d", "EnsureUsersCannotSetSshEnvironmentOptions" },
    { "Ensure that appropriate ciphers are used for SSH (CIS: L1 - Server - 5.2.13)", "b07d4c69-a1d9-4c22-a486-634ec3b8c380", "EnsureAppropriateCiphersForSsh" },
    { "Ensure that the SSH port is configured", "1310042d-193f-414a-a7e3-b2c4e89aa537", "EnsureSshPortIsConfigured" },
    { "Ensure nodev option set on /home partition (CIS: L1 - Server - 1.1.14)", "a87f15ed-1115-a22d-6f43-17db97c91111", "EnsureNodevOptionOnHomePartition" },
    { "Ensure nodev option set on /tmp partition (CIS: L1 - Server - 1.1.3)", "a87f15ed-1115-a22d-6f43-17db97c91161", "EnsureNodevOptionOnTmpPartition" },
    { "Ensure nodev option set on /var/tmp partition (CIS: L1 - Server - 1.1.8)", "a87f15ed-1115-a22d-6f43-17db97c91181", "EnsureNodevOptionOnVarTmpPartition" },
    { "Ensure nosuid option set on /tmp partition (CIS: L1 - Server - 1.1.4)", "a87f15ed-1115-a22d-6f43-17db97c91191", "EnsureNosuidOptionOnTmpPartition" },
    { "Ensure nosuid option set on /var/tmp partition (CIS: L1 - Server - 1.1.9)", "a87f15ed-1115-a22d-6f43-17db97c91171", "EnsureNosuidOptionOnVarTmpPartition" },
    { "Ensure noexec option set on /var/tmp partition (CIS: L1 - Server - 1.1.10)", "b97f15dd-8185-a12d-6f43-17db97c98477", "EnsureNoexecOptionOnVarTmpPartition" },
    { "Ensure noexec option set on /dev/shm partition (CIS: L1 - Server - 1.1.17)", "11e6dc3b-0659-3dc8-7d12-8eb0bb6c0890", "EnsureNoexecOptionOnDevShmPartition" },
    { "Ensure automounting is disabled (CIS: L1 - Server - 1.1.22)", "8cffbbca-3e5b-9af9-65fe-ff7b6316565d", "EnsureAutomountingDisabled" },
    { "Ensure mounting of USB storage devices is disabled (CIS: L1 - Server - 1.1.23)", "acffbbca-3e5b-9aa9-65ee-ff7b6116565f", "EnsureMountingOfUsbStorageDevicesIsDisabled" },
    { "Ensure core dumps are restricted (CIS: L1 - Server - 1.5.1)", "429123d4-7e7d-2737-6542-2e86b82c16a1", "EnsureCoreDumpsAreRestricted" },
    { "Ensure prelink is disabled (CIS: L1 - Server - 1.5.4)", "cdee3703-321a-69c4-107f-e7b350a95e5a", "EnsurePrelinkIsDisabled" },
    { "Ensure permissions on /etc/motd are configured (CIS: L1 - Server - 1.7.1.4)", "b08735e4-8565-0ab1-0fba-b15e31be98e4", "EnsurePermissionsOnEtcMotd" },
    { "Ensure permissions on /etc/issue are configured (CIS: L1 - Server - 1.7.1.5)", "69032884-324a-3289-a171-b17a541f7adb", "EnsurePermissionsOnEtcIssue" },
    { "Ensure permissions on /etc/issue.net are configured (CIS: L1 - Server - 1.7.1.6)", "9110c0c6-27f1-065e-140d-2672c1ad055b", "EnsurePermissionsOnEtcIssueNet" },
    { "Ensure the nodev option is enabled for all removable media (CIS: L1 - Server - 1.1.18)", "5c7537f2-b90b-44a4-89c9-4fca5fd79ef7", "EnsureNodevOptionEnabledForAllRemovableMedia" },
    { "Ensure the noexec option is enabled for all removable media (CIS: L1 - Server - 1.1.20)", "7976cc38-fddb-4913-9295-4fcac2e641c3", "EnsureNoexecOptionEnabledForAllRemovableMedia" },
    { "Ensure the nosuid option is enabled for all removable media (CIS: L1 - Server - 1.1.19)", "cdc390c9-fb4a-47f6-90a7-4e1bd6d0e9e6", "EnsureNosuidOptionEnabledForAllRemovableMedia" },
    { "Ensure talk client is not installed (CIS: L1 - Server - 2.3.3)", "5133422e-990f-971e-661d-ccfc913c1d2c", "EnsureTalkClientIsNotInstalled" },
    { "Ensure permissions on /etc/hosts.allow are configured (CIS: L1 - Server - 3.3.2 + 3.3.4)", "1d498679-5780-6db3-14cc-6433011e0310", "EnsurePermissionsOnEtcHostsAllow" },
    { "Ensure permissions on /etc/hosts.deny are configured (CIS: L1 - Server - 3.3.3 + 3.3.5)", "71d554b5-1436-9676-1966-939ded8d0a37", "EnsurePermissionsOnEtcHostsDeny" },
    { "Ensure default deny firewall policy is set (CIS: L1 - Server - 3.5.2.1)", "eb6c608a-2316-41bd-aa00-604249e31f27", "EnsureDefaultDenyFirewallPolicyIsSet" },
    { "Ensure the nodev/nosuid option is enabled for all NFS mounts", "7ca24433-3c08-4ff5-9fe2-d8e1830c5829", "EnsureNoexecNosuidOptionsEnabledForAllNfsMounts" },
    { "Ensure password creation requirements are configured (CIS: L1 - Server - 5.3.1)", "b042fda5-55f6-17ba-78d5-1ba33a4709f5", "EnsurePasswordCreationRequirements" },
    { "Ensure lockout for failed password attempts is configured (CIS: L1 - Server - 5.3.2)", "1895704d-a326-90ca-3795-3a1289e7482d", "EnsureLockoutForFailedPasswordAttempts" },
    { "Ensure the cramfs file system is disabled (CIS: L1 - Server - 1.1.1.1)", "9967cbaf-44be-0dd1-92ab-d4f4034b2d28", "EnsureDisabledInstallationOfCramfsFileSystem" },
    { "Ensure the freevxfs file system is disabled (CIS: L1 - Server - 1.1.1.2)", "4c066a3d-8eba-a210-3228-cff300039363", "EnsureDisabledInstallationOfFreevxfsFileSystem" },
    { "Ensure all users' home directories exist (CIS: L1 - Server - 6.2.7)", "c07e6adc-93ab-1d40-2c6d-f3f16ca9561d", "EnsureAllUsersHomeDirectoriesExist" },
    { "Ensure users own their home directories (CIS: L1 - Server - 6.2.9)", "54e255d1-038a-860b-48a2-3d1821e34661", "EnsureUsersOwnTheirHomeDirectories" },
    { "Ensure users' dot files aren't group or world writable (CIS: L1 - Server - 6.2.10)", "086cb95b-5427-3ac0-9b98-c5c5b593579a", "EnsureUsersDotFilesArentGroupOrWorldWritable" },
    { "Ensure no users have .forward files (CIS: L1 - Server - 6.2.11)", "d02297d2-9f49-5276-0a92-5ac1e42e243c", "EnsureNoUsersHaveDotForwardFiles" },
    { "Ensure no users have .netrc files (CIS: L1 - Server - 6.2.12)", "c1b7767e-6c84-6a54-10b8-b9797a8d707a", "EnsureNoUsersHaveDotNetrcFiles" },
    { "Ensure no users have .rhosts files (CIS: L1 - Server - 6.2.14)", "28884fab-89e2-2250-a057-6f35637b4848", "EnsureNoUsersHaveDotRhostsFiles" },
    { "Ensure all groups in /etc/passwd exist in /etc/group (CIS: L1 - Server - 6.2.15)", "835a98f5-46da-5332-6b45-38df223e9d9a", "EnsureAllEtcPasswdGroupsExistInEtcGroup" },
    { "Ensure no duplicate UIDs exist (CIS: L1 - Server - 6.2.16)", "df7fd9e2-0cd0-47c1-92b0-f3cab6e06869", "EnsureNoDuplicateUidsExist" },
    { "Ensure no duplicate GIDs exist (CIS: L1 - Server - 6.2.17)", "70f3d785-1410-440f-6f6d-79b051039d21", "EnsureNoDuplicateGidsExist" },
    { "Ensure no duplicate user names exist (CIS: L1 - Server - 6.2.18)", "017e0242-25b9-2c72-7ac6-d601086f5c8b", "EnsureNoDuplicateUserNamesExist" },
    { "Ensure no duplicate groups exist (CIS: L1 - Server - 6.2.19)", "bc5844b6-7e40-4f2f-7e81-1cbd18885dae", "EnsureNoDuplicateGroupsExist" },
    { "Ensure shadow group is empty (CIS: L1 - Server - 6.2.20)", "cbdc33fa-0f1c-0a90-7fe9-8ef1cf6643c2", "EnsureShadowGroupIsEmpty" },
    { "Ensure the hfs file system is disabled (CIS: L1 - Server - 1.1.1.4)", "39595d95-88a4-78e2-6e0e-fbde7fd95eed", "EnsureDisabledInstallationOfHfsFileSystem" },
    { "Ensure the hfsplus file systems is disabled (CIS: L1 - Server - 1.1.1.5)", "68fb9c92-1009-9e24-694e-3d996a5e09c5", "EnsureDisabledInstallationOfHfsplusFileSystem" },
    { "Ensure the jffs2 file systems is disabled (CIS: L1 - Server - 1.1.1.3)", "859c7aa0-6eeb-6aac-6160-2fdead2537bf", "EnsureDisabledInstallationOfJffs2FileSystem" },
    { "Ensure the kernel is compiled from approved sources", "34e19f66-2387-4cdc-8ab2-cfac8e5865f0", "EnsureKernelCompiledFromApprovedSources" },
    { "Ensure file permissions on /etc/shadow are configured (CIS: L1 - Server - 6.1.3)", "13dabe7c-02ea-09d2-1a97-42cc7ac94eaa", "EnsurePermissionsOnEtcShadow" },
    { "Ensure file permissions on /etc/shadow- are configured (CIS: L1 - Server - 6.1.7)", "1e941132-a3a7-5ccb-1817-50551b65202e", "EnsurePermissionsOnEtcShadowDash" },
    { "Ensure file permissions on /etc/gshadow are configured (CIS: L1 - Server - 6.1.5)", "0a7f2b28-8586-6cef-512e-a28f991d83cd", "EnsurePermissionsOnEtcGShadow" },
    { "Ensure file permissions on /etc/gshadow- are configured (CIS: L1 - Server - 6.1.9)", "0fe59dec-472c-4b11-a221-36053a47afb6", "EnsurePermissionsOnEtcGShadowDash" },
    { "Ensure file permissions on /etc/passwd are configured (CIS: L1 - Server - 6.1.2)", "ad534c97-1070-415c-9fc7-c92366d3fc30", "EnsurePermissionsOnEtcPasswd" },
    { "Ensure file permissions on /etc/group are configured (CIS: L1 - Server - 6.1.4)", "c41a47e9-1ba0-4e72-9f43-4659a4bfed63", "EnsurePermissionsOnEtcGroup" },
    { "Ensure file permissions on /etc/passwd- are configured (CIS: L1 - Server - 6.1.6)", "0c67cac0-1e99-8a8f-32e1-841d18b01a9a", "EnsurePermissionsOnEtcPasswdDash" },
    { "Ensure file permissions on /etc/group- are configured (CIS: L1 - Server - 6.1.8)", "865ebb92-8e64-4e3a-aa9b-0290768aa8f1", "EnsurePermissionsOnEtcGroupDash" },
    { "Ensure that access to the root account via su is restricted to the 'root' group (CIS: L1 - Server - 5.5)", "0c77cac0-1e99-8a8f-32e1-841d18b01a9a", "EnsureSuRestrictedToRootGroup" },
    { "Ensure the 'root' group exists, and contain all members who can su to root (CIS: L1 - Server - 5.6)", "8cac0c32-1add-42b9-9300-5ccb9f91aab3", "EnsureRootGroupExists" },
    { "Ensure that all user accounts that can login have a password set", "ca9d29b7-79bd-4c99-85e2-1454295c3c8e", "EnsureAllAccountsHavePasswords" },
    { "Ensure that all user accounts other than root have unique UIDs greater than zero (0)", "7de0f0e6-f97b-4e12-8f9e-c6538ca5a85b", "EnsureNonRootAccountsHaveUniqueUidsGreaterThanZero" },
    { "Ensure that randomized placement (ASLR) of virtual memory regions is enabled (CIS: L1 - Server - 1.5.3)", "d790e942-efd3-42e6-a3a5-9eb1d651a588", "EnsureVirtualMemoryRandomizationIsEnabled" },
    { "Ensure that kernel support for the XD/NX processor feature is enabled (CIS: L1 - Server - 1.5.2)", "49c89437-d116-4d84-a91d-0dd59daafa0d", "EnsureKernelSupportForCpuNx" },
    { "Ensure '.' does not appear in root's $PATH (CIS: L1 - Server - 6.2.6)", "d66f8908-7b9f-77fc-18d4-af85197e0aeb", "EnsureDotDoesNotAppearInRootsPath" },
    { "Ensure access to user home directories is restricted", "0754488a-75c7-a4e8-0fb4-9212f771623f", "EnsureRestrictedUserHomeDirectories" },
    { "Ensure the default umask for all users is configured", "0753438a-75c7-a4e8-0fb4-9213f771623f", "EnsureDefaultUmaskForAllUsers" },
    { "Ensure all bootloaders have password protection enabled (CIS: L1 - Server - 1.4.2)", "8a4f5ce8-41c4-710c-631e-fbc36a2fa53e", "EnsureAllBootloadersHavePasswordProtectionEnabled" },
    { "Ensure permissions on bootloader config are configured (CIS: L1 - Server - 1.4.1)", "091f0150-80d1-0e2d-7353-8cdb77fc6aa1", "EnsurePermissionsOnBootloaderConfig" },
    { "Ensure authentication is required for single user mode (CIS: L1 - Server - 1.4.3)", "13a48ca1-92bc-63a1-a4de-b984375fa332", "EnsureAuthenticationRequiredForSingleUserMode" },
    { "Ensure packet redirect sending is disabled (CIS: L1 - Server - 3.1.2)", "5ea9d618-1af4-4e59-65be-ffac234872e9", "EnsurePacketRedirectSendingIsDisabled" },
    { "Ensure ICMP redirects are not accepted (CIS: L1 - Server - 3.2.2)", "a492f72a-6b79-8a9d-3b4f-3fface972ab7", "EnsureIcmpRedirectsIsDisabled" },
    { "Ensure accepting source routed packets is disabled for all interfaces (CIS: L1 - Server - 3.2.1)", "4ecae4e6-a3e2-44f5-9985-ea2a21962450", "EnsureSourceRoutedPacketsIsDisabled" },
    { "Ensure the default setting for accepting source routed packets is disabled for network interfaces (CIS: L1 - Server - 3.2.1)", "63613c25-8ae1-4792-9572-02bdc941febf", "EnsureAcceptingSourceRoutedPacketsIsDisabled" },
    { "Ensure ignoring bogus ICMP responses to broadcasts is enabled (CIS: L1 - Server - 3.2.6)", "88acc143-2f76-4418-9aa9-d0d5f244ab5f", "EnsureIgnoringBogusIcmpBroadcastResponses" },
    { "Ensure ignoring ICMP echo requests (pings) sent to broadcast/multicast addresses is enabled (CIS: L1 - Server - 3.2.5)", "f5a5926d-9c64-41fa-8220-5bc0f8213550", "EnsureIgnoringIcmpEchoPingsToMulticast" },
    { "Ensure logging of martian packets (those with impossible addresses) is enabled for all interfaces", "dc1c08a3-91e8-1d60-9210-c18bdebd8778", "EnsureMartianPacketLoggingIsEnabled" },
    { "Ensure performing source validation by reverse path is enabled for all interfaces (CIS: L1 - Server - 3.2.7)", "177e6190-1026-49fb-a1f9-fd5b10302280", "EnsureReversePathSourceValidationIsEnabled" },
    { "Ensure TCP SYN cookies are enabled (CIS: L1 - Server - 3.2.8)", "db6ca14e-26c5-48cd-a6b7-fc953861043c", "EnsureTcpSynCookiesAreEnabled" },
    { "Ensure the system does not act as a network sniffer", "45766f27-5af3-453d-bade-f8195925cde1", "EnsureSystemNotActingAsNetworkSniffer" },
    { "Ensure all wireless interfaces are disabled (CIS: L1 - Server - 3.6)", "8def2d0c-303a-4c0b-858c-319f80f7c814", "EnsureAllWirelessInterfacesAreDisabled" },
    { "Ensure the IPv6 protocol is enabled", "f04b1de8-1fd3-40da-a27f-39b7ea97bf8c", "EnsureIpv6ProtocolIsEnabled" },
    { "Ensure DCCP is disabled", "93d2736e-7329-8806-3ef6-e71bb2203d11", "EnsureDccpIsDisabled" },
    { "Ensure SCTP is disabled", "78228616-15d4-33fe-0357-88e77f228f05", "EnsureSctpIsDisabled" },
    { "Ensure support for RDS is disabled", "d9ed5e76-2348-4409-94dd-c76352407fe8", "EnsureDisabledSupportForRds" },
    { "Ensure TIPC is disabled", "8ace9b14-820f-6e0d-37d8-c6df950454cd", "EnsureTipcIsDisabled" },
    { "Ensure logging is configured (CIS: L1 - Server - 4.2.1.2 + 4.2.1.3)", "15ca11bf-034a-56d6-564f-2f857d1f96c6", "EnsureLoggingIsConfigured" },
    { "Ensure the syslog, rsyslog, or syslog-ng package is installed (CIS: L1 - Server - 4.2.1.1)", "8720959b-c356-4eaa-bb4f-720fb8006183", "EnsureSyslogPackageIsInstalled" },
    { "Ensure the systemd-journald service persists log messages (CIS: L1 - Server - 4.2.2.3)", "7b3aa0e4-0464-4a0e-a265-9a585c4f266e", "EnsureSystemdJournaldServicePersistsLogMessages" },
    { "Ensure a logging service is enabled", "4c4e42e2-4cd2-3eaf-147b-ea4f61164d3e", "EnsureALoggingServiceIsEnabled" },
    { "Ensure file permissions for all rsyslog log files are configured (CIS: L1 - Server - 4.2.1.4)", "fcc86485-487a-4644-87a0-f29f1b1cd28b", "EnsureFilePermissionsForAllRsyslogLogFiles" },
    { "Ensure logger configuration files are restricted (CIS: L1 - Server - 4.2.1.4)", "afd57de2-4365-9949-79f7-f8e92c198746", "EnsureLoggerConfigurationFilesAreRestricted" },
    { "Ensure that all rsyslog log files are owned by the adm group", "c1d99621-913e-45f7-96e1-a60b1af83015", "EnsureAllRsyslogLogFilesAreOwnedByAdmGroup" },
    { "Ensure all rsyslog log files are owned by the syslog user (CIS: L1 - Server - 4.2.1.4)", "2830790c-5b3f-43cb-be6b-7572e441acc1", "EnsureAllRsyslogLogFilesAreOwnedBySyslogUser" },
    { "Ensure rsyslog does not accept remote messages", "1e9567e1-d96d-4f90-be1a-0809947e789c", "EnsureRsyslogNotAcceptingRemoteMessages" },
    { "Ensure the logrotate (syslog rotater) service is enabled (CIS: L1 - Server - 4.3)", "2d2355e7-7b07-4c0e-a395-16499c27ae94", "EnsureSyslogRotaterServiceIsEnabled" },
    { "Ensure the rlogin service is disabled", "f57ef648-bdaa-45a3-9e3a-f4649c48896f", "EnsureRloginServiceIsDisabled" },
    { "Ensure inetd is not installed (CIS: L1 - Server - 2.1.10)", "a8a37e7f-9aae-41cf-8313-42d1f69506b9", "EnsureInetdNotInstalled" },
    { "Ensure xinetd is not installed (CIS: L1 - Server - 2.1.10)", "1d9557b2-b58f-4f81-bde9-4f9b08a3b2f1", "EnsureXinetdNotInstalled" },
    { "Ensure the telnet service is disabled (CIS: L1 - Server - 2.1.8)", "0617b91c-2a28-42bd-b5b3-7562555b41ed", "EnsureTelnetServiceIsDisabled" },
    { "Ensure all telnetd packages are uninstalled", "6c716f88-a252-4fe9-9c5c-ba9236a80beb", "EnsureAllTelnetdPackagesUninstalled" },
    { "Ensure the rcp/rsh service is disabled", "dda66a42-30d1-4621-9565-f09628ac8047", "EnsureRcprshServiceIsDisabled" },
    { "Ensure the rsh-server package is uninstalled (CIS: L1 - Server - 2.1.6)", "b256491f-f804-4c44-bfa4-057dd2f44c30", "EnsureRshServerNotInstalled" },
    { "Ensure the ypbind service is disabled and the nis package is not installed", "58f5187e-88bd-4f24-8570-2c295d5c93c6", "EnsureNisNotInstalled" },
    { "Ensure the tftp service is disabled (CIS: L1 - Server - 2.1.9)", "cb086aef-fec2-467f-a03b-627c00020926", "EnsureTftpServiceisDisabled" },
    { "Ensure the tftpd package is not installed (CIS: L1 - Server - 2.1.9)", "ae9ce111-ef4d-4d34-8f76-fdc38263f153", "EnsureTftpdNotInstalled" },
    { "Ensure the readahead-fedora package is not installed", "dbae0d26-55e9-49d5-8782-86cb7412f99f", "EnsureReadaheadFedoraNotInstalled" },
    { "Ensure the bluetooth package is not installed", "9f107bb8-eaf3-445d-acbb-7ab635b442e9", "EnsureBluetoothHiddNotInstalled" },
    { "Ensure the isdn service is disabled and the isdnutils-base package is not installed", "51ebf409-911a-4d92-9d3a-1e331e7e4b27", "EnsureIsdnUtilsBaseNotInstalled" },
    { "Ensure the kdump service is disabled and the kdump-tools package is not installed", "290d7102-c4e3-4e88-863d-6ddc7e952a5a", "EnsureIsdnUtilsKdumpToolsNotInstalled" },
    { "Ensure zeroconf networking is disabled", "083550af-f4fe-4e1a-a304-dac894d58908", "EnsureZeroconfNetworkingIsDisabled" },
    { "Ensure the cron service is enabled (CIS: L1 - Server - 5.1.1)", "80302f61-d760-4165-a92b-a789e579380f", "EnsureCronServiceIsEnabled" },
    { "Ensure File permissions on /etc/anacrontab are configured", "8199ae98-8d9c-4a26-88ca-e6d9b87d3644", "EnsurePermissionsOnEtcAnacronTab" },
    { "Ensure permissions on /etc/cron.d are configured (CIS: L1 - Server - 5.1.7)", "efa30987-4c67-73f5-979f-cb50f79466de", "EnsurePermissionsOnEtcCronD" },
    { "Ensure permissions on /etc/cron.daily are configured (CIS: L1 - Server - 5.1.4)", "0cc35843-7687-60cf-5280-bb98cf9a87c2", "EnsurePermissionsOnEtcCronDaily" },
    { "Ensure permissions on /etc/cron.hourly are configured (CIS: L1 - Server - 5.1.3)", "ecdce8a2-9986-5833-8211-baf1938c1940", "EnsurePermissionsOnEtcCronHourly" },
    { "Ensure permissions on /etc/cron.monthly are configured (CIS: L1 - Server - 5.1.6)", "b5e94c1f-4d12-8bde-4c5e-98c651bd4430", "EnsurePermissionsOnEtcCronMonthly" },
    { "Ensure permissions on /etc/cron.weekly are configured (CIS: L1 - Server - 5.1.5)", "61417e01-8cc4-86ab-0e3b-867d42dea66d", "EnsurePermissionsOnEtcCronWeekly" },
    { "Ensure at/cron is restricted to authorized users (CIS: L1 - Server - 5.1.8)", "7ac5f3c8-917b-548e-3138-c6e326a362fc", "EnsureAtCronIsRestrictedToAuthorizedUsers" },
    { "Ensure the remote login warning banner is properly configured (CIS: L1 - Server - 1.7.1.3)", "d8bba1aa-69e9-2caf-1632-72938ff6759a", "EnsureRemoteLoginWarningBannerIsConfigured" },
    { "Ensure the local login warning banner is properly configured (CIS: L1 - Server - 1.7.1.2)", "14c168de-4508-a69d-0feb-2f1efe245a71", "EnsureLocalLoginWarningBannerIsConfigured" },
    { "Ensure the avahi-daemon service is disabled (CIS: L1 - Server - 2.2.3)", "c3bf78d8-43a0-4768-b790-c940621057b6", "EnsureAvahiDaemonServiceIsDisabled" },
    { "Ensure the cups service is disabled (CIS: L1 - Server - 2.2.4)", "4854666c-061b-4945-8a25-19133b8d5c7d", "EnsureCupsServiceisDisabled" },
    { "Ensure the isc-dhcp-server package is not installed (CIS: L1 - Server - 2.2.5)", "660fa012-ca99-4314-a2a8-11728020bac7", "EnsureIscDhcpdServerNotInstalled" },
    { "Ensure the sendmail package is not installed", "43356a32-24bb-401c-9746-a27b2be668fa", "EnsureSendmailNotInstalled" },
    { "Ensure the postfix package is not installed", "f56bf32f-528f-48b3-9f82-62f5ff4e9787", "EnsurePostfixPackageIsUninstalled" },
    { "Ensure that postfix network listening is disabled", "d0cc4e35-70a1-4ee5-b572-3b969201562e", "EnsurePostfixNetworkListeningIsDisabled" },
    { "Ensure the ldap service is disabled and the sldapd package is not installed (CIS: L1 - Server - 2.2.6)", "b577b358-6ec9-4ed7-b0df-259e44713b16", "EnsureSldapdNotInstalled" },
    { "Ensure the rpcgssd service is disabled", "9c11dc9f-ab7e-4c3f-923f-5a8fc4e97cb9", "EnsureRpcgssdServiceIsDisabled" },
    { "Ensure the rpcidmapd service is disabled", "b600d670-5b01-4458-9143-8aa7cd25dadc", "EnsureRpcidmapdServiceIsDisabled" },
    { "Ensure the portmap service is disabled", "f4a80328-1d67-45ed-b915-274d2e6c699e", "EnsurePortmapServiceIsDisabled" },
    { "Ensure the Network File System (NFS) service is disabled (CIS: L1 - Server - 2.2.7 - partial)", "ee372ff3-9221-498b-b467-7406bf421168", "EnsureNetworkFileSystemServiceIsDisabled" },
    { "Ensure the rpcsvcgssd service is disabled", "78963287-11b9-471b-9122-e6829e105989", "EnsureRpcsvcgssdServiceIsDisabled" },
    { "Ensure the named service is disabled and the bind9 package is not installed (CIS: L1 - Server - 2.2.8)", "361a6cb4-f761-426f-a9d0-9e82ec0b3285", "EnsureBind9NotInstalled" },
    { "Ensure the dovecot service is disabled and the dovecot-core package is not installed", "b0b6cf96-bd8a-40c5-b051-4615078a0bf0", "EnsureDovecotCoreNotInstalled" },
    { "Ensure no legacy + entries exist in /etc/passwd (CIS: L1 - Server - 6.2.2)", "cc627f0c-3b72-6cc9-36b0-d2a3957431f4", "EnsureNoLegacyPlusEntriesInEtcPasswd" },
    { "Ensure no legacy + entries exist in /etc/shadow (CIS: L1 - Server - 6.2.3)", "1a102d2e-76db-5ccf-3580-ccda064e8df3", "EnsureNoLegacyPlusEntriesInEtcShadow" },
    { "Ensure no legacy + entries exist in /etc/group (CIS: L1 - Server - 6.2.4)", "b487e075-15b4-0df1-550f-d8d5edd78eb4", "EnsureNoLegacyPlusEntriesInEtcGroup" },
    { "Ensure password expiration is configured (CIS: L1 - Server - 5.4.1.1)", "6ee7250d-142f-57db-25d0-c58207135059", "EnsurePasswordExpiration" },
    { "Ensure password expiration warning days is configured (CIS: L1 - Server - 5.4.1.3)", "b7ac978f-0963-a61f-58ae-5cf84ab76b5d", "EnsurePasswordExpirationWarning" },
    { "Ensure password reuse is limited (CIS: L1 - Server - 5.3.3)", "57bdeae2-863e-14fb-a463-d6ee64816b33", "EnsurePasswordReuseIsLimited" },
    { "Ensure the password hashing algorithm is SHA-512 (CIS: L1 - Server - 5.3.4)", "01ec5346-882b-485d-8960-01dedd608792", "EnsurePasswordHashingAlgorithm" },
    { "Ensure the minimum days between password changes is configured (CIS: L1 - Server - 5.4.1.2)", "50272a84-672d-4c11-a67e-9d058adaf67a", "EnsureMinDaysBetweenPasswordChanges" },
    { "Ensure the maximum days between password changes is configured", "7f84f3a4-360d-494c-aa1e-1e15ae9fc9ac", "EnsureMaxDaysBetweenPasswordChanges" },
    { "Ensure the inactive password lock period is configured (CIS: L1 - Server - 5.4.1.4)", "91fbaeac-f5d0-4ac9-aa1b-52215aef1ed8", "EnsureInactivePasswordLockPeriod" },
    { "Ensure all system accounts are non-login (CIS: L1 - Server - 5.4.2)", "448b668a-738c-420b-b332-51ea49922933", "EnsureSystemAccountsAreNonLogin" },
    { "Ensure default group for the root account is GID 0 (CIS: L1 - Server - 5.4.3)", "732fa92f-647e-47b8-b5a4-fdf00b02d9e2", "EnsureDefaultRootAccountGroupIsGidZero" },
    { "Ensure root is the only UID 0 account (CIS: L1 - Server - 6.2.5)", "b5845ff3-42f4-4112-b2a2-5b827232a053", "EnsureRootIsOnlyUidZeroAccount" },
    { "Ensure unnecessary accounts are removed", "627b7494-0e62-4093-9f77-db8d526d036b", "EnsureUnnecessaryAccountsAreRemoved" },
    { "Ensure the auditd package is installed", "f9fd03d2-75e4-4564-84a9-4e955f1e7c30", "EnsureAuditdInstalled" },
    { "Ensure the auditd service is running", "c146c4a4-5eb6-4205-88da-5a71a82f2d45", "EnsureAuditdServiceIsRunning" },
    { "Ensure the SNMP Server is not enabled (CIS: L1 - Server - 2.2.14)", "ca1aea32-3969-49ab-abfc-2c5796a9a8bb", "EnsureSnmpServerIsDisabled" },
    { "Ensure the rsync service is not enabled (CIS: L1 - Server - 2.2.16)", "63aba603-b1f8-40df-82c5-38915452ce23", "EnsureRsynServiceIsDisabled" },
    { "Ensure the NIS server is not enabled (CIS: L1 - Server - 2.2.17)", "b4ad3fdd-7b68-4b11-a3ed-84b37a68b995", "EnsureNisServerIsDisabled" },
    { "Ensure the rsh client is not installed (CIS: L1 - Server - 2.3.2)", "6d441f31-f888-4f4f-b1da-7cfc26263e3f", "EnsureRshClientNotInstalled" },
    { "Ensure SMB V1 with Samba is disabled (CIS: L1 - Server - 2.2.12)", "7624efb0-3026-4c72-8920-48d5be78a50e", "EnsureSmbWithSambaIsDisabled" }
};

int AsbIsValidResourceIdRuleId(const char* resourceId, const char* ruleId, const char* payloadKey, OsConfigLogHandle log)
{
    int numRules = ARRAY_SIZE(g_rules);
    int i = 0;
    int result = 0;

    if ((NULL == payloadKey) || ((NULL == resourceId) && (NULL == ruleId)))
    {
        OsConfigLogError(log, "AsbIsValidRuleIdAndName called with invalid arguments");
        return EINVAL;
    }

    for (i = 0; i < numRules; i++)
    {
        if (0 == strcmp(payloadKey, (g_rules[i]).payloadKey))
        {
            if ((NULL != resourceId) && (0 != strncmp(resourceId, g_rules[i].resourceId, strlen(g_rules[i].resourceId))))
            {
                OsConfigLogError(log, "AsbIsValidRuleIdAndName: resourceId for rule '%s' of '%s' (instead of '%s') is invalid", payloadKey, resourceId, g_rules[i].resourceId);
                result = ENOENT;
            }
            else if ((NULL != ruleId) && (0 != strncasecmp(ruleId, g_rules[i].ruleId, strlen(g_rules[i].ruleId))))
            {
                OsConfigLogError(log, "AsbIsValidRuleIdAndName: ruleId for rule '%s' of '%s' (instead of '%s') is invalid", payloadKey, ruleId, g_rules[i].ruleId);
                result = ENOENT;
            }
            else
            {
                result = 0;
            }
            break;
        }
    }

    return result;
}

void AsbInitialize(OsConfigLogHandle log)
{
    char* jsonConfiguration = NULL;
    char* prettyName = NULL;
    char* kernelVersion = NULL;
    char* cpuModel = NULL;
    long totalMemory = 0;
    long freeMemory = 0;
    unsigned short freeMemoryPercentage = 0;

    g_perfLog = OpenLog(PERF_LOG_FILE, ROLLED_PERF_LOG_FILE);

    StartPerfClock(&g_perfClock, GetPerfLog());

    if (FileExists(g_configurationFile))
    {
        if (NULL != (jsonConfiguration = LoadStringFromFile(g_configurationFile, false, log)))
        {
            SetLoggingLevel(GetLoggingLevelFromJsonConfig(jsonConfiguration, log));
            SetMaxLogSize(GetMaxLogSizeFromJsonConfig(jsonConfiguration, log));
            SetMaxLogSizeDebugMultiplier(GetMaxLogSizeDebugMultiplierFromJsonConfig(jsonConfiguration, log));
            FREE_MEMORY(jsonConfiguration);
        }

        RestrictFileAccessToCurrentAccountOnly(g_configurationFile);
    }

    OsConfigLogInfo(log, "AsbInitialize: %s", g_asbName);

<<<<<<< HEAD
    if (IsDebugLoggingEnabled())
    {
        OsConfigLogWarning(log, "Debug logging is enabled. To disable debug logging, set 'LoggingLevel' to 6 in '%s'", g_configurationFile);
    }

    if (NULL != (cpuModel = GetCpuModel(log)))
=======
    OsConfigLogInfo(log, "AsbInitialize: console logging is %s", IsConsoleLoggingEnabled() ? "enabled" : "disabled");

    if (NULL != (cpuModel = GetCpuModel(GetPerfLog())))
>>>>>>> b706cbab
    {
        OsConfigLogInfo(log, "AsbInitialize: CPU model: %s", cpuModel);
    }

    OsConfigLogInfo(log, "AsbInitialize: CPU cores: %u", GetNumberOfCpuCores(log));

    totalMemory = GetTotalMemory(log);
    OsConfigLogInfo(log, "AsbInitialize: total memory: %lu kB", totalMemory);

    freeMemory = GetFreeMemory(log);
    freeMemoryPercentage = (freeMemory * 100) / totalMemory;
    OsConfigLogInfo(log, "AsbInitialize: free memory: %u%% (%lu kB)", freeMemoryPercentage, freeMemory);

    InitializeSshAudit(log);

    if ((NULL == (g_desiredEnsurePermissionsOnEtcIssue = DuplicateString(g_defaultEnsurePermissionsOnEtcIssue))) ||
        (NULL == (g_desiredEnsurePermissionsOnEtcIssueNet = DuplicateString(g_defaultEnsurePermissionsOnEtcIssueNet))) ||
        (NULL == (g_desiredEnsurePermissionsOnEtcHostsAllow = DuplicateString(g_defaultEnsurePermissionsOnEtcHostsAllow))) ||
        (NULL == (g_desiredEnsurePermissionsOnEtcHostsDeny = DuplicateString(g_defaultEnsurePermissionsOnEtcHostsDeny))) ||
        (NULL == (g_desiredEnsurePermissionsOnEtcShadow = DuplicateString(g_defaultEnsurePermissionsOnEtcShadow))) ||
        (NULL == (g_desiredEnsurePermissionsOnEtcShadowDash = DuplicateString(g_defaultEnsurePermissionsOnEtcShadowDash))) ||
        (NULL == (g_desiredEnsurePermissionsOnEtcGShadow = DuplicateString(g_defaultEnsurePermissionsOnEtcGShadow))) ||
        (NULL == (g_desiredEnsurePermissionsOnEtcGShadowDash = DuplicateString(g_defaultEnsurePermissionsOnEtcGShadowDash))) ||
        (NULL == (g_desiredEnsurePermissionsOnEtcPasswd = DuplicateString(g_defaultEnsurePermissionsOnEtcPasswd))) ||
        (NULL == (g_desiredEnsurePermissionsOnEtcPasswdDash = DuplicateString(g_defaultEnsurePermissionsOnEtcPasswdDash))) ||
        (NULL == (g_desiredEnsurePermissionsOnEtcGroup = DuplicateString(g_defaultEnsurePermissionsOnEtcGroup))) ||
        (NULL == (g_desiredEnsurePermissionsOnEtcGroupDash = DuplicateString(g_defaultEnsurePermissionsOnEtcGroupDash))) ||
        (NULL == (g_desiredEnsurePermissionsOnEtcAnacronTab = DuplicateString(g_defaultEnsurePermissionsOnEtcAnacronTab))) ||
        (NULL == (g_desiredEnsurePermissionsOnEtcCronD = DuplicateString(g_defaultEnsurePermissionsOnEtcCronD))) ||
        (NULL == (g_desiredEnsurePermissionsOnEtcCronDaily = DuplicateString(g_defaultEnsurePermissionsOnEtcCronDaily))) ||
        (NULL == (g_desiredEnsurePermissionsOnEtcCronHourly = DuplicateString(g_defaultEnsurePermissionsOnEtcCronHourly))) ||
        (NULL == (g_desiredEnsurePermissionsOnEtcCronMonthly = DuplicateString(g_defaultEnsurePermissionsOnEtcCronMonthly))) ||
        (NULL == (g_desiredEnsurePermissionsOnEtcCronWeekly = DuplicateString(g_defaultEnsurePermissionsOnEtcCronWeekly))) ||
        (NULL == (g_desiredEnsurePermissionsOnEtcMotd = DuplicateString(g_defaultEnsurePermissionsOnEtcMotd))) ||
        (NULL == (g_desiredEnsureRestrictedUserHomeDirectories = DuplicateString(g_defaultEnsureRestrictedUserHomeDirectories))) ||
        (NULL == (g_desiredEnsurePasswordHashingAlgorithm = DuplicateString(g_defaultEnsurePasswordHashingAlgorithm))) ||
        (NULL == (g_desiredEnsureMinDaysBetweenPasswordChanges = DuplicateString(g_defaultEnsureMinDaysBetweenPasswordChanges))) ||
        (NULL == (g_desiredEnsureInactivePasswordLockPeriod = DuplicateString(g_defaultEnsureInactivePasswordLockPeriod))) ||
        (NULL == (g_desiredEnsureMaxDaysBetweenPasswordChanges = DuplicateString(g_defaultEnsureMaxDaysBetweenPasswordChanges))) ||
        (NULL == (g_desiredEnsurePasswordExpiration = DuplicateString(g_defaultEnsurePasswordExpiration))) ||
        (NULL == (g_desiredEnsurePasswordExpirationWarning = DuplicateString(g_defaultEnsurePasswordExpirationWarning))) ||
        (NULL == (g_desiredEnsureDefaultUmaskForAllUsers = DuplicateString(g_defaultEnsureDefaultUmaskForAllUsers))) ||
        (NULL == (g_desiredEnsurePermissionsOnBootloaderConfig = DuplicateString(g_defaultEnsurePermissionsOnBootloaderConfig))) ||
        (NULL == (g_desiredEnsurePasswordReuseIsLimited = DuplicateString(g_defaultEnsurePasswordReuseIsLimited))) ||
        (NULL == (g_desiredEnsurePasswordCreationRequirements = DuplicateString(g_defaultEnsurePasswordCreationRequirements))) ||
        (NULL == (g_desiredEnsureFilePermissionsForAllRsyslogLogFiles = DuplicateString(g_defaultEnsureFilePermissionsForAllRsyslogLogFiles))) ||
        (NULL == (g_desiredEnsureUsersDotFilesArentGroupOrWorldWritable = DuplicateString(g_defaultEnsureUsersDotFilesArentGroupOrWorldWritable))) ||
        (NULL == (g_desiredEnsureUnnecessaryAccountsAreRemoved = DuplicateString(g_defaultEnsureUnnecessaryAccountsAreRemoved))) ||
        (NULL == (g_desiredEnsureDefaultDenyFirewallPolicyIsSet = DuplicateString(g_defaultEnsureDefaultDenyFirewallPolicyIsSet))))
    {
        OsConfigLogError(log, "AsbInitialize: failed to allocate memory");
    }

    if (false == FileExists(g_etcFstabCopy))
    {
        if (false == MakeFileBackupCopy(g_etcFstab, g_etcFstabCopy, false, log))
        {
            OsConfigLogInfo(log, "AsbInitialize: cannot make a local backup copy of '%s' (%d)", g_etcFstab, errno);
        }
    }

    kernelVersion = GetOsKernelVersion(log);

    if (NULL != (prettyName = GetOsPrettyName(log)))
    {
        OsConfigLogInfo(log, "AsbInitialize: running on '%s' ('%s')", prettyName, kernelVersion);
    }
    else
    {
        OsConfigLogInfo(log, "AsbInitialize: running on an unknown Linux distribution with kernel version '%s' and without a valid PRETTY_NAME in /etc/os-release", kernelVersion);
    }

    if (IsCommodore(log))
    {
        OsConfigLogInfo(log, "AsbInitialize: running on product '%s'", PRODUCT_NAME_AZURE_COMMODORE);
    }

    if (DetectSelinux(log))
    {
        OsConfigLogInfo(log, "AsbInitialize: SELinux present");
    }

    FREE_MEMORY(prettyName);
    FREE_MEMORY(kernelVersion);
    FREE_MEMORY(cpuModel);

    OsConfigLogInfo(log, "%s initialized", g_asbName);
}

void AsbShutdown(OsConfigLogHandle log)
{
    OsConfigLogInfo(log, "%s shutting down", g_asbName);

    FREE_MEMORY(g_desiredEnsurePermissionsOnEtcIssue);
    FREE_MEMORY(g_desiredEnsurePermissionsOnEtcIssueNet);
    FREE_MEMORY(g_desiredEnsurePermissionsOnEtcHostsAllow);
    FREE_MEMORY(g_desiredEnsurePermissionsOnEtcHostsDeny);
    FREE_MEMORY(g_desiredEnsurePermissionsOnEtcShadow);
    FREE_MEMORY(g_desiredEnsurePermissionsOnEtcShadowDash);
    FREE_MEMORY(g_desiredEnsurePermissionsOnEtcGShadow);
    FREE_MEMORY(g_desiredEnsurePermissionsOnEtcGShadowDash);
    FREE_MEMORY(g_desiredEnsurePermissionsOnEtcPasswd);
    FREE_MEMORY(g_desiredEnsurePermissionsOnEtcPasswdDash);
    FREE_MEMORY(g_desiredEnsurePermissionsOnEtcGroup);
    FREE_MEMORY(g_desiredEnsurePermissionsOnEtcGroupDash);
    FREE_MEMORY(g_desiredEnsurePermissionsOnEtcAnacronTab);
    FREE_MEMORY(g_desiredEnsurePermissionsOnEtcCronD);
    FREE_MEMORY(g_desiredEnsurePermissionsOnEtcCronDaily);
    FREE_MEMORY(g_desiredEnsurePermissionsOnEtcCronHourly);
    FREE_MEMORY(g_desiredEnsurePermissionsOnEtcCronMonthly);
    FREE_MEMORY(g_desiredEnsurePermissionsOnEtcCronWeekly);
    FREE_MEMORY(g_desiredEnsurePermissionsOnEtcMotd);
    FREE_MEMORY(g_desiredEnsureRestrictedUserHomeDirectories);
    FREE_MEMORY(g_desiredEnsurePasswordHashingAlgorithm);
    FREE_MEMORY(g_desiredEnsureMinDaysBetweenPasswordChanges);
    FREE_MEMORY(g_desiredEnsureInactivePasswordLockPeriod);
    FREE_MEMORY(g_desiredEnsureMaxDaysBetweenPasswordChanges);
    FREE_MEMORY(g_desiredEnsurePasswordExpiration);
    FREE_MEMORY(g_desiredEnsurePasswordExpirationWarning);
    FREE_MEMORY(g_desiredEnsureDefaultUmaskForAllUsers);
    FREE_MEMORY(g_desiredEnsurePermissionsOnBootloaderConfig);
    FREE_MEMORY(g_desiredEnsurePasswordReuseIsLimited);
    FREE_MEMORY(g_desiredEnsurePasswordCreationRequirements);
    FREE_MEMORY(g_desiredEnsureFilePermissionsForAllRsyslogLogFiles);
    FREE_MEMORY(g_desiredEnsureUsersDotFilesArentGroupOrWorldWritable);
    FREE_MEMORY(g_desiredEnsureUnnecessaryAccountsAreRemoved);
    FREE_MEMORY(g_desiredEnsureDefaultDenyFirewallPolicyIsSet);

    SshAuditCleanup(log);

    if (0 == StopPerfClock(&g_perfClock, GetPerfLog()))
    {
        LogPerfClock(&g_perfClock, g_asbName, NULL, 0, g_maxTotalTime, GetPerfLog());
    }

    CloseLog(&g_perfLog);

    // When done, allow others access to read the performance log
    SetFileAccess(PERF_LOG_FILE, 0, 0, 0644, NULL);
    SetFileAccess(ROLLED_PERF_LOG_FILE, 0, 0, 0644, NULL);
}

static char* AuditEnsurePermissionsOnEtcIssue(OsConfigLogHandle log)
{
    char* reason = NULL;
    CheckFileAccess(g_etcIssue, 0, 0, strtol(g_desiredEnsurePermissionsOnEtcIssue ?
        g_desiredEnsurePermissionsOnEtcIssue : g_defaultEnsurePermissionsOnEtcIssue, NULL, 8), &reason, log);
    return reason;
}

static char* AuditEnsurePermissionsOnEtcIssueNet(OsConfigLogHandle log)
{
    char* reason = NULL;
    CheckFileAccess(g_etcIssueNet, 0, 0, strtol(g_desiredEnsurePermissionsOnEtcIssueNet ?
        g_desiredEnsurePermissionsOnEtcIssueNet : g_defaultEnsurePermissionsOnEtcIssueNet, NULL, 8), &reason, log);
    return reason;
}

static char* AuditEnsurePermissionsOnEtcHostsAllow(OsConfigLogHandle log)
{
    char* reason = NULL;
    CheckFileAccess(g_etcHostsAllow, 0, 0, strtol(g_desiredEnsurePermissionsOnEtcHostsAllow ?
        g_desiredEnsurePermissionsOnEtcHostsAllow : g_defaultEnsurePermissionsOnEtcHostsAllow, NULL, 8), &reason, log);
    return reason;
}

static char* AuditEnsurePermissionsOnEtcHostsDeny(OsConfigLogHandle log)
{
    char* reason = NULL;
    CheckFileAccess(g_etcHostsDeny, 0, 0, strtol(g_desiredEnsurePermissionsOnEtcHostsDeny ?
        g_desiredEnsurePermissionsOnEtcHostsDeny : g_defaultEnsurePermissionsOnEtcHostsDeny, NULL, 8), &reason, log);
    return reason;
}

static char* AuditEnsurePermissionsOnEtcSshSshdConfig(OsConfigLogHandle log)
{
    char* reason = NULL;
    ProcessSshAuditCheck(g_auditEnsurePermissionsOnEtcSshSshdConfigObject, NULL, &reason, log);
    return reason;
}

static char* AuditEnsurePermissionsOnEtcShadow(OsConfigLogHandle log)
{
    char* reason = NULL;
    CheckFileAccess(g_etcShadow, 0, g_shadowGid, strtol(g_desiredEnsurePermissionsOnEtcShadow ?
        g_desiredEnsurePermissionsOnEtcShadow : g_defaultEnsurePermissionsOnEtcShadow, NULL, 8), &reason, log);
    return reason;
}

static char* AuditEnsurePermissionsOnEtcShadowDash(OsConfigLogHandle log)
{
    char* reason = NULL;
    CheckFileAccess(g_etcShadowDash, 0, g_shadowGid, strtol(g_desiredEnsurePermissionsOnEtcShadowDash ?
        g_desiredEnsurePermissionsOnEtcShadowDash : g_defaultEnsurePermissionsOnEtcShadowDash, NULL, 8), &reason, log);
    return reason;
}

static char* AuditEnsurePermissionsOnEtcGShadow(OsConfigLogHandle log)
{
    char* reason = NULL;
    CheckFileAccess(g_etcGShadow, 0, g_shadowGid, strtol(g_desiredEnsurePermissionsOnEtcGShadow ?
        g_desiredEnsurePermissionsOnEtcGShadow : g_defaultEnsurePermissionsOnEtcGShadow, NULL, 8), &reason, log);
    return reason;
}

static char* AuditEnsurePermissionsOnEtcGShadowDash(OsConfigLogHandle log)
{
    char* reason = NULL;
    CheckFileAccess(g_etcGShadowDash, 0, g_shadowGid, strtol(g_desiredEnsurePermissionsOnEtcGShadowDash ?
        g_desiredEnsurePermissionsOnEtcGShadowDash : g_defaultEnsurePermissionsOnEtcGShadowDash, NULL, 8), &reason, log);
    return reason;
}

static char* AuditEnsurePermissionsOnEtcPasswd(OsConfigLogHandle log)
{
    char* reason = NULL;
    CheckFileAccess(g_etcPasswd, 0, 0, strtol(g_desiredEnsurePermissionsOnEtcPasswd ?
        g_desiredEnsurePermissionsOnEtcPasswd : g_defaultEnsurePermissionsOnEtcPasswd, NULL, 8), &reason, log);
    return reason;
}

static char* AuditEnsurePermissionsOnEtcPasswdDash(OsConfigLogHandle log)
{
    char* reason = NULL;
    CheckFileAccess(g_etcPasswdDash, 0, 0, strtol(g_desiredEnsurePermissionsOnEtcPasswdDash ?
        g_desiredEnsurePermissionsOnEtcPasswdDash : g_defaultEnsurePermissionsOnEtcPasswdDash, NULL, 8), &reason, log);
    return reason;
}

static char* AuditEnsurePermissionsOnEtcGroup(OsConfigLogHandle log)
{
    char* reason = NULL;
    CheckFileAccess(g_etcGroup, 0, 0, strtol(g_desiredEnsurePermissionsOnEtcGroup ?
        g_desiredEnsurePermissionsOnEtcGroup : g_defaultEnsurePermissionsOnEtcGroup, NULL, 8), &reason, log);
    return reason;
}

static char* AuditEnsurePermissionsOnEtcGroupDash(OsConfigLogHandle log)
{
    char* reason = NULL;
    CheckFileAccess(g_etcGroupDash, 0, 0, strtol(g_desiredEnsurePermissionsOnEtcGroupDash ?
        g_desiredEnsurePermissionsOnEtcGroupDash : g_defaultEnsurePermissionsOnEtcGroupDash, NULL, 8), &reason, log);
    return reason;
}

static char* AuditEnsurePermissionsOnEtcAnacronTab(OsConfigLogHandle log)
{
    char* reason = NULL;
    CheckFileAccess(g_etcAnacronTab, 0, 0, strtol(g_desiredEnsurePermissionsOnEtcAnacronTab ?
        g_desiredEnsurePermissionsOnEtcAnacronTab : g_defaultEnsurePermissionsOnEtcAnacronTab, NULL, 8), &reason, log);
    return reason;
}

static char* AuditEnsurePermissionsOnEtcCronD(OsConfigLogHandle log)
{
    char* reason = NULL;
    CheckFileAccess(g_etcCronD, 0, 0, strtol(g_desiredEnsurePermissionsOnEtcCronD ?
        g_desiredEnsurePermissionsOnEtcCronD : g_defaultEnsurePermissionsOnEtcCronD, NULL, 8), &reason, log);
    return reason;
}

static char* AuditEnsurePermissionsOnEtcCronDaily(OsConfigLogHandle log)
{
    char* reason = NULL;
    CheckFileAccess(g_etcCronDaily, 0, 0, strtol(g_desiredEnsurePermissionsOnEtcCronDaily ?
        g_desiredEnsurePermissionsOnEtcCronDaily : g_defaultEnsurePermissionsOnEtcCronDaily, NULL, 8), &reason, log);
    return reason;
}

static char* AuditEnsurePermissionsOnEtcCronHourly(OsConfigLogHandle log)
{
    char* reason = NULL;
    CheckFileAccess(g_etcCronHourly, 0, 0, strtol(g_desiredEnsurePermissionsOnEtcCronHourly ?
        g_desiredEnsurePermissionsOnEtcCronHourly : g_defaultEnsurePermissionsOnEtcCronHourly, NULL, 8), &reason, log);
    return reason;
}

static char* AuditEnsurePermissionsOnEtcCronMonthly(OsConfigLogHandle log)
{
    char* reason = NULL;
    CheckFileAccess(g_etcCronMonthly, 0, 0, strtol(g_desiredEnsurePermissionsOnEtcCronMonthly ?
        g_desiredEnsurePermissionsOnEtcCronMonthly : g_defaultEnsurePermissionsOnEtcCronMonthly, NULL, 8), &reason, log);
    return reason;
}

static char* AuditEnsurePermissionsOnEtcCronWeekly(OsConfigLogHandle log)
{
    char* reason = NULL;
    CheckFileAccess(g_etcCronWeekly, 0, 0, strtol(g_desiredEnsurePermissionsOnEtcCronWeekly ?
        g_desiredEnsurePermissionsOnEtcCronWeekly : g_defaultEnsurePermissionsOnEtcCronWeekly, NULL, 8), &reason, log);
    return reason;
}

static char* AuditEnsurePermissionsOnEtcMotd(OsConfigLogHandle log)
{
    char* reason = NULL;
    CheckFileAccess(g_etcMotd, 0, 0, strtol(g_desiredEnsurePermissionsOnEtcMotd ?
        g_desiredEnsurePermissionsOnEtcMotd : g_defaultEnsurePermissionsOnEtcMotd, NULL, 8), &reason, log);
    return reason;
}

static char* AuditEnsureKernelSupportForCpuNx(OsConfigLogHandle log)
{
    char* reason = NULL;
    if (false == CheckCpuFlagSupported("nx", &reason, log))
    {
        FREE_MEMORY(reason);
        reason = DuplicateString("A CPU that supports the NX (no-execute) bit technology is necessary. Automatic remediation is not possible");
    }
    return reason;
}

static char* AuditEnsureNodevOptionOnHomePartition(OsConfigLogHandle log)
{
    char* reason = NULL;
    CheckFileSystemMountingOption(g_etcFstab, g_home, NULL, g_nodev, &reason, log);
    return reason;
}

static char* AuditEnsureNodevOptionOnTmpPartition(OsConfigLogHandle log)
{
    char* reason = NULL;
    CheckFileSystemMountingOption(g_etcFstab, g_tmp, NULL, g_nodev, &reason, log);
    return reason;
}

static char* AuditEnsureNodevOptionOnVarTmpPartition(OsConfigLogHandle log)
{
    char* reason = NULL;
    CheckFileSystemMountingOption(g_etcFstab, g_varTmp, NULL, g_nodev, &reason, log);
    return reason;
}

static char* AuditEnsureNosuidOptionOnTmpPartition(OsConfigLogHandle log)
{
    char* reason = NULL;
    CheckFileSystemMountingOption(g_etcFstab, g_tmp, NULL, g_nosuid, &reason, log);
    return reason;
}

static char* AuditEnsureNosuidOptionOnVarTmpPartition(OsConfigLogHandle log)
{
    char* reason = NULL;
    CheckFileSystemMountingOption(g_etcFstab, g_varTmp, NULL, g_nosuid, &reason, log);
    return reason;
}

static char* AuditEnsureNoexecOptionOnVarTmpPartition(OsConfigLogHandle log)
{
    char* reason = NULL;
    CheckFileSystemMountingOption(g_etcFstab, g_varTmp, NULL, g_noexec, &reason, log);
    return reason;
}

static char* AuditEnsureNoexecOptionOnDevShmPartition(OsConfigLogHandle log)
{
    char* reason = NULL;
    CheckFileSystemMountingOption(g_etcFstab, g_devShm, NULL, g_noexec, &reason, log);
    return reason;
}

static char* AuditEnsureNodevOptionEnabledForAllRemovableMedia(OsConfigLogHandle log)
{
    char* reason = NULL;
    CheckFileSystemMountingOption(g_etcFstab, g_media, NULL, g_nodev, &reason, log);
    return reason;
}

static char* AuditEnsureNoexecOptionEnabledForAllRemovableMedia(OsConfigLogHandle log)
{
    char* reason = NULL;
    CheckFileSystemMountingOption(g_etcFstab, g_media, NULL, g_noexec, &reason, log);
    return reason;
}

static char* AuditEnsureNosuidOptionEnabledForAllRemovableMedia(OsConfigLogHandle log)
{
    char* reason = NULL;
    CheckFileSystemMountingOption(g_etcFstab, g_media, NULL, g_nosuid, &reason, log);
    return reason;
}

static char* AuditEnsureNoexecNosuidOptionsEnabledForAllNfsMounts(OsConfigLogHandle log)
{
    char* reason = NULL;
    RETURN_REASON_IF_NOT_ZERO(CheckFileSystemMountingOption(g_etcFstab, NULL, g_nfs, g_noexec, &reason, log));
    CheckFileSystemMountingOption(g_etcFstab, NULL, g_nfs, g_nosuid, &reason, log);
    return reason;
}

static char* AuditEnsureInetdNotInstalled(OsConfigLogHandle log)
{
    char* reason = NULL;
    RETURN_REASON_IF_NOT_ZERO(CheckPackageNotInstalled(g_inetd, &reason, log));
    CheckPackageNotInstalled(g_inetUtilsInetd, &reason, log);
    return reason;
}

static char* AuditEnsureXinetdNotInstalled(OsConfigLogHandle log)
{
    char* reason = NULL;
    CheckPackageNotInstalled(g_xinetd, &reason, log);
    return reason;
}

static char* AuditEnsureAllTelnetdPackagesUninstalled(OsConfigLogHandle log)
{
    char* reason = NULL;
    CheckPackageNotInstalled(g_allTelnetd, &reason, log);
    return reason;
}

static char* AuditEnsureRshServerNotInstalled(OsConfigLogHandle log)
{
    char* reason = NULL;
    CheckPackageNotInstalled(g_rshServer, &reason, log);
    return reason;
}

static char* AuditEnsureNisNotInstalled(OsConfigLogHandle log)
{
    char* reason = NULL;
    CheckPackageNotInstalled(g_nis, &reason, log);
    return reason;
}

static char* AuditEnsureTftpdNotInstalled(OsConfigLogHandle log)
{
    char* reason = NULL;
    CheckPackageNotInstalled(g_tftpHpa, &reason, log);
    return reason;
}

static char* AuditEnsureReadaheadFedoraNotInstalled(OsConfigLogHandle log)
{
    char* reason = NULL;
    CheckPackageNotInstalled(g_readAheadFedora, &reason, log);
    return reason;
}

static char* AuditEnsureBluetoothHiddNotInstalled(OsConfigLogHandle log)
{
    char* reason = NULL;
    RETURN_REASON_IF_NOT_ZERO(CheckPackageNotInstalled(g_bluetooth, &reason, log));
    CheckDaemonNotActive(g_bluetooth, &reason, log);
    return reason;
}

static char* AuditEnsureIsdnUtilsBaseNotInstalled(OsConfigLogHandle log)
{
    char* reason = NULL;
    CheckPackageNotInstalled(g_isdnUtilsBase, &reason, log);
    return reason;
}

static char* AuditEnsureIsdnUtilsKdumpToolsNotInstalled(OsConfigLogHandle log)
{
    char* reason = NULL;
    CheckPackageNotInstalled(g_kdumpTools, &reason, log);
    return reason;
}

static char* AuditEnsureIscDhcpdServerNotInstalled(OsConfigLogHandle log)
{
    char* reason = NULL;
    CheckPackageNotInstalled(g_iscDhcpServer, &reason, log);
    return reason;
}

static char* AuditEnsureSendmailNotInstalled(OsConfigLogHandle log)
{
    char* reason = NULL;
    CheckPackageNotInstalled(g_sendmail, &reason, log);
    return reason;
}

static char* AuditEnsureSldapdNotInstalled(OsConfigLogHandle log)
{
    char* reason = NULL;
    CheckPackageNotInstalled(g_slapd, &reason, log);
    return reason;
}

static char* AuditEnsureBind9NotInstalled(OsConfigLogHandle log)
{
    char* reason = NULL;
    CheckPackageNotInstalled(g_bind9, &reason, log);
    return reason;
}

static char* AuditEnsureDovecotCoreNotInstalled(OsConfigLogHandle log)
{
    char* reason = NULL;
    CheckPackageNotInstalled(g_dovecotCore, &reason, log);
    return reason;
}

static char* AuditEnsureAuditdInstalled(OsConfigLogHandle log)
{
    char* reason = NULL;
    RETURN_REASON_IF_ZERO(CheckPackageInstalled(g_audit, &reason, log));
    RETURN_REASON_IF_ZERO(CheckPackageInstalled(g_auditd, &reason, log));
    RETURN_REASON_IF_ZERO(CheckPackageInstalled(g_auditLibs, &reason, log));
    RETURN_REASON_IF_ZERO(CheckPackageInstalled(g_auditLibsDevel, &reason, log));
    return reason;
}

static char* AuditEnsureAllEtcPasswdGroupsExistInEtcGroup(OsConfigLogHandle log)
{
    char* reason = NULL;
    CheckAllEtcPasswdGroupsExistInEtcGroup(&reason, log);
    return reason;
}

static char* AuditEnsureNoDuplicateUidsExist(OsConfigLogHandle log)
{
    char* reason = NULL;
    char* updatedReason = NULL;
    if (0 != CheckNoDuplicateUidsExist(&reason, log))
    {
        if (NULL != (updatedReason = FormatAllocateString("%s, %s", reason, g_remediationIsNotPossible)))
        {
            FREE_MEMORY(reason);
            reason = updatedReason;
        }
    }
    return reason;
}

static char* AuditEnsureNoDuplicateGidsExist(OsConfigLogHandle log)
{
    char* reason = NULL;
    char* updatedReason = NULL;
    if (0 != CheckNoDuplicateGidsExist(&reason, log))
    {
        if (NULL != (updatedReason = FormatAllocateString("%s, %s", reason, g_remediationIsNotPossible)))
        {
            FREE_MEMORY(reason);
            reason = updatedReason;
        }
    }
    return reason;
}

static char* AuditEnsureNoDuplicateUserNamesExist(OsConfigLogHandle log)
{
    char* reason = NULL;
    char* updatedReason = NULL;
    if (0 != CheckNoDuplicateUserNamesExist(&reason, log))
    {
        if (NULL != (updatedReason = FormatAllocateString("%s, %s", reason, g_remediationIsNotPossible)))
        {
            FREE_MEMORY(reason);
            reason = updatedReason;
        }
    }
    return reason;
}

static char* AuditEnsureNoDuplicateGroupsExist(OsConfigLogHandle log)
{
    char* reason = NULL;
    char* updatedReason = NULL;
    if (0 != CheckNoDuplicateGroupNamesExist(&reason, log))
    {
        if (NULL != (updatedReason = FormatAllocateString("%s, %s", reason, g_remediationIsNotPossible)))
        {
            FREE_MEMORY(reason);
            reason = updatedReason;
        }
    }
    return reason;
}

static char* AuditEnsureShadowGroupIsEmpty(OsConfigLogHandle log)
{
    char* reason = NULL;
    CheckShadowGroupIsEmpty(&reason, log);
    return reason;
}

static char* AuditEnsureRootGroupExists(OsConfigLogHandle log)
{
    char* reason = NULL;
    CheckRootGroupExists(&reason, log);
    return reason;
}

static char* AuditEnsureAllAccountsHavePasswords(OsConfigLogHandle log)
{
    char* reason = NULL;
    CheckAllUsersHavePasswordsSet(&reason, log);
    return reason;
}

static char* AuditEnsureNonRootAccountsHaveUniqueUidsGreaterThanZero(OsConfigLogHandle log)
{
    char* reason = NULL;
    CheckRootIsOnlyUidZeroAccount(&reason, log);
    return reason;
}

static char* AuditEnsureNoLegacyPlusEntriesInEtcPasswd(OsConfigLogHandle log)
{
    char* reason = NULL;
    CheckNoLegacyPlusEntriesInFile(g_etcPasswd, &reason, log);
    return reason;
}

static char* AuditEnsureNoLegacyPlusEntriesInEtcShadow(OsConfigLogHandle log)
{
    char* reason = NULL;
    CheckNoLegacyPlusEntriesInFile(g_etcShadow, &reason, log);
    return reason;
}

static char* AuditEnsureNoLegacyPlusEntriesInEtcGroup(OsConfigLogHandle log)
{
    char* reason = NULL;
    CheckNoLegacyPlusEntriesInFile(g_etcGroup, &reason, log);
    return reason;
}

static char* AuditEnsureDefaultRootAccountGroupIsGidZero(OsConfigLogHandle log)
{
    char* reason = NULL;
    CheckDefaultRootAccountGroupIsGidZero(&reason, log);
    return reason;
}

static char* AuditEnsureRootIsOnlyUidZeroAccount(OsConfigLogHandle log)
{
    char* reason = NULL;
    RETURN_REASON_IF_NOT_ZERO(CheckRootGroupExists(&reason, log));
    CheckRootIsOnlyUidZeroAccount(&reason, log);
    return reason;
}

static char* AuditEnsureAllUsersHomeDirectoriesExist(OsConfigLogHandle log)
{
    char* reason = NULL;
    CheckAllUsersHomeDirectoriesExist(&reason, log);
    return reason;
}

static char* AuditEnsureUsersOwnTheirHomeDirectories(OsConfigLogHandle log)
{
    char* reason = NULL;
    CheckUsersOwnTheirHomeDirectories(&reason, log);
    return reason;
}

static char* AuditEnsureRestrictedUserHomeDirectories(OsConfigLogHandle log)
{
    int* modes = NULL;
    int numberOfModes = 0;
    char* reason = NULL;

    if (0 == ConvertStringToIntegers(g_desiredEnsureRestrictedUserHomeDirectories ?
        g_desiredEnsureRestrictedUserHomeDirectories : g_defaultEnsureRestrictedUserHomeDirectories, ',', &modes, &numberOfModes, 8, log))
    {
        CheckRestrictedUserHomeDirectories((unsigned int*)modes, (unsigned int)numberOfModes, &reason, log);
    }
    else
    {
        reason = FormatAllocateString("Failed to parse '%s'", g_desiredEnsureRestrictedUserHomeDirectories ?
            g_desiredEnsureRestrictedUserHomeDirectories : g_defaultEnsureRestrictedUserHomeDirectories);
    }

    FREE_MEMORY(modes);
    return reason;
}

static char* AuditEnsurePasswordHashingAlgorithm(OsConfigLogHandle log)
{
    char* reason = NULL;
    CheckPasswordHashingAlgorithm((unsigned int)atoi(g_desiredEnsurePasswordHashingAlgorithm ?
        g_desiredEnsurePasswordHashingAlgorithm : g_defaultEnsurePasswordHashingAlgorithm), &reason, log);
    return reason;
}

static char* AuditEnsureMinDaysBetweenPasswordChanges(OsConfigLogHandle log)
{
    char* reason = NULL;
    CheckMinDaysBetweenPasswordChanges(atoi(g_desiredEnsureMinDaysBetweenPasswordChanges ?
        g_desiredEnsureMinDaysBetweenPasswordChanges : g_defaultEnsureMinDaysBetweenPasswordChanges), &reason, log);
    return reason;
}

static char* AuditEnsureInactivePasswordLockPeriod(OsConfigLogHandle log)
{
    char* reason = NULL;
    RETURN_REASON_IF_NOT_ZERO(CheckLockoutAfterInactivityLessThan(atoi(g_desiredEnsureInactivePasswordLockPeriod ?
        g_desiredEnsureInactivePasswordLockPeriod : g_defaultEnsureInactivePasswordLockPeriod), &reason, log));
    CheckUsersRecordedPasswordChangeDates(&reason, log);
    return reason;
}

static char* AuditEnsureMaxDaysBetweenPasswordChanges(OsConfigLogHandle log)
{
    char* reason = NULL;
    CheckMaxDaysBetweenPasswordChanges(atoi(g_desiredEnsureMaxDaysBetweenPasswordChanges ?
        g_desiredEnsureMaxDaysBetweenPasswordChanges : g_defaultEnsureMaxDaysBetweenPasswordChanges), &reason, log);
    return reason;
}

static char* AuditEnsurePasswordExpiration(OsConfigLogHandle log)
{
    char* reason = NULL;
    CheckPasswordExpirationLessThan(atol(g_desiredEnsurePasswordExpiration ?
        g_desiredEnsurePasswordExpiration : g_defaultEnsurePasswordExpiration), &reason, log);
    return reason;
}

static char* AuditEnsurePasswordExpirationWarning(OsConfigLogHandle log)
{
    char* reason = NULL;
    CheckPasswordExpirationWarning(atol(g_desiredEnsurePasswordExpirationWarning ?
        g_desiredEnsurePasswordExpirationWarning : g_defaultEnsurePasswordExpirationWarning), &reason, log);
    return reason;
}

static char* AuditEnsureSystemAccountsAreNonLogin(OsConfigLogHandle log)
{
    char* reason = NULL;
    CheckSystemAccountsAreNonLogin(&reason, log);
    return reason;
}

static char* AuditEnsureAuthenticationRequiredForSingleUserMode(OsConfigLogHandle log)
{
    char* reason = NULL;
    CheckRootPasswordForSingleUserMode(&reason, log);
    return reason;
}

static char* AuditEnsurePrelinkIsDisabled(OsConfigLogHandle log)
{
    char* reason = NULL;
    CheckPackageNotInstalled(g_prelink, &reason, log);
    return reason;
}

static char* AuditEnsureTalkClientIsNotInstalled(OsConfigLogHandle log)
{
    char* reason = NULL;
    CheckPackageNotInstalled(g_talk, &reason, log);
    return reason;
}

static char* AuditEnsureDotDoesNotAppearInRootsPath(OsConfigLogHandle log)
{
    const char* path = "PATH";
    const char* dot = ".";
    const char comment = '#';
    char* reason = NULL;
    RETURN_REASON_IF_NOT_ZERO(CheckTextNotFoundInEnvironmentVariable(path, dot, false, &reason, log));
    RETURN_REASON_IF_NOT_ZERO(CheckMarkedTextNotFoundInFile("/etc/sudoers", "secure_path", dot, comment, &reason, log));
    RETURN_REASON_IF_NOT_ZERO(CheckMarkedTextNotFoundInFile(g_etcEnvironment, path, dot, comment, &reason, log));
    RETURN_REASON_IF_NOT_ZERO(CheckMarkedTextNotFoundInFile(g_etcProfile, path, dot, comment, &reason, log));
    CheckMarkedTextNotFoundInFile("/root/.profile", path, dot, comment, &reason, log);
    return reason;
}

static char* AuditEnsureCronServiceIsEnabled(OsConfigLogHandle log)
{
    char* reason = NULL;
    RETURN_REASON_IF_ZERO(((0 == CheckPackageInstalled(g_cron, &reason, log)) && CheckDaemonActive(g_cron, &reason, log)) ? 0 : ENOENT);
    RETURN_REASON_IF_ZERO(((0 == CheckPackageInstalled(g_cronie, &reason, log)) && CheckDaemonActive(g_crond, &reason, log)) ? 0 : ENOENT);
    return reason;
}

static char* AuditEnsureRemoteLoginWarningBannerIsConfigured(OsConfigLogHandle log)
{
    char* reason = NULL;
    if (0 == CheckFileExists(g_etcIssueNet, &reason, log))
    {
        RETURN_REASON_IF_NOT_ZERO(CheckTextIsNotFoundInFile(g_etcIssueNet, "\\m", &reason, log));
        RETURN_REASON_IF_NOT_ZERO(CheckTextIsNotFoundInFile(g_etcIssueNet, "\\r", &reason, log));
        RETURN_REASON_IF_NOT_ZERO(CheckTextIsNotFoundInFile(g_etcIssueNet, "\\s", &reason, log));
        CheckTextIsNotFoundInFile(g_etcIssueNet, "\\v", &reason, log);
    }
    else if (IsCurrentOs(PRETTY_NAME_SLES_15, log))
    {
        FREE_MEMORY(reason);
        reason = FormatAllocateString("%s'%s' does not exist in '%s'", g_pass, g_etcIssueNet, PRETTY_NAME_SLES_15);
    }
    return reason;
}

static char* AuditEnsureLocalLoginWarningBannerIsConfigured(OsConfigLogHandle log)
{
    char* reason = NULL;
    RETURN_REASON_IF_NOT_ZERO(CheckTextIsNotFoundInFile(g_etcIssue, "\\m", &reason, log));
    RETURN_REASON_IF_NOT_ZERO(CheckTextIsNotFoundInFile(g_etcIssue, "\\r", &reason, log));
    RETURN_REASON_IF_NOT_ZERO(CheckTextIsNotFoundInFile(g_etcIssue, "\\s", &reason, log));
    CheckTextIsNotFoundInFile(g_etcIssue, "\\v", &reason, log);
    return reason;
}

static char* AuditEnsureAuditdServiceIsRunning(OsConfigLogHandle log)
{
    char* reason = NULL;
    CheckDaemonActive(g_auditd, &reason, log);
    return reason;
}

static char* AuditEnsureSuRestrictedToRootGroup(OsConfigLogHandle log)
{
    char* reason = NULL;
    CheckTextIsFoundInFile("/etc/pam.d/su", "use_uid", &reason, log);
    return reason;
}

static char* AuditEnsureDefaultUmaskForAllUsers(OsConfigLogHandle log)
{
    char* reason = NULL;
    CheckLoginUmask(g_desiredEnsureDefaultUmaskForAllUsers ?
        g_desiredEnsureDefaultUmaskForAllUsers : g_defaultEnsureDefaultUmaskForAllUsers, &reason, log);
    return reason;
}

static char* AuditEnsureAutomountingDisabled(OsConfigLogHandle log)
{
    char* reason = NULL;
    CheckDaemonNotActive(g_autofs, &reason, log);
    return reason;
}

static char* AuditEnsureKernelCompiledFromApprovedSources(OsConfigLogHandle log)
{
    char* reason = NULL;
    CheckOsAndKernelMatchDistro(&reason, log);
    return reason;
}

static char* AuditEnsureDefaultDenyFirewallPolicyIsSet(OsConfigLogHandle log)
{
    const char* readIpTables = "iptables -S";
    char* reason = NULL;
    int forceDrop = atoi(g_desiredEnsureDefaultDenyFirewallPolicyIsSet ?
        g_desiredEnsureDefaultDenyFirewallPolicyIsSet : g_defaultEnsureDefaultDenyFirewallPolicyIsSet);

    if ((0 != CheckTextFoundInCommandOutput(readIpTables, "-P INPUT DROP", &reason, log)) ||
        (0 != CheckTextFoundInCommandOutput(readIpTables, "-P FORWARD DROP", &reason, log)) ||
        (0 != CheckTextFoundInCommandOutput(readIpTables, "-P OUTPUT DROP", &reason, log)))
    {
        FREE_MEMORY(reason);
        reason = FormatAllocateString("Ensure that all necessary communication channels have explicit "
            "ACCEPT firewall policies set and then manually set the default firewall policy for "
            "INPUT, FORWARD and OUTPUT to DROP%s", forceDrop ? "." : ". Automatic remediation is not possible");
    }

    return reason;
}

static char* AuditEnsurePacketRedirectSendingIsDisabled(OsConfigLogHandle log)
{
    char* reason = NULL;
    RETURN_REASON_IF_NOT_ZERO(CheckTextFoundInCommandOutput(g_sysCtlA, "net.ipv4.conf.all.send_redirects = 0", &reason, log));
    CheckTextFoundInCommandOutput(g_sysCtlA, "net.ipv4.conf.default.send_redirects = 0", &reason, log);
    return reason;
}

static char* AuditEnsureIcmpRedirectsIsDisabled(OsConfigLogHandle log)
{
    char* reason = NULL;
    RETURN_REASON_IF_NOT_ZERO(CheckTextFoundInCommandOutput(g_sysCtlA, "net.ipv4.conf.default.accept_redirects = 0", &reason, log));
    RETURN_REASON_IF_NOT_ZERO(CheckTextFoundInCommandOutput(g_sysCtlA, "net.ipv6.conf.default.accept_redirects = 0", &reason, log));
    RETURN_REASON_IF_NOT_ZERO(CheckTextFoundInCommandOutput(g_sysCtlA, "net.ipv4.conf.all.accept_redirects = 0", &reason, log));
    RETURN_REASON_IF_NOT_ZERO(CheckTextFoundInCommandOutput(g_sysCtlA, "net.ipv6.conf.all.accept_redirects = 0", &reason, log));
    RETURN_REASON_IF_NOT_ZERO(CheckTextFoundInCommandOutput(g_sysCtlA, "net.ipv4.conf.default.secure_redirects = 0", &reason, log));
    CheckTextFoundInCommandOutput(g_sysCtlA, "net.ipv4.conf.all.secure_redirects = 0", &reason, log);
    return reason;
}

static char* AuditEnsureSourceRoutedPacketsIsDisabled(OsConfigLogHandle log)
{
    char* reason = NULL;
    RETURN_REASON_IF_NOT_ZERO(CheckLineFoundNotCommentedOut("/proc/sys/net/ipv4/conf/all/accept_source_route", '#', "0", &reason, log));
    CheckLineFoundNotCommentedOut("/proc/sys/net/ipv6/conf/all/accept_source_route", '#', "0", &reason, log);
    return reason;
}

static char* AuditEnsureAcceptingSourceRoutedPacketsIsDisabled(OsConfigLogHandle log)
{
    char* reason = 0;
    RETURN_REASON_IF_NOT_ZERO(CheckLineFoundNotCommentedOut("/proc/sys/net/ipv4/conf/default/accept_source_route", '#', "0", &reason, log));
    CheckLineFoundNotCommentedOut("/proc/sys/net/ipv6/conf/default/accept_source_route", '#', "0", &reason, log);
    return reason;
}

static char* AuditEnsureIgnoringBogusIcmpBroadcastResponses(OsConfigLogHandle log)
{
    char* reason = NULL;
    CheckLineFoundNotCommentedOut("/proc/sys/net/ipv4/icmp_ignore_bogus_error_responses", '#', "1", &reason, log);
    return reason;
}

static char* AuditEnsureIgnoringIcmpEchoPingsToMulticast(OsConfigLogHandle log)
{
    char* reason = NULL;
    CheckLineFoundNotCommentedOut("/proc/sys/net/ipv4/icmp_echo_ignore_broadcasts", '#', "1", &reason, log);
    return reason;
}

static char* AuditEnsureMartianPacketLoggingIsEnabled(OsConfigLogHandle log)
{
    char* reason = NULL;
    RETURN_REASON_IF_NOT_ZERO(CheckTextFoundInCommandOutput(g_sysCtlA, "net.ipv4.conf.all.log_martians = 1", &reason, log));
    CheckTextFoundInCommandOutput(g_sysCtlA, "net.ipv4.conf.default.log_martians = 1", &reason, log);
    return reason;
}

static char* AuditEnsureReversePathSourceValidationIsEnabled(OsConfigLogHandle log)
{
    char* reason = NULL;
    RETURN_REASON_IF_NOT_ZERO(CheckLineFoundNotCommentedOut("/proc/sys/net/ipv4/conf/all/rp_filter", '#', "2", &reason, log));
    CheckLineFoundNotCommentedOut("/proc/sys/net/ipv4/conf/default/rp_filter", '#', "2", &reason, log);
    return reason;
}

static char* AuditEnsureTcpSynCookiesAreEnabled(OsConfigLogHandle log)
{
    char* reason = NULL;
    CheckLineFoundNotCommentedOut("/proc/sys/net/ipv4/tcp_syncookies", '#', "1", &reason, log);
    return reason;
}

static char* AuditEnsureSystemNotActingAsNetworkSniffer(OsConfigLogHandle log)
{
    const char* command = "ip address";
    const char* text = "PROMISC";
    char* reason = NULL;
    RETURN_REASON_IF_ZERO(((0 == CheckLineNotFoundOrCommentedOut(g_etcNetworkInterfaces, '#', text, &reason, log)) &&
        (0 == CheckLineNotFoundOrCommentedOut(g_etcRcLocal, '#', text, &reason, log))) ? 0 : ENOENT);
    CheckTextNotFoundInCommandOutput(command, text, &reason, log);
    return reason;
}

static char* AuditEnsureAllWirelessInterfacesAreDisabled(OsConfigLogHandle log)
{
    char* reason = NULL;
    CheckAllWirelessInterfacesAreDisabled(&reason, log);
    return reason;
}

static char* AuditEnsureIpv6ProtocolIsEnabled(OsConfigLogHandle log)
{
    char* reason = NULL;
    RETURN_REASON_IF_NOT_ZERO(CheckTextFoundInCommandOutput(g_sysCtlA, "net.ipv6.conf.all.disable_ipv6 = 0", &reason, log));
    CheckTextFoundInCommandOutput(g_sysCtlA, "net.ipv6.conf.default.disable_ipv6 = 0", &reason, log);
    return reason;
}

static char* AuditEnsureDccpIsDisabled(OsConfigLogHandle log)
{
    char* reason = NULL;
    CheckTextFoundInFolder(g_etcModProbeD, "install dccp /bin/true", &reason, log);
    return reason;
}

static char* AuditEnsureSctpIsDisabled(OsConfigLogHandle log)
{
    char* reason = NULL;
    CheckTextFoundInFolder(g_etcModProbeD, "install sctp /bin/true", &reason, log);
    return reason;
}

static char* AuditEnsureDisabledSupportForRds(OsConfigLogHandle log)
{
    char* reason = NULL;
    CheckTextFoundInFolder(g_etcModProbeD, "install rds /bin/true", &reason, log);
    return reason;
}

static char* AuditEnsureTipcIsDisabled(OsConfigLogHandle log)
{
    char* reason = NULL;
    CheckTextFoundInFolder(g_etcModProbeD, "install tipc /bin/true", &reason, log);
    return reason;
}

static char* AuditEnsureZeroconfNetworkingIsDisabled(OsConfigLogHandle log)
{
    char* reason = NULL;
    RETURN_REASON_IF_NOT_ZERO(CheckDaemonNotActive(g_avahiDaemon, &reason, log) ? 0 : ENOENT);
    RETURN_REASON_IF_NOT_ZERO(CheckLineNotFoundOrCommentedOut(g_etcNetworkInterfaces, '#', g_ipv4ll, &reason, log));
    if (FileExists(g_etcSysconfigNetwork) && IsAFile(g_etcSysconfigNetwork, log))
    {
        CheckLineFoundNotCommentedOut(g_etcSysconfigNetwork, '#', "NOZEROCONF=yes", &reason, log);
    }
    return reason;
}

static char* AuditEnsurePermissionsOnBootloaderConfig(OsConfigLogHandle log)
{
    const char* value = g_desiredEnsurePermissionsOnBootloaderConfig ?
        g_desiredEnsurePermissionsOnBootloaderConfig : g_defaultEnsurePermissionsOnBootloaderConfig;
    unsigned int mode = strtol(value, NULL, 8);
    char* reason = NULL;

    RETURN_REASON_IF_NOT_ZERO(CheckFileAccess(g_bootGrubGrubCfg, 0, 0, mode, &reason, log));
    RETURN_REASON_IF_NOT_ZERO(CheckFileAccess(g_bootGrubGrubConf, 0, 0, mode, &reason, log));
    CheckFileAccess(g_bootGrub2GrubCfg, 0, 0, mode, &reason, log);
    return reason;
}

static char* AuditEnsurePasswordReuseIsLimited(OsConfigLogHandle log)
{
    char* reason = NULL;
    CheckEnsurePasswordReuseIsLimited(atoi(g_desiredEnsurePasswordReuseIsLimited ?
        g_desiredEnsurePasswordReuseIsLimited : g_defaultEnsurePasswordReuseIsLimited), &reason, log);
    return reason;
}

static char* AuditEnsureMountingOfUsbStorageDevicesIsDisabled(OsConfigLogHandle log)
{
    char* reason = NULL;
    CheckTextFoundInFolder(g_etcModProbeD, "install usb-storage /bin/true", &reason, log);
    return reason;
}

static char* AuditEnsureCoreDumpsAreRestricted(OsConfigLogHandle log)
{
    char* reason = NULL;
    RETURN_REASON_IF_NOT_ZERO(CheckLineFoundNotCommentedOut(g_etcSecurityLimitsConf, '#', g_hardCoreZero, &reason, log));
    CheckLineFoundNotCommentedOut(g_sysCtlConf, '#', g_fsSuidDumpable, &reason, log);
    return reason;
}

static char* AuditEnsurePasswordCreationRequirements(OsConfigLogHandle log)
{
    int* values = NULL;
    int numberOfValues = 0;
    char* reason = NULL;

    if ((0 == ConvertStringToIntegers(g_desiredEnsurePasswordCreationRequirements ? g_desiredEnsurePasswordCreationRequirements :
        g_defaultEnsurePasswordCreationRequirements, ',', &values, &numberOfValues, 10, log)) && (7 == numberOfValues))
    {
        CheckPasswordCreationRequirements(values[0], values[1], values[2], values[3], values[4], values[5], values[6], &reason, log);
    }
    else
    {
        reason = FormatAllocateString("Failed to parse '%s'. There must be 7 numbers, comma separated, in this order: retry, minlen, minclass, dcredit, ucredit, ocredit, lcredit",
            g_desiredEnsurePasswordCreationRequirements ? g_desiredEnsurePasswordCreationRequirements : g_defaultEnsurePasswordCreationRequirements);
    }

    FREE_MEMORY(values);
    return reason;
}

static char* AuditEnsureLockoutForFailedPasswordAttempts(OsConfigLogHandle log)
{
    const char* pamFailLockSo = "pam_faillock.so";
    const char* pamTally2So = "pam_tally2.so";
    const char* pamTallySo = "pam_tally.so";
    char* reason = NULL;
    RETURN_REASON_IF_ZERO(CheckLockoutForFailedPasswordAttempts(g_etcPamdSystemAuth, pamFailLockSo, '#', &reason, log));
    RETURN_REASON_IF_ZERO(CheckLockoutForFailedPasswordAttempts(g_etcPamdPasswordAuth, pamFailLockSo, '#', &reason, log));
    RETURN_REASON_IF_ZERO(CheckLockoutForFailedPasswordAttempts(g_etcPamdLogin, pamFailLockSo, '#', &reason, log));
    RETURN_REASON_IF_ZERO(CheckLockoutForFailedPasswordAttempts(g_etcPamdSystemAuth, pamTally2So, '#', &reason, log));
    RETURN_REASON_IF_ZERO(CheckLockoutForFailedPasswordAttempts(g_etcPamdPasswordAuth, pamTally2So, '#', &reason, log));
    RETURN_REASON_IF_ZERO(CheckLockoutForFailedPasswordAttempts(g_etcPamdLogin, pamTally2So, '#', &reason, log));
    RETURN_REASON_IF_ZERO(CheckLockoutForFailedPasswordAttempts(g_etcPamdSystemAuth, pamTallySo, '#', &reason, log));
    RETURN_REASON_IF_ZERO(CheckLockoutForFailedPasswordAttempts(g_etcPamdPasswordAuth, pamTallySo, '#', &reason, log));
    RETURN_REASON_IF_ZERO(CheckLockoutForFailedPasswordAttempts(g_etcPamdLogin, pamTallySo, '#', &reason, log));
    FREE_MEMORY(reason);
    reason = DuplicateString("Neither pam_faillock.so, pam_tally2.so or pam_tally.so PAM modules exist for this distribution. "
        "Manually set lockout for failed password attempts following specific instructions for this distrubution. Automatic remediation is not possible");
    return reason;
}

static char* AuditEnsureDisabledInstallationOfCramfsFileSystem(OsConfigLogHandle log)
{
    char* reason = NULL;
    CheckTextFoundInFolder(g_etcModProbeD, "install cramfs", &reason, log);
    return reason;
}

static char* AuditEnsureDisabledInstallationOfFreevxfsFileSystem(OsConfigLogHandle log)
{
    char* reason = NULL;
    CheckTextFoundInFolder(g_etcModProbeD, "install freevxfs", &reason, log);
    return reason;
}

static char* AuditEnsureDisabledInstallationOfHfsFileSystem(OsConfigLogHandle log)
{
    char* reason = NULL;
    CheckTextFoundInFolder(g_etcModProbeD, "install hfs", &reason, log);
    return reason;
}

static char* AuditEnsureDisabledInstallationOfHfsplusFileSystem(OsConfigLogHandle log)
{
    char* reason = NULL;
    CheckTextFoundInFolder(g_etcModProbeD, "install hfsplus", &reason, log);
    return reason;
}

static char* AuditEnsureDisabledInstallationOfJffs2FileSystem(OsConfigLogHandle log)
{
    char* reason = NULL;
    CheckTextFoundInFolder(g_etcModProbeD, "install jffs2", &reason, log);
    return reason;
}

static char* AuditEnsureVirtualMemoryRandomizationIsEnabled(OsConfigLogHandle log)
{
    char* reason = NULL;
    if (0 == CheckSmallFileContainsText("/proc/sys/kernel/randomize_va_space", "2", &reason, log))
    {
        return reason;
    }
    CheckSmallFileContainsText("/proc/sys/kernel/randomize_va_space", "1", &reason, log);
    return reason;
}

static char* AuditEnsureAllBootloadersHavePasswordProtectionEnabled(OsConfigLogHandle log)
{
    const char* password = "password";
    char* reason = NULL;
    RETURN_REASON_IF_ZERO(CheckLineFoundNotCommentedOut("/boot/grub/grub.conf", '#', password, &reason, log));
    RETURN_REASON_IF_ZERO(CheckLineFoundNotCommentedOut("/boot/grub2/grub.conf", '#', password, &reason, log));
    RETURN_REASON_IF_ZERO(CheckLineFoundNotCommentedOut("/boot/grub/grub.cfg", '#', password, &reason, log));
    FREE_MEMORY(reason);
    reason = DuplicateString("Manually set a boot loader password for GRUB. Automatic remediation is not possible");
    return reason;
}

static char* AuditEnsureLoggingIsConfigured(OsConfigLogHandle log)
{
    char* reason = NULL;
    RETURN_REASON_IF_NOT_ZERO(CheckPackageInstalled(g_systemd, &reason, log));
    RETURN_REASON_IF_NOT_ZERO(CheckDaemonActive(g_systemdJournald, &reason, log) ? 0 : ENOENT);
    RETURN_REASON_IF_ZERO(((0 == CheckPackageInstalled(g_rsyslog, &reason, log)) && CheckDaemonActive(g_rsyslog, &reason, log)) ? 0 : ENOENT);
    RETURN_REASON_IF_ZERO(((0 == CheckPackageInstalled(g_syslog, &reason, log)) && CheckDaemonActive(g_syslog, &reason, log)) ? 0 : ENOENT);
    RETURN_REASON_IF_ZERO(((0 == CheckPackageInstalled(g_syslogNg, &reason, log)) && CheckDaemonActive(g_syslogNg, &reason, log)) ? 0 : ENOENT);
    return reason;
}

static char* AuditEnsureSyslogPackageIsInstalled(OsConfigLogHandle log)
{
    char* reason = NULL;
    if (0 == CheckPackageInstalled(g_systemd, &reason, log))
    {
        RETURN_REASON_IF_ZERO(CheckPackageInstalled(g_syslog, &reason, log));
        RETURN_REASON_IF_ZERO(CheckPackageInstalled(g_rsyslog, &reason, log));
    }
    CheckPackageInstalled(g_syslogNg, &reason, log);
    return reason;
}

static char* AuditEnsureSystemdJournaldServicePersistsLogMessages(OsConfigLogHandle log)
{
    char* reason = NULL;
    RETURN_REASON_IF_NOT_ZERO(CheckPackageInstalled(g_systemd, &reason, log));
    CheckDirectoryAccess(g_varLogJournal, 0, -1, g_varLogJournalMode, false, &reason, log);
    return reason;
}

static char* AuditEnsureALoggingServiceIsEnabled(OsConfigLogHandle log)
{
    char* reason = NULL;
    if (0 == CheckPackageNotInstalled(g_systemd, &reason, log))
    {
        RETURN_REASON_IF_ZERO(((0 == CheckPackageNotInstalled(g_syslogNg, &reason, log)) && CheckDaemonActive(g_rsyslog, &reason, log)) ? 0 : ENOENT);
        RETURN_REASON_IF_ZERO(((0 == CheckPackageNotInstalled(g_rsyslog, &reason, log)) && CheckDaemonActive(g_syslogNg, &reason, log)) ? 0 : ENOENT);
    }
    CheckDaemonActive(g_systemdJournald, &reason, log);
    return reason;
}

static char* AuditEnsureFilePermissionsForAllRsyslogLogFiles(OsConfigLogHandle log)
{
    int* modes = NULL;
    int numberOfModes = 0;
    char* reason = NULL;

    if ((0 == ConvertStringToIntegers(g_desiredEnsureFilePermissionsForAllRsyslogLogFiles ? g_desiredEnsureFilePermissionsForAllRsyslogLogFiles :
        g_defaultEnsureFilePermissionsForAllRsyslogLogFiles, ',', &modes, &numberOfModes, 8, log)) && (numberOfModes > 0))
    {
        CheckIntegerOptionFromFileEqualWithAny(g_etcRsyslogConf, g_fileCreateMode, ' ', modes, numberOfModes, &reason, log);
    }
    else
    {
        reason = FormatAllocateString("Failed to parse '%s'", g_desiredEnsureFilePermissionsForAllRsyslogLogFiles ?
            g_desiredEnsureFilePermissionsForAllRsyslogLogFiles : g_defaultEnsureFilePermissionsForAllRsyslogLogFiles);
    }

    FREE_MEMORY(modes);
    return reason;
}

static char* AuditEnsureLoggerConfigurationFilesAreRestricted(OsConfigLogHandle log)
{
    char* reason = NULL;
    RETURN_REASON_IF_NOT_ZERO(CheckFileAccess(g_etcRsyslogConf, 0, 0, 0640, &reason, log));
    CheckFileAccess(g_etcSyslogNgSyslogNgConf, 0, 0, 0640, &reason, log);
    return reason;
}

static char* AuditEnsureAllRsyslogLogFilesAreOwnedByAdmGroup(OsConfigLogHandle log)
{
    const char* fileGroup = "$FileGroup adm";
    char* reason = NULL;
    RETURN_REASON_IF_NOT_ZERO(CheckTextIsFoundInFile(g_etcRsyslogConf, fileGroup, &reason, log));
    CheckLineFoundNotCommentedOut(g_etcRsyslogConf, '#', fileGroup, &reason, log);
    return reason;
}

static char* AuditEnsureAllRsyslogLogFilesAreOwnedBySyslogUser(OsConfigLogHandle log)
{
    const char* fileOwner = "$FileOwner syslog";
    char* reason = NULL;
    RETURN_REASON_IF_NOT_ZERO(CheckTextIsFoundInFile(g_etcRsyslogConf, fileOwner, &reason, log));
    CheckLineFoundNotCommentedOut(g_etcRsyslogConf, '#', fileOwner, &reason, log);
    return reason;
}

static char* AuditEnsureRsyslogNotAcceptingRemoteMessages(OsConfigLogHandle log)
{
    char* reason = NULL;
    RETURN_REASON_IF_NOT_ZERO(CheckLineNotFoundOrCommentedOut(g_etcRsyslogConf, '#', "$ModLoad imudp", &reason, log));
    CheckLineNotFoundOrCommentedOut(g_etcRsyslogConf, '#', "$ModLoad imtcp", &reason, log);
    return reason;
}

static char* AuditEnsureSyslogRotaterServiceIsEnabled(OsConfigLogHandle log)
{
    char* reason = NULL;
    RETURN_REASON_IF_NOT_ZERO(CheckPackageInstalled(g_logrotate, &reason, log));
    RETURN_REASON_IF_NOT_ZERO(CheckFileAccess(g_etcCronDailyLogRotate, 0, 0, 0755, &reason, log));
    if ((false == IsRedHatBased(log)) && (false == IsCurrentOs(PRETTY_NAME_UBUNTU_16_04, log)) && (false == IsCurrentOs(PRETTY_NAME_UBUNTU_18_04, log)))
    {
        CheckDaemonActive(g_logrotateTimer, &reason, log);
    }
    return reason;
}

static char* AuditEnsureTelnetServiceIsDisabled(OsConfigLogHandle log)
{
    char* reason = NULL;
    RETURN_REASON_IF_NOT_ZERO(CheckDaemonNotActive(g_telnet, &reason, log) ? 0 : ENOENT);
    CheckLineNotFoundOrCommentedOut(g_etcInetdConf, '#', g_telnet, &reason, log);
    return reason;
}

static char* AuditEnsureRcprshServiceIsDisabled(OsConfigLogHandle log)
{
    char* reason = NULL;
    RETURN_REASON_IF_NOT_ZERO(CheckDaemonNotActive(g_rcpSocket, &reason, log) ? 0 : ENOENT);
    CheckDaemonNotActive(g_rshSocket, &reason, log);
    return reason;
}

static char* AuditEnsureTftpServiceisDisabled(OsConfigLogHandle log)
{
    char* reason = NULL;
    RETURN_REASON_IF_NOT_ZERO(CheckDaemonNotActive(g_tftpHpa, &reason, log) ? 0 : ENOENT);
    CheckLineNotFoundOrCommentedOut(g_etcInetdConf, '#', g_tftp, &reason, log);
    return reason;
}

static char* AuditEnsureAtCronIsRestrictedToAuthorizedUsers(OsConfigLogHandle log)
{
    char* reason = NULL;
    RETURN_REASON_IF_NOT_ZERO(CheckFileNotFound(g_etcCronDeny, &reason, log) ? 0 : ENOENT);
    RETURN_REASON_IF_NOT_ZERO(CheckFileNotFound(g_etcAtDeny, &reason, log) ? 0 : ENOENT);
    RETURN_REASON_IF_NOT_ZERO(CheckFileExists(g_etcCronAllow, &reason, log));
    RETURN_REASON_IF_NOT_ZERO(CheckFileExists(g_etcAtAllow, &reason, log));
    RETURN_REASON_IF_NOT_ZERO(CheckFileAccess(g_etcCronAllow, 0, 0, 0600, &reason, log));
    CheckFileAccess(g_etcAtAllow, 0, 0, 0600, &reason, log);
    return reason;
}

static char* AuditEnsureSshPortIsConfigured(OsConfigLogHandle log)
{
    char* reason = NULL;
    ProcessSshAuditCheck(g_auditEnsureSshPortIsConfiguredObject, NULL, &reason, log);
    return reason;
}

static char* AuditEnsureSshBestPracticeProtocol(OsConfigLogHandle log)
{
    char* reason = NULL;
    ProcessSshAuditCheck(g_auditEnsureSshBestPracticeProtocolObject, NULL, &reason, log);
    return reason;
}

static char* AuditEnsureSshBestPracticeIgnoreRhosts(OsConfigLogHandle log)
{
    char* reason = NULL;
    ProcessSshAuditCheck(g_auditEnsureSshBestPracticeIgnoreRhostsObject, NULL, &reason, log);
    return reason;
}

static char* AuditEnsureSshLogLevelIsSet(OsConfigLogHandle log)
{
    char* reason = NULL;
    ProcessSshAuditCheck(g_auditEnsureSshLogLevelIsSetObject, NULL, &reason, log);
    return reason;
}

static char* AuditEnsureSshMaxAuthTriesIsSet(OsConfigLogHandle log)
{
    char* reason = NULL;
    ProcessSshAuditCheck(g_auditEnsureSshMaxAuthTriesIsSetObject, NULL, &reason, log);
    return reason;
}

static char* AuditEnsureAllowUsersIsConfigured(OsConfigLogHandle log)
{
    char* reason = NULL;
    ProcessSshAuditCheck(g_auditEnsureAllowUsersIsConfiguredObject, NULL, &reason, log);
    return reason;
}

static char* AuditEnsureDenyUsersIsConfigured(OsConfigLogHandle log)
{
    char* reason = NULL;
    ProcessSshAuditCheck(g_auditEnsureDenyUsersIsConfiguredObject, NULL, &reason, log);
    return reason;
}

static char* AuditEnsureAllowGroupsIsConfigured(OsConfigLogHandle log)
{
    char* reason = NULL;
    ProcessSshAuditCheck(g_auditEnsureAllowGroupsIsConfiguredObject, NULL, &reason, log);
    return reason;
}

static char* AuditEnsureDenyGroupsConfigured(OsConfigLogHandle log)
{
    char* reason = NULL;
    ProcessSshAuditCheck(g_auditEnsureDenyGroupsConfiguredObject, NULL, &reason, log);
    return reason;
}

static char* AuditEnsureSshHostbasedAuthenticationIsDisabled(OsConfigLogHandle log)
{
    char* reason = NULL;
    ProcessSshAuditCheck(g_auditEnsureSshHostbasedAuthenticationIsDisabledObject, NULL, &reason, log);
    return reason;
}

static char* AuditEnsureSshPermitRootLoginIsDisabled(OsConfigLogHandle log)
{
    char* reason = NULL;
    ProcessSshAuditCheck(g_auditEnsureSshPermitRootLoginIsDisabledObject, NULL, &reason, log);
    return reason;
}

static char* AuditEnsureSshPermitEmptyPasswordsIsDisabled(OsConfigLogHandle log)
{
    char* reason = NULL;
    ProcessSshAuditCheck(g_auditEnsureSshPermitEmptyPasswordsIsDisabledObject, NULL, &reason, log);
    return reason;
}

static char* AuditEnsureSshClientIntervalCountMaxIsConfigured(OsConfigLogHandle log)
{
    char* reason = NULL;
    ProcessSshAuditCheck(g_auditEnsureSshClientIntervalCountMaxIsConfiguredObject, NULL, &reason, log);
    return reason;
}

static char* AuditEnsureSshClientAliveIntervalIsConfigured(OsConfigLogHandle log)
{
    char* reason = NULL;
    ProcessSshAuditCheck(g_auditEnsureSshClientAliveIntervalIsConfiguredObject, NULL, &reason, log);
    return reason;
}

static char* AuditEnsureSshLoginGraceTimeIsSet(OsConfigLogHandle log)
{
    char* reason = NULL;
    ProcessSshAuditCheck(g_auditEnsureSshLoginGraceTimeIsSetObject, NULL, &reason, log);
    return reason;
}

static char* AuditEnsureOnlyApprovedMacAlgorithmsAreUsed(OsConfigLogHandle log)
{
    char* reason = NULL;
    ProcessSshAuditCheck(g_auditEnsureOnlyApprovedMacAlgorithmsAreUsedObject, NULL, &reason, log);
    return reason;
}

static char* AuditEnsureSshWarningBannerIsEnabled(OsConfigLogHandle log)
{
    char* reason = NULL;
    ProcessSshAuditCheck(g_auditEnsureSshWarningBannerIsEnabledObject, NULL, &reason, log);
    return reason;
}

static char* AuditEnsureUsersCannotSetSshEnvironmentOptions(OsConfigLogHandle log)
{
    char* reason = NULL;
    ProcessSshAuditCheck(g_auditEnsureUsersCannotSetSshEnvironmentOptionsObject, NULL, &reason, log);
    return reason;
}

static char* AuditEnsureAppropriateCiphersForSsh(OsConfigLogHandle log)
{
    char* reason = NULL;
    ProcessSshAuditCheck(g_auditEnsureAppropriateCiphersForSshObject, NULL, &reason, log);
    return reason;
}

static char* AuditEnsureAvahiDaemonServiceIsDisabled(OsConfigLogHandle log)
{
    char* reason = NULL;
    CheckDaemonNotActive(g_avahiDaemon, &reason, log);
    return reason;
}

static char* AuditEnsureCupsServiceisDisabled(OsConfigLogHandle log)
{
    char* reason = NULL;
    CheckDaemonNotActive(g_cups, &reason, log);
    return reason;
}

static char* AuditEnsurePostfixPackageIsUninstalled(OsConfigLogHandle log)
{
    char* reason = NULL;
    CheckPackageNotInstalled(g_postfix, &reason, log);
    return reason;
}

static char* AuditEnsurePostfixNetworkListeningIsDisabled(OsConfigLogHandle log)
{
    char* reason = NULL;
    if (0 == CheckFileExists(g_etcPostfixMainCf, &reason, log))
    {
        CheckTextIsFoundInFile(g_etcPostfixMainCf, g_inetInterfacesLocalhost, &reason, log);
    }
    return reason;
}

static char* AuditEnsureRpcgssdServiceIsDisabled(OsConfigLogHandle log)
{
    char* reason = NULL;
    RETURN_REASON_IF_NOT_ZERO(CheckDaemonNotActive(g_rpcgssd, &reason, log) ? 0 : ENOENT);
    CheckDaemonNotActive(g_rpcGssd, &reason, log);
    return reason;
}

static char* AuditEnsureRpcidmapdServiceIsDisabled(OsConfigLogHandle log)
{
    char* reason = NULL;
    RETURN_REASON_IF_NOT_ZERO(CheckDaemonNotActive(g_rpcidmapd, &reason, log) ? 0 : ENOENT);
    CheckDaemonNotActive(g_nfsIdmapd, &reason, log);
    return reason;
}

static char* AuditEnsurePortmapServiceIsDisabled(OsConfigLogHandle log)
{
    char* reason = NULL;
    RETURN_REASON_IF_NOT_ZERO(CheckDaemonNotActive(g_rpcbindSocket, &reason, log) ? 0 : ENOENT);
    CheckDaemonNotActive(g_rpcbind, &reason, log);
    return reason;
}

static char* AuditEnsureNetworkFileSystemServiceIsDisabled(OsConfigLogHandle log)
{
    char* reason = NULL;
    CheckDaemonNotActive(g_nfsServer, &reason, log);
    return reason;
}

static char* AuditEnsureRpcsvcgssdServiceIsDisabled(OsConfigLogHandle log)
{
    char* reason = NULL;
    RETURN_REASON_IF_NOT_ZERO(CheckLineNotFoundOrCommentedOut(g_etcInetdConf, '#', g_needSvcgssd, &reason, log));
    CheckDaemonNotActive(g_rpcSvcgssd, &reason, log);
    return reason;
}

static char* AuditEnsureSnmpServerIsDisabled(OsConfigLogHandle log)
{
    char* reason = NULL;
    CheckDaemonNotActive(g_snmpd, &reason, log);
    return reason;
}

static char* AuditEnsureRsynServiceIsDisabled(OsConfigLogHandle log)
{
    char* reason = NULL;
    CheckDaemonNotActive(g_rsync, &reason, log);
    return reason;
}

static char* AuditEnsureNisServerIsDisabled(OsConfigLogHandle log)
{
    char* reason = NULL;
    CheckDaemonNotActive(g_ypserv, &reason, log);
    return reason;
}

static char* AuditEnsureRshClientNotInstalled(OsConfigLogHandle log)
{
    char* reason = NULL;
    RETURN_REASON_IF_NOT_ZERO(CheckPackageNotInstalled(g_rsh, &reason, log));
    CheckPackageNotInstalled(g_rshClient, &reason, log);
    return reason;
}

static char* AuditEnsureSmbWithSambaIsDisabled(OsConfigLogHandle log)
{
    char* reason = NULL;
    if (IsDaemonActive(g_smbd, log))
    {
        RETURN_REASON_IF_NOT_ZERO(CheckLineFoundNotCommentedOut(g_etcSambaConf, '#', g_minSambaProtocol, &reason, log));
        CheckLineFoundNotCommentedOut(g_etcSambaConf, ';', g_minSambaProtocol, &reason, log);
    }
    else
    {
        RETURN_REASON_IF_NOT_ZERO(CheckFileNotFound(g_etcSambaConf, &reason, log));
        CheckPackageNotInstalled(g_samba, &reason, log);
    }
    return reason;
}

static char* AuditEnsureUsersDotFilesArentGroupOrWorldWritable(OsConfigLogHandle log)
{
    int* modes = NULL;
    int numberOfModes = 0;
    char* reason = NULL;

    if ((0 == ConvertStringToIntegers(g_desiredEnsureUsersDotFilesArentGroupOrWorldWritable ? g_desiredEnsureUsersDotFilesArentGroupOrWorldWritable :
        g_defaultEnsureUsersDotFilesArentGroupOrWorldWritable, ',', &modes, &numberOfModes, 8, log)) && (numberOfModes >= 2))
    {
        CheckUsersRestrictedDotFiles((unsigned int*)modes, (unsigned int)numberOfModes, &reason, log);
    }
    else
    {
        reason = FormatAllocateString("Failed to parse '%s'. There must be at least two access numbers, comma separated",
            g_desiredEnsureUsersDotFilesArentGroupOrWorldWritable ? g_desiredEnsureUsersDotFilesArentGroupOrWorldWritable :
            g_defaultEnsureUsersDotFilesArentGroupOrWorldWritable);
    }

    FREE_MEMORY(modes);
    return reason;
}

static char* AuditEnsureNoUsersHaveDotForwardFiles(OsConfigLogHandle log)
{
    char* reason = NULL;
    CheckOrEnsureUsersDontHaveDotFiles(g_forward, false, &reason, log);
    return reason;
}

static char* AuditEnsureNoUsersHaveDotNetrcFiles(OsConfigLogHandle log)
{
    char* reason = NULL;
    CheckOrEnsureUsersDontHaveDotFiles(g_netrc, false, &reason, log);
    return reason;
}

static char* AuditEnsureNoUsersHaveDotRhostsFiles(OsConfigLogHandle log)
{
    char* reason = NULL;
    CheckOrEnsureUsersDontHaveDotFiles(g_rhosts, false, &reason, log);
    return reason;
}

static char* AuditEnsureRloginServiceIsDisabled(OsConfigLogHandle log)
{
    char* reason = NULL;
    RETURN_REASON_IF_NOT_ZERO(CheckDaemonNotActive(g_rlogin, &reason, log) ? 0 : ENOENT);
    RETURN_REASON_IF_NOT_ZERO(CheckPackageNotInstalled(g_rlogin, &reason, log));
    RETURN_REASON_IF_NOT_ZERO(CheckPackageNotInstalled(g_inetd, &reason, log));
    RETURN_REASON_IF_NOT_ZERO(CheckPackageNotInstalled(g_inetUtilsInetd, &reason, log));
    CheckLineNotFoundOrCommentedOut(g_etcInetdConf, '#', g_login, &reason, log);
    return reason;
}

static char* AuditEnsureUnnecessaryAccountsAreRemoved(OsConfigLogHandle log)
{
    char* reason = NULL;
    CheckUserAccountsNotFound(g_desiredEnsureUnnecessaryAccountsAreRemoved ?
        g_desiredEnsureUnnecessaryAccountsAreRemoved : g_defaultEnsureUnnecessaryAccountsAreRemoved, &reason, log);
    return reason;
}

static int InitEnsurePermissionsOnEtcSshSshdConfig(char* value, OsConfigLogHandle log)
{
    return InitializeSshAuditCheck(g_initEnsurePermissionsOnEtcSshSshdConfigObject, value, log);
}

static int InitEnsureSshPortIsConfigured(char* value, OsConfigLogHandle log)
{
    return InitializeSshAuditCheck(g_initEnsureSshPortIsConfiguredObject, value, log);
}

static int InitEnsureSshBestPracticeProtocol(char* value, OsConfigLogHandle log)
{
    return InitializeSshAuditCheck(g_initEnsureSshBestPracticeProtocolObject, value, log);
}

static int InitEnsureSshBestPracticeIgnoreRhosts(char* value, OsConfigLogHandle log)
{
    return InitializeSshAuditCheck(g_initEnsureSshBestPracticeIgnoreRhostsObject, value, log);
}

static int InitEnsureSshLogLevelIsSet(char* value, OsConfigLogHandle log)
{
    return InitializeSshAuditCheck(g_initEnsureSshLogLevelIsSetObject, value, log);
}

static int InitEnsureSshMaxAuthTriesIsSet(char* value, OsConfigLogHandle log)
{
    return InitializeSshAuditCheck(g_initEnsureSshMaxAuthTriesIsSetObject, value, log);
}

static int InitEnsureAllowUsersIsConfigured(char* value, OsConfigLogHandle log)
{
    return InitializeSshAuditCheck(g_initEnsureAllowUsersIsConfiguredObject, value, log);
}

static int InitEnsureDenyUsersIsConfigured(char* value, OsConfigLogHandle log)
{
    return InitializeSshAuditCheck(g_initEnsureDenyUsersIsConfiguredObject, value, log);
}

static int InitEnsureAllowGroupsIsConfigured(char* value, OsConfigLogHandle log)
{
    return InitializeSshAuditCheck(g_initEnsureAllowGroupsIsConfiguredObject, value, log);
}

static int InitEnsureDenyGroupsConfigured(char* value, OsConfigLogHandle log)
{
    return InitializeSshAuditCheck(g_initEnsureDenyGroupsConfiguredObject, value, log);
}

static int InitEnsureSshHostbasedAuthenticationIsDisabled(char* value, OsConfigLogHandle log)
{
    return InitializeSshAuditCheck(g_initEnsureSshHostbasedAuthenticationIsDisabledObject, value, log);
}

static int InitEnsureSshPermitRootLoginIsDisabled(char* value, OsConfigLogHandle log)
{
    return InitializeSshAuditCheck(g_initEnsureSshPermitRootLoginIsDisabledObject, value, log);
}

static int InitEnsureSshPermitEmptyPasswordsIsDisabled(char* value, OsConfigLogHandle log)
{
    return InitializeSshAuditCheck(g_initEnsureSshPermitEmptyPasswordsIsDisabledObject, value, log);
}

static int InitEnsureSshClientIntervalCountMaxIsConfigured(char* value, OsConfigLogHandle log)
{
    return InitializeSshAuditCheck(g_initEnsureSshClientIntervalCountMaxIsConfiguredObject, value, log);
}

static int InitEnsureSshClientAliveIntervalIsConfigured(char* value, OsConfigLogHandle log)
{
    return InitializeSshAuditCheck(g_initEnsureSshClientAliveIntervalIsConfiguredObject, value, log);
}

static int InitEnsureSshLoginGraceTimeIsSet(char* value, OsConfigLogHandle log)
{
    return InitializeSshAuditCheck(g_initEnsureSshLoginGraceTimeIsSetObject, value, log);
}

static int InitEnsureOnlyApprovedMacAlgorithmsAreUsed(char* value, OsConfigLogHandle log)
{
    return InitializeSshAuditCheck(g_initEnsureOnlyApprovedMacAlgorithmsAreUsedObject, value, log);
}

static int InitEnsureSshWarningBannerIsEnabled(char* value, OsConfigLogHandle log)
{
    return InitializeSshAuditCheck(g_initEnsureSshWarningBannerIsEnabledObject, value, log);
}

static int InitEnsureUsersCannotSetSshEnvironmentOptions(char* value, OsConfigLogHandle log)
{
    return InitializeSshAuditCheck(g_initEnsureUsersCannotSetSshEnvironmentOptionsObject, value, log);
}

static int InitEnsureAppropriateCiphersForSsh(char* value, OsConfigLogHandle log)
{
    return InitializeSshAuditCheck(g_initEnsureAppropriateCiphersForSshObject, value, log);
}

static int ReplaceString(char** target, char* source, const char* defaultValue)
{
    bool isValidValue = ((NULL == source) || (0 == source[0])) ? false : true;
    int status = 0;

    if (NULL == target)
    {
        return EINVAL;
    }

    FREE_MEMORY(*target);
    status = (NULL != (*target = DuplicateString(isValidValue ? source : defaultValue))) ? 0 : ENOMEM;

    return status;
}

static int InitEnsurePermissionsOnEtcIssue(char* value)
{
    return ReplaceString(&g_desiredEnsurePermissionsOnEtcIssue, value, g_defaultEnsurePermissionsOnEtcIssue);
}

static int InitEnsurePermissionsOnEtcIssueNet(char* value)
{
    return ReplaceString(&g_desiredEnsurePermissionsOnEtcIssueNet, value, g_defaultEnsurePermissionsOnEtcIssueNet);
}

static int InitEnsurePermissionsOnEtcHostsAllow(char* value)
{
    return ReplaceString(&g_desiredEnsurePermissionsOnEtcHostsAllow, value, g_defaultEnsurePermissionsOnEtcHostsAllow);
}

static int InitEnsurePermissionsOnEtcHostsDeny(char* value)
{
    return ReplaceString(&g_desiredEnsurePermissionsOnEtcHostsDeny, value, g_defaultEnsurePermissionsOnEtcHostsDeny);
}

static int InitEnsurePermissionsOnEtcShadow(char* value)
{
    return ReplaceString(&g_desiredEnsurePermissionsOnEtcShadow, value, g_defaultEnsurePermissionsOnEtcShadow);
}

static int InitEnsurePermissionsOnEtcShadowDash(char* value)
{
    return ReplaceString(&g_desiredEnsurePermissionsOnEtcShadowDash, value, g_defaultEnsurePermissionsOnEtcShadowDash);
}

static int InitEnsurePermissionsOnEtcGShadow(char* value)
{
    return ReplaceString(&g_desiredEnsurePermissionsOnEtcGShadow, value, g_defaultEnsurePermissionsOnEtcGShadow);
}

static int InitEnsurePermissionsOnEtcGShadowDash(char* value)
{
    return ReplaceString(&g_desiredEnsurePermissionsOnEtcGShadowDash, value, g_defaultEnsurePermissionsOnEtcGShadowDash);
}

static int InitEnsurePermissionsOnEtcPasswd(char* value)
{
    return ReplaceString(&g_desiredEnsurePermissionsOnEtcPasswd, value, g_defaultEnsurePermissionsOnEtcPasswd);
}

static int InitEnsurePermissionsOnEtcPasswdDash(char* value)
{
    return ReplaceString(&g_desiredEnsurePermissionsOnEtcPasswdDash, value, g_defaultEnsurePermissionsOnEtcPasswdDash);
}

static int InitEnsurePermissionsOnEtcGroup(char* value)
{
    return ReplaceString(&g_desiredEnsurePermissionsOnEtcGroup, value, g_defaultEnsurePermissionsOnEtcGroup);
}

static int InitEnsurePermissionsOnEtcGroupDash(char* value)
{
    return ReplaceString(&g_desiredEnsurePermissionsOnEtcGroupDash, value, g_defaultEnsurePermissionsOnEtcGroupDash);
}

static int InitEnsurePermissionsOnEtcAnacronTab(char* value)
{
    return ReplaceString(&g_desiredEnsurePermissionsOnEtcAnacronTab, value, g_defaultEnsurePermissionsOnEtcAnacronTab);
}

static int InitEnsurePermissionsOnEtcCronD(char* value)
{
    return ReplaceString(&g_desiredEnsurePermissionsOnEtcCronD, value, g_defaultEnsurePermissionsOnEtcCronD);
}

static int InitEnsurePermissionsOnEtcCronDaily(char* value)
{
    return ReplaceString(&g_desiredEnsurePermissionsOnEtcCronDaily, value, g_defaultEnsurePermissionsOnEtcCronDaily);
}

static int InitEnsurePermissionsOnEtcCronHourly(char* value)
{
    return ReplaceString(&g_desiredEnsurePermissionsOnEtcCronHourly, value, g_defaultEnsurePermissionsOnEtcCronHourly);
}

static int InitEnsurePermissionsOnEtcCronMonthly(char* value)
{
    return ReplaceString(&g_desiredEnsurePermissionsOnEtcCronMonthly, value, g_defaultEnsurePermissionsOnEtcCronMonthly);
}

static int InitEnsurePermissionsOnEtcCronWeekly(char* value)
{
    return ReplaceString(&g_desiredEnsurePermissionsOnEtcCronWeekly, value, g_defaultEnsurePermissionsOnEtcCronWeekly);
}

static int InitEnsurePermissionsOnEtcMotd(char* value)
{
    return ReplaceString(&g_desiredEnsurePermissionsOnEtcMotd, value, g_defaultEnsurePermissionsOnEtcMotd);
}

static int InitEnsureRestrictedUserHomeDirectories(char* value)
{
    return ReplaceString(&g_desiredEnsureRestrictedUserHomeDirectories, value, g_defaultEnsureRestrictedUserHomeDirectories);
}

static int InitEnsurePasswordHashingAlgorithm(char* value)
{
    return ReplaceString(&g_desiredEnsurePasswordHashingAlgorithm, value, g_defaultEnsurePasswordHashingAlgorithm);
}

static int InitEnsureMinDaysBetweenPasswordChanges(char* value)
{
    return ReplaceString(&g_desiredEnsureMinDaysBetweenPasswordChanges, value, g_defaultEnsureMinDaysBetweenPasswordChanges);
}

static int InitEnsureInactivePasswordLockPeriod(char* value)
{
    return ReplaceString(&g_desiredEnsureInactivePasswordLockPeriod, value, g_defaultEnsureInactivePasswordLockPeriod);
}

static int InitEnsureMaxDaysBetweenPasswordChanges(char* value)
{
    return ReplaceString(&g_desiredEnsureMaxDaysBetweenPasswordChanges, value, g_defaultEnsureMaxDaysBetweenPasswordChanges);
}

static int InitEnsurePasswordExpiration(char* value)
{
    return ReplaceString(&g_desiredEnsurePasswordExpiration, value, g_defaultEnsurePasswordExpiration);
}

static int InitEnsurePasswordExpirationWarning(char* value)
{
    return ReplaceString(&g_desiredEnsurePasswordExpirationWarning, value, g_defaultEnsurePasswordExpirationWarning);
}

static int InitEnsureDefaultUmaskForAllUsers(char* value)
{
    return ReplaceString(&g_desiredEnsureDefaultUmaskForAllUsers, value, g_defaultEnsureDefaultUmaskForAllUsers);
}

static int InitEnsurePermissionsOnBootloaderConfig(char* value)
{
    return ReplaceString(&g_desiredEnsurePermissionsOnBootloaderConfig, value, g_defaultEnsurePermissionsOnBootloaderConfig);
}

static int InitEnsurePasswordReuseIsLimited(char* value)
{
    return ReplaceString(&g_desiredEnsurePasswordReuseIsLimited, value, g_defaultEnsurePasswordReuseIsLimited);
}

static int InitEnsurePasswordCreationRequirements(char* value)
{
    return ReplaceString(&g_desiredEnsurePasswordCreationRequirements, value, g_defaultEnsurePasswordCreationRequirements);
}

static int InitEnsureFilePermissionsForAllRsyslogLogFiles(char* value)
{
    return ReplaceString(&g_desiredEnsureFilePermissionsForAllRsyslogLogFiles, value, g_defaultEnsureFilePermissionsForAllRsyslogLogFiles);
}

static int InitEnsureUsersDotFilesArentGroupOrWorldWritable(char* value)
{
    return ReplaceString(&g_desiredEnsureUsersDotFilesArentGroupOrWorldWritable, value, g_defaultEnsureUsersDotFilesArentGroupOrWorldWritable);
}

static int InitEnsureUnnecessaryAccountsAreRemoved(char* value)
{
    return ReplaceString(&g_desiredEnsureUnnecessaryAccountsAreRemoved, value, g_defaultEnsureUnnecessaryAccountsAreRemoved);
}

static int InitEnsureDefaultDenyFirewallPolicyIsSet(char* value)
{
    return ReplaceString(&g_desiredEnsureDefaultDenyFirewallPolicyIsSet, value, g_defaultEnsureDefaultDenyFirewallPolicyIsSet);
}

static int RemediateEnsurePermissionsOnEtcIssue(char* value, OsConfigLogHandle log)
{
    InitEnsurePermissionsOnEtcIssue(value);
    return SetFileAccess(g_etcIssue, 0, 0, strtol(g_desiredEnsurePermissionsOnEtcIssue, NULL, 8), log);
};

static int RemediateEnsurePermissionsOnEtcIssueNet(char* value, OsConfigLogHandle log)
{
    InitEnsurePermissionsOnEtcIssueNet(value);
    return SetFileAccess(g_etcIssueNet, 0, 0, strtol(g_desiredEnsurePermissionsOnEtcIssueNet, NULL, 8), log);
};

static int RemediateEnsurePermissionsOnEtcHostsAllow(char* value, OsConfigLogHandle log)
{
    InitEnsurePermissionsOnEtcHostsAllow(value);
    return SetFileAccess(g_etcHostsAllow, 0, 0, strtol(g_desiredEnsurePermissionsOnEtcHostsAllow, NULL, 8), log);
};

static int RemediateEnsurePermissionsOnEtcHostsDeny(char* value, OsConfigLogHandle log)
{
    InitEnsurePermissionsOnEtcHostsDeny(value);
    return SetFileAccess(g_etcHostsDeny, 0, 0, strtol(g_desiredEnsurePermissionsOnEtcHostsDeny, NULL, 8), log);
};

static int RemediateEnsurePermissionsOnEtcSshSshdConfig(char* value, OsConfigLogHandle log)
{
    return ProcessSshAuditCheck(g_remediateEnsurePermissionsOnEtcSshSshdConfigObject, value, NULL, log);
};

static int RemediateEnsurePermissionsOnEtcShadow(char* value, OsConfigLogHandle log)
{
    InitEnsurePermissionsOnEtcShadow(value);
    return SetFileAccess(g_etcShadow, 0, g_shadowGid, strtol(g_desiredEnsurePermissionsOnEtcShadow, NULL, 8), log);
};

static int RemediateEnsurePermissionsOnEtcShadowDash(char* value, OsConfigLogHandle log)
{
    InitEnsurePermissionsOnEtcShadowDash(value);
    return SetFileAccess(g_etcShadowDash, 0, g_shadowGid, strtol(g_desiredEnsurePermissionsOnEtcShadowDash, NULL, 8), log);
};

static int RemediateEnsurePermissionsOnEtcGShadow(char* value, OsConfigLogHandle log)
{
    InitEnsurePermissionsOnEtcGShadow(value);
    return SetFileAccess(g_etcGShadow, 0, g_shadowGid, strtol(g_desiredEnsurePermissionsOnEtcGShadow, NULL, 8), log);
};

static int RemediateEnsurePermissionsOnEtcGShadowDash(char* value, OsConfigLogHandle log)
{
    InitEnsurePermissionsOnEtcGShadowDash(value);
    return SetFileAccess(g_etcGShadowDash, 0, g_shadowGid, strtol(g_desiredEnsurePermissionsOnEtcGShadowDash, NULL, 8), log);
};

static int RemediateEnsurePermissionsOnEtcPasswd(char* value, OsConfigLogHandle log)
{
    InitEnsurePermissionsOnEtcPasswd(value);
    return SetFileAccess(g_etcPasswd, 0, 0, strtol(g_desiredEnsurePermissionsOnEtcPasswd, NULL, 8), log);
};

static int RemediateEnsurePermissionsOnEtcPasswdDash(char* value, OsConfigLogHandle log)
{
    InitEnsurePermissionsOnEtcPasswdDash(value);
    return SetFileAccess(g_etcPasswdDash, 0, 0, strtol(g_desiredEnsurePermissionsOnEtcPasswdDash, NULL, 8), log);
};

static int RemediateEnsurePermissionsOnEtcGroup(char* value, OsConfigLogHandle log)
{
    InitEnsurePermissionsOnEtcGroup(value);
    return SetFileAccess(g_etcGroup, 0, 0, strtol(g_desiredEnsurePermissionsOnEtcGroup, NULL, 8), log);
};

static int RemediateEnsurePermissionsOnEtcGroupDash(char* value, OsConfigLogHandle log)
{
    InitEnsurePermissionsOnEtcGroupDash(value);
    return SetFileAccess(g_etcGroupDash, 0, 0, strtol(g_desiredEnsurePermissionsOnEtcGroupDash, NULL, 8), log);
};

static int RemediateEnsurePermissionsOnEtcAnacronTab(char* value, OsConfigLogHandle log)
{
    InitEnsurePermissionsOnEtcAnacronTab(value);
    return SetFileAccess(g_etcAnacronTab, 0, 0, strtol(g_desiredEnsurePermissionsOnEtcAnacronTab, NULL, 8), log);
};

static int RemediateEnsurePermissionsOnEtcCronD(char* value, OsConfigLogHandle log)
{
    InitEnsurePermissionsOnEtcCronD(value);
    return SetFileAccess(g_etcCronD, 0, 0, strtol(g_desiredEnsurePermissionsOnEtcCronD, NULL, 8), log);
};

static int RemediateEnsurePermissionsOnEtcCronDaily(char* value, OsConfigLogHandle log)
{
    InitEnsurePermissionsOnEtcCronDaily(value);
    return SetFileAccess(g_etcCronDaily, 0, 0, strtol(g_desiredEnsurePermissionsOnEtcCronDaily, NULL, 8), log);
};

static int RemediateEnsurePermissionsOnEtcCronHourly(char* value, OsConfigLogHandle log)
{
    InitEnsurePermissionsOnEtcCronHourly(value);
    return SetFileAccess(g_etcCronHourly, 0, 0, strtol(g_desiredEnsurePermissionsOnEtcCronHourly, NULL, 8), log);
};

static int RemediateEnsurePermissionsOnEtcCronMonthly(char* value, OsConfigLogHandle log)
{
    InitEnsurePermissionsOnEtcCronMonthly(value);
    return SetFileAccess(g_etcCronMonthly, 0, 0, strtol(g_desiredEnsurePermissionsOnEtcCronMonthly, NULL, 8), log);
};

static int RemediateEnsurePermissionsOnEtcCronWeekly(char* value, OsConfigLogHandle log)
{
    InitEnsurePermissionsOnEtcCronWeekly(value);
    return SetFileAccess(g_etcCronWeekly, 0, 0, strtol(g_desiredEnsurePermissionsOnEtcCronWeekly, NULL, 8), log);
};

static int RemediateEnsurePermissionsOnEtcMotd(char* value, OsConfigLogHandle log)
{
    InitEnsurePermissionsOnEtcMotd(value);
    return SetFileAccess(g_etcMotd, 0, 0, strtol(g_desiredEnsurePermissionsOnEtcMotd, NULL, 8), log);
};

static int RemediateEnsureInetdNotInstalled(char* value, OsConfigLogHandle log)
{
    UNUSED(value);
    return ((0 == UninstallPackage(g_inetd, log)) &&
        (0 == UninstallPackage(g_inetUtilsInetd, log))) ? 0 : ENOENT;
}

static int RemediateEnsureXinetdNotInstalled(char* value, OsConfigLogHandle log)
{
    UNUSED(value);
    return UninstallPackage(g_xinetd, log);
}

static int RemediateEnsureRshServerNotInstalled(char* value, OsConfigLogHandle log)
{
    UNUSED(value);
    return UninstallPackage(g_rshServer, log);
}

static int RemediateEnsureNisNotInstalled(char* value, OsConfigLogHandle log)
{
    UNUSED(value);
    return UninstallPackage(g_nis, log);
}

static int RemediateEnsureTftpdNotInstalled(char* value, OsConfigLogHandle log)
{
    UNUSED(value);
    return UninstallPackage(g_tftpHpa, log);
}

static int RemediateEnsureReadaheadFedoraNotInstalled(char* value, OsConfigLogHandle log)
{
    UNUSED(value);
    return UninstallPackage(g_readAheadFedora, log);
}

static int RemediateEnsureBluetoothHiddNotInstalled(char* value, OsConfigLogHandle log)
{
    UNUSED(value);
    StopAndDisableDaemon(g_bluetooth, log);
    return UninstallPackage(g_bluetooth, log);
}

static int RemediateEnsureIsdnUtilsBaseNotInstalled(char* value, OsConfigLogHandle log)
{
    UNUSED(value);
    return UninstallPackage(g_isdnUtilsBase, log);
}

static int RemediateEnsureIsdnUtilsKdumpToolsNotInstalled(char* value, OsConfigLogHandle log)
{
    UNUSED(value);
    return UninstallPackage(g_kdumpTools, log);
}

static int RemediateEnsureIscDhcpdServerNotInstalled(char* value, OsConfigLogHandle log)
{
    UNUSED(value);
    return UninstallPackage(g_iscDhcpServer, log);
}

static int RemediateEnsureSendmailNotInstalled(char* value, OsConfigLogHandle log)
{
    UNUSED(value);
    return UninstallPackage(g_sendmail, log);
}

static int RemediateEnsureSldapdNotInstalled(char* value, OsConfigLogHandle log)
{
    UNUSED(value);
    return UninstallPackage(g_slapd, log);
}

static int RemediateEnsureBind9NotInstalled(char* value, OsConfigLogHandle log)
{
    UNUSED(value);
    return UninstallPackage(g_bind9, log);
}

static int RemediateEnsureDovecotCoreNotInstalled(char* value, OsConfigLogHandle log)
{
    UNUSED(value);
    return UninstallPackage(g_dovecotCore, log);
}

static int RemediateEnsureAuditdInstalled(char* value, OsConfigLogHandle log)
{
    UNUSED(value);
    return ((0 == InstallPackage(g_audit, log)) || (0 == InstallPackage(g_auditd, log)) ||
        (0 == InstallPackage(g_auditLibs, log)) || (0 == InstallPackage(g_auditLibsDevel, log))) ? 0 : ENOENT;
}

static int RemediateEnsurePrelinkIsDisabled(char* value, OsConfigLogHandle log)
{
    UNUSED(value);
    return UninstallPackage(g_prelink, log);
}

static int RemediateEnsureTalkClientIsNotInstalled(char* value, OsConfigLogHandle log)
{
    UNUSED(value);
    return UninstallPackage(g_talk, log);
}

static int RemediateEnsureCronServiceIsEnabled(char* value, OsConfigLogHandle log)
{
    UNUSED(value);

    return (((0 == InstallPackage(g_cron, log)) && EnableAndStartDaemon(g_cron, log)) ||
        (((0 == InstallPackage(g_cronie, log)) && EnableAndStartDaemon(g_crond, log)))) ? 0 : ENOENT;
}

static int RemediateEnsureAuditdServiceIsRunning(char* value, OsConfigLogHandle log)
{
    int status = 0;
    UNUSED(value);
    if ((0 != InstallPackage(g_audit, log)) && (0 != InstallPackage(g_auditd, log)) &&
        (0 != InstallPackage(g_auditLibs, log)) && (0 != InstallPackage(g_auditLibsDevel, log)))
    {
        status = ENOENT;
    }
    else if ((false == CheckDaemonActive(g_auditd, NULL, log)) && (false == EnableAndStartDaemon(g_auditd, log)))
    {
        ExecuteCommand(NULL, "restorecon -r -v /var/log/audit", false, false, 0, 0, NULL, NULL, log);
        EnableAndStartDaemon(g_auditd, log);
        status = CheckDaemonActive(g_auditd, NULL, log) ? 0 : ENOENT;
    }
    return status;
}

static int RemediateEnsureKernelSupportForCpuNx(char* value, OsConfigLogHandle log)
{
    UNUSED(value);
    OsConfigLogInfo(log, "A CPU that supports the NX (no-execute) bit technology is necessary, %s", g_remediationIsNotPossible);
    return 0;
}

static int RemediateEnsureNodevOptionOnHomePartition(char* value, OsConfigLogHandle log)
{
    UNUSED(value);
    return SetFileSystemMountingOption(g_home, NULL, g_nodev, log);
}

static int RemediateEnsureNodevOptionOnTmpPartition(char* value, OsConfigLogHandle log)
{
    UNUSED(value);
    return SetFileSystemMountingOption(g_tmp, NULL, g_nodev, log);
}

static int RemediateEnsureNodevOptionOnVarTmpPartition(char* value, OsConfigLogHandle log)
{
    UNUSED(value);
    return SetFileSystemMountingOption(g_varTmp, NULL, g_nodev, log);
}

static int RemediateEnsureNosuidOptionOnTmpPartition(char* value, OsConfigLogHandle log)
{
    UNUSED(value);
    return SetFileSystemMountingOption(g_tmp, NULL, g_nosuid, log);
}

static int RemediateEnsureNosuidOptionOnVarTmpPartition(char* value, OsConfigLogHandle log)
{
    UNUSED(value);
    return SetFileSystemMountingOption(g_varTmp, NULL, g_nosuid, log);
}

static int RemediateEnsureNoexecOptionOnVarTmpPartition(char* value, OsConfigLogHandle log)
{
    UNUSED(value);
    return SetFileSystemMountingOption(g_varTmp, NULL, g_noexec, log);
}

static int RemediateEnsureNoexecOptionOnDevShmPartition(char* value, OsConfigLogHandle log)
{
    UNUSED(value);
    return SetFileSystemMountingOption(g_devShm, NULL, g_noexec, log);
}

static int RemediateEnsureNodevOptionEnabledForAllRemovableMedia(char* value, OsConfigLogHandle log)
{
    UNUSED(value);
    return SetFileSystemMountingOption(g_media, NULL, g_nodev, log);
}

static int RemediateEnsureNoexecOptionEnabledForAllRemovableMedia(char* value, OsConfigLogHandle log)
{
    UNUSED(value);
    return SetFileSystemMountingOption(g_media, NULL, g_noexec, log);
}

static int RemediateEnsureNosuidOptionEnabledForAllRemovableMedia(char* value, OsConfigLogHandle log)
{
    UNUSED(value);
    return SetFileSystemMountingOption(g_media, NULL, g_nosuid, log);
}

static int RemediateEnsureNoexecNosuidOptionsEnabledForAllNfsMounts(char* value, OsConfigLogHandle log)
{
    UNUSED(value);
    return ((0 == SetFileSystemMountingOption(g_nfs, NULL, g_nosuid, log)) &&
        (0 == SetFileSystemMountingOption(g_nfs, NULL, g_noexec, log))) ? 0 : ENOENT;
}

static int RemediateEnsureAllTelnetdPackagesUninstalled(char* value, OsConfigLogHandle log)
{
    UNUSED(value);
    return UninstallPackage(g_allTelnetd, log);
}

static int RemediateEnsureAllEtcPasswdGroupsExistInEtcGroup(char* value, OsConfigLogHandle log)
{
    UNUSED(value);
    return SetAllEtcPasswdGroupsToExistInEtcGroup(log);
}

static int RemediateEnsureNoDuplicateUidsExist(char* value, OsConfigLogHandle log)
{
    UNUSED(value);
    OsConfigLogInfo(log, "Any duplicate UIDs must be manually removed, %s", g_remediationIsNotPossible);
    return 0;
}

static int RemediateEnsureNoDuplicateGidsExist(char* value, OsConfigLogHandle log)
{
    UNUSED(value);
    OsConfigLogInfo(log, "Any duplicate GIDs must be manually removed, %s", g_remediationIsNotPossible);
    return 0;
}

static int RemediateEnsureNoDuplicateUserNamesExist(char* value, OsConfigLogHandle log)
{
    UNUSED(value);
    OsConfigLogInfo(log, "Any duplicate usernames must be manually removed, %s", g_remediationIsNotPossible);
    return 0;
}

static int RemediateEnsureNoDuplicateGroupsExist(char* value, OsConfigLogHandle log)
{
    UNUSED(value);
    OsConfigLogInfo(log, "Any duplicate groups must be manually removed, %s", g_remediationIsNotPossible);
    return 0;
}

static int RemediateEnsureShadowGroupIsEmpty(char* value, OsConfigLogHandle log)
{
    UNUSED(value);
    return SetShadowGroupEmpty(log);
}

static int RemediateEnsureRootGroupExists(char* value, OsConfigLogHandle log)
{
    UNUSED(value);
    return RepairRootGroup(log);
}

static int RemediateEnsureAllAccountsHavePasswords(char* value, OsConfigLogHandle log)
{
    UNUSED(value);
    // We cannot automatically add passwords for user accounts that can login and do not have passwords set.
    // If we try for example to run a command such as usermod, the command line can reveal that password
    // in clear before it gets encrypted and saved. Thus we simply remove such accounts:
    return RemoveUsersWithoutPasswords(log);
}

static int RemediateEnsureNonRootAccountsHaveUniqueUidsGreaterThanZero(char* value, OsConfigLogHandle log)
{
    UNUSED(value);
    return SetRootIsOnlyUidZeroAccount(log);
}

static int RemediateEnsureNoLegacyPlusEntriesInEtcPasswd(char* value, OsConfigLogHandle log)
{
    UNUSED(value);
    return ReplaceMarkedLinesInFile(g_etcPasswd, "+", NULL, '#', true, log);
}

static int RemediateEnsureNoLegacyPlusEntriesInEtcShadow(char* value, OsConfigLogHandle log)
{
    UNUSED(value);
    return ReplaceMarkedLinesInFile(g_etcShadow, "+", NULL, '#', true, log);
}

static int RemediateEnsureNoLegacyPlusEntriesInEtcGroup(char* value, OsConfigLogHandle log)
{
    UNUSED(value);
    return ReplaceMarkedLinesInFile(g_etcGroup, "+", NULL, '#', true, log);
}

static int RemediateEnsureDefaultRootAccountGroupIsGidZero(char* value, OsConfigLogHandle log)
{
    UNUSED(value);
    return SetDefaultRootAccountGroupIsGidZero(log);
}

static int RemediateEnsureRootIsOnlyUidZeroAccount(char* value, OsConfigLogHandle log)
{
    UNUSED(value);
    return SetRootIsOnlyUidZeroAccount(log);
}

static int RemediateEnsureAllUsersHomeDirectoriesExist(char* value, OsConfigLogHandle log)
{
    UNUSED(value);
    return SetUserHomeDirectories(log);
}

static int RemediateEnsureUsersOwnTheirHomeDirectories(char* value, OsConfigLogHandle log)
{
    UNUSED(value);
    return SetUserHomeDirectories(log);
}

static int RemediateEnsureRestrictedUserHomeDirectories(char* value, OsConfigLogHandle log)
{
    int* modes = NULL;
    int numberOfModes = 0;
    int status = 0;

    InitEnsureRestrictedUserHomeDirectories(value);

    if ((0 == (status = ConvertStringToIntegers(g_desiredEnsureRestrictedUserHomeDirectories, ',', &modes, &numberOfModes, 8, log))) && (numberOfModes > 1))
    {
        status = SetRestrictedUserHomeDirectories((unsigned int*)modes, (unsigned int)numberOfModes, modes[0], modes[numberOfModes - 1], log);
    }

    FREE_MEMORY(modes);
    return status;
}

static int RemediateEnsurePasswordHashingAlgorithm(char* value, OsConfigLogHandle log)
{
    InitEnsurePasswordHashingAlgorithm(value);
    return SetPasswordHashingAlgorithm((unsigned int)atoi(g_desiredEnsurePasswordHashingAlgorithm), log);
}

static int RemediateEnsureMinDaysBetweenPasswordChanges(char* value, OsConfigLogHandle log)
{
    InitEnsureMinDaysBetweenPasswordChanges(value);
    return SetMinDaysBetweenPasswordChanges(atol(g_desiredEnsureMinDaysBetweenPasswordChanges), log);
}

static int RemediateEnsureInactivePasswordLockPeriod(char* value, OsConfigLogHandle log)
{
    InitEnsureInactivePasswordLockPeriod(value);
    return SetLockoutAfterInactivityLessThan(atol(g_desiredEnsureInactivePasswordLockPeriod), log);
}

static int RemediateEnsureMaxDaysBetweenPasswordChanges(char* value, OsConfigLogHandle log)
{
    InitEnsureMaxDaysBetweenPasswordChanges(value);
    return SetMaxDaysBetweenPasswordChanges(atol(g_desiredEnsureMaxDaysBetweenPasswordChanges), log);
}

static int RemediateEnsurePasswordExpiration(char* value, OsConfigLogHandle log)
{
    InitEnsurePasswordExpiration(value);
    return ((0 == EnsureUsersHaveDatesOfLastPasswordChanges(log)) &&
        (0 == SetMaxDaysBetweenPasswordChanges(atol(g_desiredEnsurePasswordExpiration), log)) &&
        (0 == CheckPasswordExpirationLessThan(atol(g_desiredEnsurePasswordExpiration), NULL, log))) ? 0 : ENOENT;
}

static int RemediateEnsurePasswordExpirationWarning(char* value, OsConfigLogHandle log)
{
    InitEnsurePasswordExpirationWarning(value);
    return SetPasswordExpirationWarning(atol(g_desiredEnsurePasswordExpirationWarning), log);
}

static int RemediateEnsureSystemAccountsAreNonLogin(char* value, OsConfigLogHandle log)
{
    UNUSED(value);
    return SetSystemAccountsNonLogin(log);
}

static int RemediateEnsureAuthenticationRequiredForSingleUserMode(char* value, OsConfigLogHandle log)
{
    UNUSED(value);
    OsConfigLogInfo(log, "For single user mode the root user account must have a password set. "
        "Manually set a password for root user account if necessary, %s", g_remediationIsNotPossible);
    return 0;
}

static int RemediateEnsureDotDoesNotAppearInRootsPath(char* value, OsConfigLogHandle log)
{
    UNUSED(value);
    return RemoveDotsFromPath(log);
}

static int RemediateEnsureRemoteLoginWarningBannerIsConfigured(char* value, OsConfigLogHandle log)
{
    const char* escapes = "mrsv";
    unsigned int numEscapes = 4;
    int status = 0;
    UNUSED(value);
    if (0 == CheckFileExists(g_etcIssueNet, NULL, log))
    {
        status = RemoveEscapeSequencesFromFile(g_etcIssueNet, escapes, numEscapes, ' ', log);
    }
    return status;
}

static int RemediateEnsureLocalLoginWarningBannerIsConfigured(char* value, OsConfigLogHandle log)
{
    const char* escapes = "mrsv";
    unsigned int numEscapes = 4;
    UNUSED(value);
    return RemoveEscapeSequencesFromFile(g_etcIssue, escapes, numEscapes, ' ', log);
}

static int RemediateEnsureSuRestrictedToRootGroup(char* value, OsConfigLogHandle log)
{
    UNUSED(value);
    return RestrictSuToRootGroup(log);
}

static int RemediateEnsureDefaultUmaskForAllUsers(char* value, OsConfigLogHandle log)
{
    const char* umask = "UMASK";
    InitEnsureDefaultUmaskForAllUsers(value);
    return SetEtcLoginDefValue(umask, g_desiredEnsureDefaultUmaskForAllUsers, log);
}

static int RemediateEnsureAutomountingDisabled(char* value, OsConfigLogHandle log)
{
    UNUSED(value);
    StopAndDisableDaemon(g_autofs, log);
    return CheckDaemonNotActive(g_autofs, NULL, log) ? 0 : ENOENT;
}

static int RemediateEnsureKernelCompiledFromApprovedSources(char* value, OsConfigLogHandle log)
{
    UNUSED(value);
    OsConfigLogInfo(log, "Automatic remediation is not possible");
    return 0;
}

static int RemediateEnsureDefaultDenyFirewallPolicyIsSet(char* value, OsConfigLogHandle log)
{
    int status = 0;
    UNUSED(value);
    InitEnsureDefaultDenyFirewallPolicyIsSet(value);
    if (atoi(g_desiredEnsureDefaultDenyFirewallPolicyIsSet))
    {
        status = SetDefaultDenyFirewallPolicy(log);
    }
    else
    {
        OsConfigLogInfo(log, "Automatic remediation is not possible. Manually ensure that "
            "all necessary communication channels have explicit ACCEPT firewall policies set "
            "and then set the default firewall policy for INPUT, FORWARD and OUTPUT to DROP");
    }
    return status;
}

static int RemediateEnsurePacketRedirectSendingIsDisabled(char* value, OsConfigLogHandle log)
{
    UNUSED(value);
    return ((0 == ExecuteCommand(NULL, "sysctl -w net.ipv4.conf.all.send_redirects=0", true, false, 0, 0, NULL, NULL, log)) &&
        (0 == ExecuteCommand(NULL, "sysctl -w net.ipv4.conf.default.send_redirects=0", true, false, 0, 0, NULL, NULL, log)) &&
        (0 == ReplaceMarkedLinesInFile(g_etcSysctlConf, "net.ipv4.conf.all.send_redirects", "net.ipv4.conf.all.send_redirects = 0\n", '#', true, log)) &&
        (0 == ReplaceMarkedLinesInFile(g_etcSysctlConf, "net.ipv4.conf.default.send_redirects", "net.ipv4.conf.default.send_redirects = 0\n", '#', true, log))) ? 0 : ENOENT;
}

static int RemediateEnsureIcmpRedirectsIsDisabled(char* value, OsConfigLogHandle log)
{
    UNUSED(value);
    return ((0 == ExecuteCommand(NULL, "sysctl -w net.ipv4.conf.default.accept_redirects=0", true, false, 0, 0, NULL, NULL, log)) &&
        (0 == ExecuteCommand(NULL, "sysctl -w net.ipv6.conf.default.accept_redirects=0", true, false, 0, 0, NULL, NULL, log)) &&
        (0 == ExecuteCommand(NULL, "sysctl -w net.ipv4.conf.all.accept_redirects=0", true, false, 0, 0, NULL, NULL, log)) &&
        (0 == ExecuteCommand(NULL, "sysctl -w net.ipv6.conf.all.accept_redirects=0", true, false, 0, 0, NULL, NULL, log)) &&
        (0 == ExecuteCommand(NULL, "sysctl -w net.ipv4.conf.default.secure_redirects=0", true, false, 0, 0, NULL, NULL, log)) &&
        (0 == ExecuteCommand(NULL, "sysctl -w net.ipv4.conf.all.secure_redirects=0", true, false, 0, 0, NULL, NULL, log)) &&
        (0 == ReplaceMarkedLinesInFile(g_etcSysctlConf, "net.ipv4.conf.default.accept_redirects", "net.ipv4.conf.default.accept_redirects = 0\n", '#', true, log)) &&
        (0 == ReplaceMarkedLinesInFile(g_etcSysctlConf, "net.ipv6.conf.default.accept_redirects", "net.ipv6.conf.default.accept_redirects = 0\n", '#', true, log)) &&
        (0 == ReplaceMarkedLinesInFile(g_etcSysctlConf, "net.ipv4.conf.all.accept_redirects", "net.ipv4.conf.all.accept_redirects = 0\n", '#', true, log)) &&
        (0 == ReplaceMarkedLinesInFile(g_etcSysctlConf, "net.ipv6.conf.all.accept_redirects", "net.ipv6.conf.all.accept_redirects = 0\n", '#', true, log)) &&
        (0 == ReplaceMarkedLinesInFile(g_etcSysctlConf, "net.ipv4.conf.default.secure_redirects", "net.ipv4.conf.default.secure_redirects = 0\n", true, '#', log)) &&
        (0 == ReplaceMarkedLinesInFile(g_etcSysctlConf, "net.ipv4.conf.all.secure_redirects", "net.ipv4.conf.all.secure_redirects = 0\n", '#', true, log))) ? 0 : ENOENT;
}

static int RemediateEnsureSourceRoutedPacketsIsDisabled(char* value, OsConfigLogHandle log)
{
    UNUSED(value);
    return (SavePayloadToFile("/proc/sys/net/ipv4/conf/all/accept_source_route", "0", 1, log) &&
        SavePayloadToFile("/proc/sys/net/ipv6/conf/all/accept_source_route", "0", 1, log)) ? 0 : ENOENT;
}

static int RemediateEnsureAcceptingSourceRoutedPacketsIsDisabled(char* value, OsConfigLogHandle log)
{
    UNUSED(value);
    return (SavePayloadToFile("/proc/sys/net/ipv4/conf/default/accept_source_route", "0", 1, log) &&
        SavePayloadToFile("/proc/sys/net/ipv6/conf/default/accept_source_route", "0", 1, log)) ? 0 : ENOENT;
}

static int RemediateEnsureIgnoringBogusIcmpBroadcastResponses(char* value, OsConfigLogHandle log)
{
    UNUSED(value);
    return SavePayloadToFile("/proc/sys/net/ipv4/icmp_ignore_bogus_error_responses", "1", 1, log) ? 0 : ENOENT;
}

static int RemediateEnsureIgnoringIcmpEchoPingsToMulticast(char* value, OsConfigLogHandle log)
{
    UNUSED(value);
    return SavePayloadToFile("/proc/sys/net/ipv4/icmp_echo_ignore_broadcasts", "1", 1, log) ? 0 : ENOENT;
}

static int RemediateEnsureMartianPacketLoggingIsEnabled(char* value, OsConfigLogHandle log)
{
    UNUSED(value);
    return ((0 == ExecuteCommand(NULL, "sysctl -w net.ipv4.conf.all.log_martians=1", true, false, 0, 0, NULL, NULL, log)) &&
        (0 == ExecuteCommand(NULL, "sysctl -w net.ipv4.conf.default.log_martians=1", true, false, 0, 0, NULL, NULL, log)) &&
        (0 == ReplaceMarkedLinesInFile(g_etcSysctlConf, "net.ipv4.conf.all.log_martians", "net.ipv4.conf.all.log_martians = 1\n", '#', true, log)) &&
        (0 == ReplaceMarkedLinesInFile(g_etcSysctlConf, "net.ipv4.conf.default.log_martians", "net.ipv4.conf.default.log_martians = 1\n", '#', true, log))) ? 0 : ENOENT;
}

static int RemediateEnsureReversePathSourceValidationIsEnabled(char* value, OsConfigLogHandle log)
{
    UNUSED(value);
    return (SavePayloadToFile("/proc/sys/net/ipv4/conf/all/rp_filter", "2", 1, log) &&
        SavePayloadToFile("/proc/sys/net/ipv4/conf/default/rp_filter", "2", 1, log)) ? 0 : ENOENT;
}

static int RemediateEnsureTcpSynCookiesAreEnabled(char* value, OsConfigLogHandle log)
{
    UNUSED(value);
    return SavePayloadToFile("/proc/sys/net/ipv4/tcp_syncookies", "1", 1, log) ? 0 : ENOENT;
}

static int RemediateEnsureSystemNotActingAsNetworkSniffer(char* value, OsConfigLogHandle log)
{
    UNUSED(value);
    return ((0 == ReplaceMarkedLinesInFile(g_etcNetworkInterfaces, "PROMISC", NULL, '#', true, log)) &&
        (0 == ReplaceMarkedLinesInFile(g_etcRcLocal, "PROMISC", NULL, '#', true, log))) ? 0 : ENOENT;
}

static int RemediateEnsureAllWirelessInterfacesAreDisabled(char* value, OsConfigLogHandle log)
{
    UNUSED(value);
    return DisableAllWirelessInterfaces(log);
}

static int RemediateEnsureIpv6ProtocolIsEnabled(char* value, OsConfigLogHandle log)
{
    UNUSED(value);
    return ((0 == ExecuteCommand(NULL, "sysctl -w net.ipv6.conf.default.disable_ipv6=0", true, false, 0, 0, NULL, NULL, log)) &&
        (0 == ExecuteCommand(NULL, "sysctl -w net.ipv6.conf.all.disable_ipv6=0", true, false, 0, 0, NULL, NULL, log)) &&
        (0 == ReplaceMarkedLinesInFile(g_etcSysctlConf, "net.ipv6.conf.default.disable_ipv6", "net.ipv6.conf.default.disable_ipv6 = 0\n", '#', true, log)) &&
        (0 == ReplaceMarkedLinesInFile(g_etcSysctlConf, "net.ipv6.conf.all.disable_ipv6", "net.ipv6.conf.all.disable_ipv6 = 0\n", '#', true, log))) ? 0 : ENOENT;
}

static int RemediateEnsureDccpIsDisabled(char* value, OsConfigLogHandle log)
{
    UNUSED(value);
    const char* fileName = "/etc/modprobe.d/dccp.conf";
    const char* payload = "install dccp /bin/true";
    return SecureSaveToFile(fileName, payload, strlen(payload), log) ? 0 : ENOENT;
}

static int RemediateEnsureSctpIsDisabled(char* value, OsConfigLogHandle log)
{
    UNUSED(value);
    const char* fileName = "/etc/modprobe.d/sctp.conf";
    const char* payload = "install sctp /bin/true";
    return SecureSaveToFile(fileName, payload, strlen(payload), log) ? 0 : ENOENT;
}

static int RemediateEnsureDisabledSupportForRds(char* value, OsConfigLogHandle log)
{
    UNUSED(value);
    const char* fileName = "/etc/modprobe.d/rds.conf";
    const char* payload = "install rds /bin/true";
    return SecureSaveToFile(fileName, payload, strlen(payload), log) ? 0 : ENOENT;
}

static int RemediateEnsureTipcIsDisabled(char* value, OsConfigLogHandle log)
{
    UNUSED(value);
    const char* fileName = "/etc/modprobe.d/tipc.conf";
    const char* payload = "install tipc /bin/true";
    return SecureSaveToFile(fileName, payload, strlen(payload), log) ? 0 : ENOENT;
}

static int RemediateEnsureZeroconfNetworkingIsDisabled(char* value, OsConfigLogHandle log)
{
    int status = 0;
    UNUSED(value);
    StopAndDisableDaemon(g_avahiDaemon, log);
    if (0 == (status = (CheckDaemonNotActive(g_avahiDaemon, NULL, log) ? 0 : ENOENT)))
    {
        if (0 == (status = ReplaceMarkedLinesInFile(g_etcNetworkInterfaces, g_ipv4ll, NULL, '#', true, log)))
        {
            if (FileExists(g_etcSysconfigNetwork) && IsAFile(g_etcSysconfigNetwork, log))
            {
                status = ReplaceMarkedLinesInFile(g_etcSysconfigNetwork, "NOZEROCONF", "NOZEROCONF=yes\n", '#', true, log);
            }
        }
    }
    return status;
}

static int RemediateEnsurePermissionsOnBootloaderConfig(char* value, OsConfigLogHandle log)
{
    unsigned int mode = 0;
    InitEnsurePermissionsOnBootloaderConfig(value);
    mode = strtol(g_desiredEnsurePermissionsOnBootloaderConfig, NULL, 8);

    return ((FileExists(g_bootGrubGrubCfg) && (0 == SetFileAccess(g_bootGrubGrubCfg, 0, 0, mode, log))) ||
        (FileExists(g_bootGrubGrubConf) && (0 == SetFileAccess(g_bootGrubGrubConf, 0, 0, mode, log))) ||
        (FileExists(g_bootGrub2GrubCfg) && (0 == SetFileAccess(g_bootGrub2GrubCfg, 0, 0, mode, log)))) ? 0 : ENOENT;
}

static int RemediateEnsurePasswordReuseIsLimited(char* value, OsConfigLogHandle log)
{
    InitEnsurePasswordReuseIsLimited(value);
    return SetEnsurePasswordReuseIsLimited(atoi(g_desiredEnsurePasswordReuseIsLimited), log);
}

static int RemediateEnsureMountingOfUsbStorageDevicesIsDisabled(char* value, OsConfigLogHandle log)
{
    UNUSED(value);
    const char* fileName = "/etc/modprobe.d/usb-storage.conf";
    const char* payload = "install usb-storage /bin/true";
    return SecureSaveToFile(fileName, payload, strlen(payload), log) ? 0 : ENOENT;
}

static int RemediateEnsureCoreDumpsAreRestricted(char* value, OsConfigLogHandle log)
{
    int status = 0;
    UNUSED(value);
    if (0 == (status = ReplaceMarkedLinesInFile(g_etcSecurityLimitsConf, "hard core", g_hardCoreZero, '#', true, log)))
    {
        if (false == FileExists(g_sysCtlConf))
        {
            status = SavePayloadToFile(g_sysCtlConf, g_fsSuidDumpable, strlen(g_fsSuidDumpable), log) ? 0 : ENOENT;
        }
        else
        {
            status = ReplaceMarkedLinesInFile(g_sysCtlConf, "fs.suid_dumpable", g_fsSuidDumpable, '#', true, log);
        }
    }
    return status;
}

static int RemediateEnsurePasswordCreationRequirements(char* value, OsConfigLogHandle log)
{
    int* values = NULL;
    int numberOfValues = 0;
    int status = 0;

    InitEnsurePasswordCreationRequirements(value);

    if ((0 == ConvertStringToIntegers(g_desiredEnsurePasswordCreationRequirements, ',', &values, &numberOfValues, 10, log)) && (7 == numberOfValues))
    {
        status = SetPasswordCreationRequirements(values[0], values[1], values[2], values[3], values[4], values[5], values[6], log);
    }
    else
    {
        OsConfigLogError(log, "RemediateEnsurePasswordCreationRequirements: failed to parse '%s'. There must be 7 numbers, comma separated, "
            "in this order: retry, minlen, minclass, dcredit, ucredit, ocredit, lcredit", g_desiredEnsurePasswordCreationRequirements);
    }

    FREE_MEMORY(values);
    return status;
}

static int RemediateEnsureLockoutForFailedPasswordAttempts(char* value, OsConfigLogHandle log)
{
    UNUSED(value);
    return SetLockoutForFailedPasswordAttempts(log);
}

static int RemediateEnsureDisabledInstallationOfCramfsFileSystem(char* value, OsConfigLogHandle log)
{
    UNUSED(value);
    const char* fileName = "/etc/modprobe.d/cramfs.conf";
    const char* payload = "install cramfs /bin/true";
    return SecureSaveToFile(fileName, payload, strlen(payload), log) ? 0 : ENOENT;
}

static int RemediateEnsureDisabledInstallationOfFreevxfsFileSystem(char* value, OsConfigLogHandle log)
{
    UNUSED(value);
    const char* fileName = "/etc/modprobe.d/freevxfs.conf";
    const char* payload = "install freevxfs /bin/true";
    return SecureSaveToFile(fileName, payload, strlen(payload), log) ? 0 : ENOENT;
}

static int RemediateEnsureDisabledInstallationOfHfsFileSystem(char* value, OsConfigLogHandle log)
{
    UNUSED(value);
    const char* fileName = "/etc/modprobe.d/hfs.conf";
    const char* payload = "install hfs /bin/true";
    return SecureSaveToFile(fileName, payload, strlen(payload), log) ? 0 : ENOENT;
}

static int RemediateEnsureDisabledInstallationOfHfsplusFileSystem(char* value, OsConfigLogHandle log)
{
    UNUSED(value);
    const char* fileName = "/etc/modprobe.d/hfsplus.conf";
    const char* payload = "install hfsplus /bin/true";
    return SecureSaveToFile(fileName, payload, strlen(payload), log) ? 0 : ENOENT;
}

static int RemediateEnsureDisabledInstallationOfJffs2FileSystem(char* value, OsConfigLogHandle log)
{
    UNUSED(value);
    const char* fileName = "/etc/modprobe.d/jffs2.conf";
    const char* payload = "install jffs2 /bin/true";
    return SecureSaveToFile(fileName, payload, strlen(payload), log) ? 0 : ENOENT;
}

static int RemediateEnsureVirtualMemoryRandomizationIsEnabled(char* value, OsConfigLogHandle log)
{
    UNUSED(value);
    return EnableVirtualMemoryRandomization(log);
    return 0;
}

static int RemediateEnsureAllBootloadersHavePasswordProtectionEnabled(char* value, OsConfigLogHandle log)
{
    UNUSED(value);
    OsConfigLogInfo(log, "Manually set a boot loader password for GRUB, %s", g_remediationIsNotPossible);
    return 0;
}

static int RemediateEnsureLoggingIsConfigured(char* value, OsConfigLogHandle log)
{
    UNUSED(value);
    return (((0 == InstallPackage(g_systemd, log) &&
        ((0 == InstallPackage(g_rsyslog, log)) || (0 == InstallPackage(g_syslog, log)))) || (0 == InstallPackage(g_syslogNg, log))) &&
        (((0 == CheckPackageInstalled(g_systemd, NULL, log)) && EnableAndStartDaemon(g_systemdJournald, log))) &&
        ((((0 == CheckPackageInstalled(g_rsyslog, NULL, log)) && EnableAndStartDaemon(g_rsyslog, log))) ||
        (((0 == CheckPackageInstalled(g_syslog, NULL, log)) && EnableAndStartDaemon(g_syslog, log))) ||
        (((0 == CheckPackageInstalled(g_syslogNg, NULL, log)) && EnableAndStartDaemon(g_syslogNg, log))))) ? 0 : ENOENT;
}

static int RemediateEnsureSyslogPackageIsInstalled(char* value, OsConfigLogHandle log)
{
    UNUSED(value);
    return ((0 == InstallPackage(g_systemd, log) &&
        ((0 == InstallPackage(g_rsyslog, log)) || (0 == InstallPackage(g_syslog, log)))) ||
        ((0 == InstallPackage(g_syslogNg, log)))) ? 0 : ENOENT;
}

static int RemediateEnsureSystemdJournaldServicePersistsLogMessages(char* value, OsConfigLogHandle log)
{
    UNUSED(value);
    return ((0 == InstallPackage(g_systemd, log)) &&
        (0 == SetDirectoryAccess(g_varLogJournal, 0, -1, g_varLogJournalMode, log))) ? 0 : ENOENT;
}

static int RemediateEnsureALoggingServiceIsEnabled(char* value, OsConfigLogHandle log)
{
    UNUSED(value);
    return ((((0 == InstallPackage(g_systemd, log)) && EnableAndStartDaemon(g_systemdJournald, log)) &&
        (((0 == InstallPackage(g_rsyslog, log)) && EnableAndStartDaemon(g_rsyslog, log)) ||
        (((0 == InstallPackage(g_syslog, log) && EnableAndStartDaemon(g_syslog, log)))))) ||
        (((0 == InstallPackage(g_syslogNg, log)) && EnableAndStartDaemon(g_syslogNg, log)))) ? 0 : ENOENT;
}

static int RemediateEnsureFilePermissionsForAllRsyslogLogFiles(char* value, OsConfigLogHandle log)
{
    const char* formatTemplate = "0%03d";
    int* modes = NULL;
    int numberOfModes = 0;
    char* formattedMode = NULL;
    int status = 0;

    InitEnsureFilePermissionsForAllRsyslogLogFiles(value);

    if (0 == (status = ConvertStringToIntegers(g_desiredEnsureFilePermissionsForAllRsyslogLogFiles, ',', &modes, &numberOfModes, 8, log)))
    {
        if (numberOfModes > 0)
        {
            if (NULL != (formattedMode = FormatAllocateString(formatTemplate, modes[numberOfModes - 1])))
            {
                status = SetEtcConfValue(g_etcRsyslogConf, g_fileCreateMode, formattedMode, log);
                FREE_MEMORY(formattedMode);
            }
            else
            {
                OsConfigLogError(log, "RemediateEnsureFilePermissionsForAllRsyslogLogFiles: out of memory");
                status = ENOMEM;
            }
        }
        else
        {
            OsConfigLogError(log, "RemediateEnsureFilePermissionsForAllRsyslogLogFiles: failed to parse desired value '%s'",
                g_desiredEnsureFilePermissionsForAllRsyslogLogFiles);
            status = ENOENT;
        }
    }

    FREE_MEMORY(modes);
    return status;
}

static int RemediateEnsureLoggerConfigurationFilesAreRestricted(char* value, OsConfigLogHandle log)
{
    UNUSED(value);
    return ((0 == SetFileAccess(g_etcSyslogNgSyslogNgConf, 0, 0, 0640, log)) &&
        (0 == SetFileAccess(g_etcRsyslogConf, 0, 0, 0640, log))) ? 0 : ENOENT;
}

static int RemediateEnsureAllRsyslogLogFilesAreOwnedByAdmGroup(char* value, OsConfigLogHandle log)
{
    UNUSED(value);
    return SetEtcConfValue(g_etcRsyslogConf, "$FileGroup", "adm", log);
}

static int RemediateEnsureAllRsyslogLogFilesAreOwnedBySyslogUser(char* value, OsConfigLogHandle log)
{
    UNUSED(value);
    return SetEtcConfValue(g_etcRsyslogConf, "$FileOwner", "syslog", log);
}

static int RemediateEnsureRsyslogNotAcceptingRemoteMessages(char* value, OsConfigLogHandle log)
{
    UNUSED(value);
    return ((0 == ReplaceMarkedLinesInFile(g_etcRsyslogConf, "$ModLoad imudp", NULL, '#', true, log)) &&
        (0 == ReplaceMarkedLinesInFile(g_etcRsyslogConf, "$ModLoad imtcp", NULL, '#', true, log))) ? 0 : ENOENT;
}

static int RemediateEnsureSyslogRotaterServiceIsEnabled(char* value, OsConfigLogHandle log)
{
    int status = ENOENT;
    UNUSED(value);
    if ((0 == InstallPackage(g_logrotate, log)) && (0 == SetFileAccess(g_etcCronDailyLogRotate, 0, 0, 0755, log)))
    {
        status = 0;
        if ((false == IsRedHatBased(log)) && (false == IsCurrentOs(PRETTY_NAME_UBUNTU_16_04, log)) && (false == IsCurrentOs(PRETTY_NAME_UBUNTU_18_04, log)))
        {
            status = EnableAndStartDaemon(g_logrotateTimer, log) ? 0 : ENOENT;
        }
    }
    return status;
}

static int RemediateEnsureTelnetServiceIsDisabled(char* value, OsConfigLogHandle log)
{
    UNUSED(value);
    StopAndDisableDaemon(g_telnet, log);
    return (CheckDaemonNotActive(g_telnet, NULL, log) &&
        (0 == ReplaceMarkedLinesInFile(g_etcInetdConf, g_telnet, NULL, '#', true, log))) ? 0 : ENOENT;
}

static int RemediateEnsureRcprshServiceIsDisabled(char* value, OsConfigLogHandle log)
{
    UNUSED(value);
    StopAndDisableDaemon(g_rcpSocket, log);
    StopAndDisableDaemon(g_rshSocket, log);
    return (CheckDaemonNotActive(g_rcpSocket, NULL, log) && CheckDaemonNotActive(g_rshSocket, NULL, log)) ? 0 : ENOENT;
}

static int RemediateEnsureTftpServiceisDisabled(char* value, OsConfigLogHandle log)
{
    UNUSED(value);
    StopAndDisableDaemon(g_tftpHpa, log);
    return (CheckDaemonNotActive(g_tftpHpa, NULL, log) &&
        (0 == ReplaceMarkedLinesInFile(g_etcInetdConf, g_tftp, NULL, '#', true, log))) ? 0 : ENOENT;
}

static int RemediateEnsureAtCronIsRestrictedToAuthorizedUsers(char* value, OsConfigLogHandle log)
{
    const char* payload = "root\n";
    UNUSED(value);
    remove(g_etcCronDeny);
    remove(g_etcAtDeny);
    return (SecureSaveToFile(g_etcCronAllow, payload, strlen(payload), log) &&
        SecureSaveToFile(g_etcAtAllow, payload, strlen(payload), log) &&
        (0 != CheckFileExists(g_etcCronDeny, NULL, log)) &&
        (0 != CheckFileExists(g_etcAtDeny, NULL, log)) &&
        (0 == SetFileAccess(g_etcCronAllow, 0, 0, 0600, log)) &&
        (0 == SetFileAccess(g_etcAtAllow, 0, 0, 0600, log))) ? 0 : ENOENT;
}

static int RemediateEnsureSshPortIsConfigured(char* value, OsConfigLogHandle log)
{
    return ProcessSshAuditCheck(g_remediateEnsureSshPortIsConfiguredObject, value, NULL, log);
}

static int RemediateEnsureSshBestPracticeProtocol(char* value, OsConfigLogHandle log)
{
    return ProcessSshAuditCheck(g_remediateEnsureSshBestPracticeProtocolObject, value, NULL, log);
}

static int RemediateEnsureSshBestPracticeIgnoreRhosts(char* value, OsConfigLogHandle log)
{
    return ProcessSshAuditCheck(g_remediateEnsureSshBestPracticeIgnoreRhostsObject, value, NULL, log);
}

static int RemediateEnsureSshLogLevelIsSet(char* value, OsConfigLogHandle log)
{
    return ProcessSshAuditCheck(g_remediateEnsureSshLogLevelIsSetObject, value, NULL, log);
}

static int RemediateEnsureSshMaxAuthTriesIsSet(char* value, OsConfigLogHandle log)
{
    return ProcessSshAuditCheck(g_remediateEnsureSshMaxAuthTriesIsSetObject, value, NULL, log);
}

static int RemediateEnsureAllowUsersIsConfigured(char* value, OsConfigLogHandle log)
{
    return ProcessSshAuditCheck(g_remediateEnsureAllowUsersIsConfiguredObject, value, NULL, log);
}

static int RemediateEnsureDenyUsersIsConfigured(char* value, OsConfigLogHandle log)
{
    return ProcessSshAuditCheck(g_remediateEnsureDenyUsersIsConfiguredObject, value, NULL, log);
}

static int RemediateEnsureAllowGroupsIsConfigured(char* value, OsConfigLogHandle log)
{
    return ProcessSshAuditCheck(g_remediateEnsureAllowGroupsIsConfiguredObject, value, NULL, log);
}

static int RemediateEnsureDenyGroupsConfigured(char* value, OsConfigLogHandle log)
{
    return ProcessSshAuditCheck(g_remediateEnsureDenyGroupsConfiguredObject, value, NULL, log);
}

static int RemediateEnsureSshHostbasedAuthenticationIsDisabled(char* value, OsConfigLogHandle log)
{
    return ProcessSshAuditCheck(g_remediateEnsureSshHostbasedAuthenticationIsDisabledObject, value, NULL, log);
}

static int RemediateEnsureSshPermitRootLoginIsDisabled(char* value, OsConfigLogHandle log)
{
    return ProcessSshAuditCheck(g_remediateEnsureSshPermitRootLoginIsDisabledObject, value, NULL, log);
}

static int RemediateEnsureSshPermitEmptyPasswordsIsDisabled(char* value, OsConfigLogHandle log)
{
    return ProcessSshAuditCheck(g_remediateEnsureSshPermitEmptyPasswordsIsDisabledObject, value, NULL, log);
}

static int RemediateEnsureSshClientIntervalCountMaxIsConfigured(char* value, OsConfigLogHandle log)
{
    return ProcessSshAuditCheck(g_remediateEnsureSshClientIntervalCountMaxIsConfiguredObject, value, NULL, log);
}

static int RemediateEnsureSshClientAliveIntervalIsConfigured(char* value, OsConfigLogHandle log)
{
    return ProcessSshAuditCheck(g_remediateEnsureSshClientAliveIntervalIsConfiguredObject, value, NULL, log);
}

static int RemediateEnsureSshLoginGraceTimeIsSet(char* value, OsConfigLogHandle log)
{
    return ProcessSshAuditCheck(g_remediateEnsureSshLoginGraceTimeIsSetObject, value, NULL, log);
}

static int RemediateEnsureOnlyApprovedMacAlgorithmsAreUsed(char* value, OsConfigLogHandle log)
{
    return ProcessSshAuditCheck(g_remediateEnsureOnlyApprovedMacAlgorithmsAreUsedObject, value, NULL, log);
}

static int RemediateEnsureSshWarningBannerIsEnabled(char* value, OsConfigLogHandle log)
{
    return ProcessSshAuditCheck(g_remediateEnsureSshWarningBannerIsEnabledObject, value, NULL, log);
}

static int RemediateEnsureUsersCannotSetSshEnvironmentOptions(char* value, OsConfigLogHandle log)
{
    return ProcessSshAuditCheck(g_remediateEnsureUsersCannotSetSshEnvironmentOptionsObject, value, NULL, log);
}

static int RemediateEnsureAppropriateCiphersForSsh(char* value, OsConfigLogHandle log)
{
    return ProcessSshAuditCheck(g_remediateEnsureAppropriateCiphersForSshObject, value, NULL, log);
}

static int RemediateEnsureAvahiDaemonServiceIsDisabled(char* value, OsConfigLogHandle log)
{
    UNUSED(value);
    StopAndDisableDaemon(g_avahiDaemon, log);
    return CheckDaemonNotActive(g_avahiDaemon, NULL, log) ? 0 : ENOENT;
}

static int RemediateEnsureCupsServiceisDisabled(char* value, OsConfigLogHandle log)
{
    UNUSED(value);
    StopAndDisableDaemon(g_cups, log);
    UninstallPackage(g_cups, log);
    return CheckDaemonNotActive(g_cups, NULL, log) ? 0 : ENOENT;
}

static int RemediateEnsurePostfixPackageIsUninstalled(char* value, OsConfigLogHandle log)
{
    UNUSED(value);
    return UninstallPackage(g_postfix, log);
}

static int RemediateEnsurePostfixNetworkListeningIsDisabled(char* value, OsConfigLogHandle log)
{
    UNUSED(value);
    return DisablePostfixNetworkListening(log);
}

static int CheckAndFreeReason(char *reason)
{
    int ret = (0 == strncmp(g_pass, reason, strlen(g_pass))) ? 0 : ENOENT;
    FREE_MEMORY(reason);
    return ret;
}

static int RemediateEnsureRpcgssdServiceIsDisabled(char* value, OsConfigLogHandle log)
{
    UNUSED(value);
    StopAndDisableDaemon(g_rpcgssd, log);
    StopAndDisableDaemon(g_rpcGssd, log);
    return CheckAndFreeReason(AuditEnsureRpcgssdServiceIsDisabled(log));
}

static int RemediateEnsureRpcidmapdServiceIsDisabled(char* value, OsConfigLogHandle log)
{
    UNUSED(value);
    StopAndDisableDaemon(g_rpcidmapd, log);
    StopAndDisableDaemon(g_nfsIdmapd, log);
    return CheckAndFreeReason(AuditEnsureRpcidmapdServiceIsDisabled(log));
}

static int RemediateEnsurePortmapServiceIsDisabled(char* value, OsConfigLogHandle log)
{
    UNUSED(value);
    if (CheckDaemonActive(g_rpcbind, NULL, log))
    {
        RestartDaemon(g_rpcbind, log);
        StopDaemon(g_rpcbind, log);
        DisableDaemon(g_rpcbind, log);
        MaskDaemon(g_rpcbind, log);
    }
    if (CheckDaemonActive(g_rpcbindSocket, NULL, log))
    {
        RestartDaemon(g_rpcbindSocket, log);
        StopDaemon(g_rpcbindSocket, log);
        DisableDaemon(g_rpcbindSocket, log);
        MaskDaemon(g_rpcbindSocket, log);
    }
    return (CheckDaemonNotActive(g_rpcbindSocket, NULL, log) && CheckDaemonNotActive(g_rpcbind, NULL, log)) ? 0 : ENOENT;
}

static int RemediateEnsureNetworkFileSystemServiceIsDisabled(char* value, OsConfigLogHandle log)
{
    UNUSED(value);
    StopAndDisableDaemon(g_nfsServer, log);
    return CheckAndFreeReason(AuditEnsureNetworkFileSystemServiceIsDisabled(log));
}

static int RemediateEnsureRpcsvcgssdServiceIsDisabled(char* value, OsConfigLogHandle log)
{
    UNUSED(value);
    int status = 0;
    StopAndDisableDaemon(g_rpcSvcgssd, log);
    if (FileExists(g_etcInetdConf))
    {
        status = ReplaceMarkedLinesInFile(g_etcInetdConf, g_needSvcgssd, NULL, '#', true, log);
    }
    return ((0 == status) && (false == IsDaemonActive(g_rpcSvcgssd, log))) ? 0 : ENOENT;
}

static int RemediateEnsureSnmpServerIsDisabled(char* value, OsConfigLogHandle log)
{
    UNUSED(value);
    StopAndDisableDaemon(g_snmpd, log);
    return CheckAndFreeReason(AuditEnsureSnmpServerIsDisabled(log));
}

static int RemediateEnsureRsynServiceIsDisabled(char* value, OsConfigLogHandle log)
{
    UNUSED(value);
    StopAndDisableDaemon(g_rsync, log);
    return CheckAndFreeReason(AuditEnsureRsynServiceIsDisabled(log));
}

static int RemediateEnsureNisServerIsDisabled(char* value, OsConfigLogHandle log)
{
    UNUSED(value);
    StopAndDisableDaemon(g_ypserv, log);
    return CheckAndFreeReason(AuditEnsureNisServerIsDisabled(log));
}

static int RemediateEnsureRshClientNotInstalled(char* value, OsConfigLogHandle log)
{
    UNUSED(value);
    return ((0 == UninstallPackage(g_rsh, log)) &&
        (0 == UninstallPackage(g_rshClient, log))) ? 0 : ENOENT;
}

static int RemediateEnsureSmbWithSambaIsDisabled(char* value, OsConfigLogHandle log)
{
    const char* command = "sed -i '/^\\[global\\]/a min protocol = SMB2' /etc/samba/smb.conf";
    const char* smb1 = "SMB1";
    int status = 0;

    UNUSED(value);

    if (IsDaemonActive(g_smbd, log))
    {
        if (0 == (status = ReplaceMarkedLinesInFile(g_etcSambaConf, smb1, NULL, '#', true, log)))
        {
            if (0 != FindTextInFile(g_etcSambaConf, g_minSambaProtocol, log))
            {
                status = ExecuteCommand(NULL, command, true, false, 0, 0, NULL, NULL, log);
            }
        }
    }
    else
    {
        UninstallPackage(g_samba, log);
        remove(g_etcSambaConf);
        status = CheckPackageNotInstalled(g_samba, NULL, log);
    }

    return status;
}

static int RemediateEnsureUsersDotFilesArentGroupOrWorldWritable(char* value, OsConfigLogHandle log)
{
    int* modes = NULL;
    int numberOfModes = 0;
    int status = 0;

    InitEnsureUsersDotFilesArentGroupOrWorldWritable(value);

    if ((0 == (status = ConvertStringToIntegers(g_desiredEnsureUsersDotFilesArentGroupOrWorldWritable, ',', &modes, &numberOfModes, 8, log))) && (numberOfModes > 0))
    {
        status = SetUsersRestrictedDotFiles((unsigned int*)modes, (unsigned int)numberOfModes, modes[numberOfModes - 1], log);
    }

    FREE_MEMORY(modes);
    return status;
}

static int RemediateEnsureNoUsersHaveDotForwardFiles(char* value, OsConfigLogHandle log)
{
    UNUSED(value);
    return CheckOrEnsureUsersDontHaveDotFiles(g_forward, true, NULL, log);
}

static int RemediateEnsureNoUsersHaveDotNetrcFiles(char* value, OsConfigLogHandle log)
{
    UNUSED(value);
    return CheckOrEnsureUsersDontHaveDotFiles(g_netrc, true, NULL, log);
}

static int RemediateEnsureNoUsersHaveDotRhostsFiles(char* value, OsConfigLogHandle log)
{
    UNUSED(value);
    return CheckOrEnsureUsersDontHaveDotFiles(g_rhosts, true, NULL, log);
}

static int RemediateEnsureRloginServiceIsDisabled(char* value, OsConfigLogHandle log)
{
    UNUSED(value);
    StopAndDisableDaemon(g_rlogin, log);
    UninstallPackage(g_rlogin, log);
    UninstallPackage(g_inetd, log);
    UninstallPackage(g_inetUtilsInetd, log);
    return ((0 == CheckPackageNotInstalled(g_rlogin, NULL, log)) &&
        (0 == CheckPackageNotInstalled(g_inetd, NULL, log)) &&
        (0 == CheckPackageNotInstalled(g_inetUtilsInetd, NULL, log)) &&
        (0 == ReplaceMarkedLinesInFile(g_etcInetdConf, g_login, NULL, '#', true, log))) ? 0 : ENOENT;
}

static int RemediateEnsureUnnecessaryAccountsAreRemoved(char* value, OsConfigLogHandle log)
{
    InitEnsureUnnecessaryAccountsAreRemoved(value);
    return RemoveUserAccounts(g_desiredEnsureUnnecessaryAccountsAreRemoved, true, log);
}

int AsbMmiGet(const char* componentName, const char* objectName, char** payload, int* payloadSizeBytes, unsigned int maxPayloadSizeBytes, OsConfigLogHandle log)
{
    JSON_Value* jsonValue = NULL;
    char* serializedValue = NULL;
    PerfClock perfClock = {{0, 0}, {0, 0}};
    int status = 0;
    char* result = NULL;

    if ((NULL == componentName) || (NULL == objectName) || (NULL == payload) || (NULL == payloadSizeBytes))
    {
        OsConfigLogError(log, "AsbMmiGet(%s, %s, %p, %p) called with invalid arguments", componentName, objectName, payload, payloadSizeBytes);
        status = EINVAL;
        return status;
    }

    *payload = NULL;
    *payloadSizeBytes = 0;

    StartPerfClock(&perfClock, GetPerfLog());

    if (0 != strcmp(componentName, g_securityBaselineComponentName))
    {
        OsConfigLogError(log, "AsbMmiGet called for an unsupported component name (%s)", componentName);
        status = EINVAL;
    }
    else
    {
        if (0 == strcmp(objectName, g_auditEnsurePermissionsOnEtcIssueObject))
        {
            result = AuditEnsurePermissionsOnEtcIssue(log);
        }
        else if (0 == strcmp(objectName, g_auditEnsurePermissionsOnEtcIssueNetObject))
        {
            result = AuditEnsurePermissionsOnEtcIssueNet(log);
        }
        else if (0 == strcmp(objectName, g_auditEnsurePermissionsOnEtcHostsAllowObject))
        {
            result = AuditEnsurePermissionsOnEtcHostsAllow(log);
        }
        else if (0 == strcmp(objectName, g_auditEnsurePermissionsOnEtcHostsDenyObject))
        {
            result = AuditEnsurePermissionsOnEtcHostsDeny(log);
        }
        else if (0 == strcmp(objectName, g_auditEnsurePermissionsOnEtcSshSshdConfigObject))
        {
            result = AuditEnsurePermissionsOnEtcSshSshdConfig(log);
        }
        else if (0 == strcmp(objectName, g_auditEnsurePermissionsOnEtcShadowObject))
        {
            result = AuditEnsurePermissionsOnEtcShadow(log);
        }
        else if (0 == strcmp(objectName, g_auditEnsurePermissionsOnEtcShadowDashObject))
        {
            result = AuditEnsurePermissionsOnEtcShadowDash(log);
        }
        else if (0 == strcmp(objectName, g_auditEnsurePermissionsOnEtcGShadowObject))
        {
            result = AuditEnsurePermissionsOnEtcGShadow(log);
        }
        else if (0 == strcmp(objectName, g_auditEnsurePermissionsOnEtcGShadowDashObject))
        {
            result = AuditEnsurePermissionsOnEtcGShadowDash(log);
        }
        else if (0 == strcmp(objectName, g_auditEnsurePermissionsOnEtcPasswdObject))
        {
            result = AuditEnsurePermissionsOnEtcPasswd(log);
        }
        else if (0 == strcmp(objectName, g_auditEnsurePermissionsOnEtcPasswdDashObject))
        {
            result = AuditEnsurePermissionsOnEtcPasswdDash(log);
        }
        else if (0 == strcmp(objectName, g_auditEnsurePermissionsOnEtcGroupObject))
        {
            result = AuditEnsurePermissionsOnEtcGroup(log);
        }
        else if (0 == strcmp(objectName, g_auditEnsurePermissionsOnEtcGroupDashObject))
        {
            result = AuditEnsurePermissionsOnEtcGroupDash(log);
        }
        else if (0 == strcmp(objectName, g_auditEnsurePermissionsOnEtcAnacronTabObject))
        {
            result = AuditEnsurePermissionsOnEtcAnacronTab(log);
        }
        else if (0 == strcmp(objectName, g_auditEnsurePermissionsOnEtcCronDObject))
        {
            result = AuditEnsurePermissionsOnEtcCronD(log);
        }
        else if (0 == strcmp(objectName, g_auditEnsurePermissionsOnEtcCronDailyObject))
        {
            result = AuditEnsurePermissionsOnEtcCronDaily(log);
        }
        else if (0 == strcmp(objectName, g_auditEnsurePermissionsOnEtcCronHourlyObject))
        {
            result = AuditEnsurePermissionsOnEtcCronHourly(log);
        }
        else if (0 == strcmp(objectName, g_auditEnsurePermissionsOnEtcCronMonthlyObject))
        {
            result = AuditEnsurePermissionsOnEtcCronMonthly(log);
        }
        else if (0 == strcmp(objectName, g_auditEnsurePermissionsOnEtcCronWeeklyObject))
        {
            result = AuditEnsurePermissionsOnEtcCronWeekly(log);
        }
        else if (0 == strcmp(objectName, g_auditEnsurePermissionsOnEtcMotdObject))
        {
            result = AuditEnsurePermissionsOnEtcMotd(log);
        }
        else if (0 == strcmp(objectName, g_auditEnsureKernelSupportForCpuNxObject))
        {
            result = AuditEnsureKernelSupportForCpuNx(log);
        }
        else if (0 == strcmp(objectName, g_auditEnsureNodevOptionOnHomePartitionObject))
        {
            result = AuditEnsureNodevOptionOnHomePartition(log);
        }
        else if (0 == strcmp(objectName, g_auditEnsureNodevOptionOnTmpPartitionObject))
        {
            result = AuditEnsureNodevOptionOnTmpPartition(log);
        }
        else if (0 == strcmp(objectName, g_auditEnsureNodevOptionOnVarTmpPartitionObject))
        {
            result = AuditEnsureNodevOptionOnVarTmpPartition(log);
        }
        else if (0 == strcmp(objectName, g_auditEnsureNosuidOptionOnTmpPartitionObject))
        {
            result = AuditEnsureNosuidOptionOnTmpPartition(log);
        }
        else if (0 == strcmp(objectName, g_auditEnsureNosuidOptionOnVarTmpPartitionObject))
        {
            result = AuditEnsureNosuidOptionOnVarTmpPartition(log);
        }
        else if (0 == strcmp(objectName, g_auditEnsureNoexecOptionOnVarTmpPartitionObject))
        {
            result = AuditEnsureNoexecOptionOnVarTmpPartition(log);
        }
        else if (0 == strcmp(objectName, g_auditEnsureNoexecOptionOnDevShmPartitionObject))
        {
            result = AuditEnsureNoexecOptionOnDevShmPartition(log);
        }
        else if (0 == strcmp(objectName, g_auditEnsureNodevOptionEnabledForAllRemovableMediaObject))
        {
            result = AuditEnsureNodevOptionEnabledForAllRemovableMedia(log);
        }
        else if (0 == strcmp(objectName, g_auditEnsureNoexecOptionEnabledForAllRemovableMediaObject))
        {
            result = AuditEnsureNoexecOptionEnabledForAllRemovableMedia(log);
        }
        else if (0 == strcmp(objectName, g_auditEnsureNosuidOptionEnabledForAllRemovableMediaObject))
        {
            result = AuditEnsureNosuidOptionEnabledForAllRemovableMedia(log);
        }
        else if (0 == strcmp(objectName, g_auditEnsureNoexecNosuidOptionsEnabledForAllNfsMountsObject))
        {
            result = AuditEnsureNoexecNosuidOptionsEnabledForAllNfsMounts(log);
        }
        else if (0 == strcmp(objectName, g_auditEnsureInetdNotInstalledObject))
        {
            result = AuditEnsureInetdNotInstalled(log);
        }
        else if (0 == strcmp(objectName, g_auditEnsureXinetdNotInstalledObject))
        {
            result = AuditEnsureXinetdNotInstalled(log);
        }
        else if (0 == strcmp(objectName, g_auditEnsureAllTelnetdPackagesUninstalledObject))
        {
            result = AuditEnsureAllTelnetdPackagesUninstalled(log);
        }
        else if (0 == strcmp(objectName, g_auditEnsureRshServerNotInstalledObject))
        {
            result = AuditEnsureRshServerNotInstalled(log);
        }
        else if (0 == strcmp(objectName, g_auditEnsureNisNotInstalledObject))
        {
            result = AuditEnsureNisNotInstalled(log);
        }
        else if (0 == strcmp(objectName, g_auditEnsureTftpdNotInstalledObject))
        {
            result = AuditEnsureTftpdNotInstalled(log);
        }
        else if (0 == strcmp(objectName, g_auditEnsureReadaheadFedoraNotInstalledObject))
        {
            result = AuditEnsureReadaheadFedoraNotInstalled(log);
        }
        else if (0 == strcmp(objectName, g_auditEnsureBluetoothHiddNotInstalledObject))
        {
            result = AuditEnsureBluetoothHiddNotInstalled(log);
        }
        else if (0 == strcmp(objectName, g_auditEnsureIsdnUtilsBaseNotInstalledObject))
        {
            result = AuditEnsureIsdnUtilsBaseNotInstalled(log);
        }
        else if (0 == strcmp(objectName, g_auditEnsureIsdnUtilsKdumpToolsNotInstalledObject))
        {
            result = AuditEnsureIsdnUtilsKdumpToolsNotInstalled(log);
        }
        else if (0 == strcmp(objectName, g_auditEnsureIscDhcpdServerNotInstalledObject))
        {
            result = AuditEnsureIscDhcpdServerNotInstalled(log);
        }
        else if (0 == strcmp(objectName, g_auditEnsureSendmailNotInstalledObject))
        {
            result = AuditEnsureSendmailNotInstalled(log);
        }
        else if (0 == strcmp(objectName, g_auditEnsureSldapdNotInstalledObject))
        {
            result = AuditEnsureSldapdNotInstalled(log);
        }
        else if (0 == strcmp(objectName, g_auditEnsureBind9NotInstalledObject))
        {
            result = AuditEnsureBind9NotInstalled(log);
        }
        else if (0 == strcmp(objectName, g_auditEnsureDovecotCoreNotInstalledObject))
        {
            result = AuditEnsureDovecotCoreNotInstalled(log);
        }
        else if (0 == strcmp(objectName, g_auditEnsureAuditdInstalledObject))
        {
            result = AuditEnsureAuditdInstalled(log);
        }
        else if (0 == strcmp(objectName, g_auditEnsureAllEtcPasswdGroupsExistInEtcGroupObject))
        {
            result = AuditEnsureAllEtcPasswdGroupsExistInEtcGroup(log);
        }
        else if (0 == strcmp(objectName, g_auditEnsureNoDuplicateUidsExistObject))
        {
            result = AuditEnsureNoDuplicateUidsExist(log);
        }
        else if (0 == strcmp(objectName, g_auditEnsureNoDuplicateGidsExistObject))
        {
            result = AuditEnsureNoDuplicateGidsExist(log);
        }
        else if (0 == strcmp(objectName, g_auditEnsureNoDuplicateUserNamesExistObject))
        {
            result = AuditEnsureNoDuplicateUserNamesExist(log);
        }
        else if (0 == strcmp(objectName, g_auditEnsureNoDuplicateGroupsExistObject))
        {
            result = AuditEnsureNoDuplicateGroupsExist(log);
        }
        else if (0 == strcmp(objectName, g_auditEnsureShadowGroupIsEmptyObject))
        {
            result = AuditEnsureShadowGroupIsEmpty(log);
        }
        else if (0 == strcmp(objectName, g_auditEnsureRootGroupExistsObject))
        {
            result = AuditEnsureRootGroupExists(log);
        }
        else if (0 == strcmp(objectName, g_auditEnsureAllAccountsHavePasswordsObject))
        {
            result = AuditEnsureAllAccountsHavePasswords(log);
        }
        else if (0 == strcmp(objectName, g_auditEnsureNonRootAccountsHaveUniqueUidsGreaterThanZeroObject))
        {
            result = AuditEnsureNonRootAccountsHaveUniqueUidsGreaterThanZero(log);
        }
        else if (0 == strcmp(objectName, g_auditEnsureNoLegacyPlusEntriesInEtcPasswdObject))
        {
            result = AuditEnsureNoLegacyPlusEntriesInEtcPasswd(log);
        }
        else if (0 == strcmp(objectName, g_auditEnsureNoLegacyPlusEntriesInEtcShadowObject))
        {
            result = AuditEnsureNoLegacyPlusEntriesInEtcShadow(log);
        }
        else if (0 == strcmp(objectName, g_auditEnsureNoLegacyPlusEntriesInEtcGroupObject))
        {
            result = AuditEnsureNoLegacyPlusEntriesInEtcGroup(log);
        }
        else if (0 == strcmp(objectName, g_auditEnsureDefaultRootAccountGroupIsGidZeroObject))
        {
            result = AuditEnsureDefaultRootAccountGroupIsGidZero(log);
        }
        else if (0 == strcmp(objectName, g_auditEnsureRootIsOnlyUidZeroAccountObject))
        {
            result = AuditEnsureRootIsOnlyUidZeroAccount(log);
        }
        else if (0 == strcmp(objectName, g_auditEnsureAllUsersHomeDirectoriesExistObject))
        {
            result = AuditEnsureAllUsersHomeDirectoriesExist(log);
        }
        else if (0 == strcmp(objectName, g_auditEnsureUsersOwnTheirHomeDirectoriesObject))
        {
            result = AuditEnsureUsersOwnTheirHomeDirectories(log);
        }
        else if (0 == strcmp(objectName, g_auditEnsureRestrictedUserHomeDirectoriesObject))
        {
            result = AuditEnsureRestrictedUserHomeDirectories(log);
        }
        else if (0 == strcmp(objectName, g_auditEnsurePasswordHashingAlgorithmObject))
        {
            result = AuditEnsurePasswordHashingAlgorithm(log);
        }
        else if (0 == strcmp(objectName, g_auditEnsureMinDaysBetweenPasswordChangesObject))
        {
            result = AuditEnsureMinDaysBetweenPasswordChanges(log);
        }
        else if (0 == strcmp(objectName, g_auditEnsureInactivePasswordLockPeriodObject))
        {
            result = AuditEnsureInactivePasswordLockPeriod(log);
        }
        else if (0 == strcmp(objectName, g_auditMaxDaysBetweenPasswordChangesObject))
        {
            result = AuditEnsureMaxDaysBetweenPasswordChanges(log);
        }
        else if (0 == strcmp(objectName, g_auditEnsurePasswordExpirationObject))
        {
            result = AuditEnsurePasswordExpiration(log);
        }
        else if (0 == strcmp(objectName, g_auditEnsurePasswordExpirationWarningObject))
        {
            result = AuditEnsurePasswordExpirationWarning(log);
        }
        else if (0 == strcmp(objectName, g_auditEnsureSystemAccountsAreNonLoginObject))
        {
            result = AuditEnsureSystemAccountsAreNonLogin(log);
        }
        else if (0 == strcmp(objectName, g_auditEnsureAuthenticationRequiredForSingleUserModeObject))
        {
            result = AuditEnsureAuthenticationRequiredForSingleUserMode(log);
        }
        else if (0 == strcmp(objectName, g_auditEnsurePrelinkIsDisabledObject))
        {
            result = AuditEnsurePrelinkIsDisabled(log);
        }
        else if (0 == strcmp(objectName, g_auditEnsureTalkClientIsNotInstalledObject))
        {
            result = AuditEnsureTalkClientIsNotInstalled(log);
        }
        else if (0 == strcmp(objectName, g_auditEnsureDotDoesNotAppearInRootsPathObject))
        {
            result = AuditEnsureDotDoesNotAppearInRootsPath(log);
        }
        else if (0 == strcmp(objectName, g_auditEnsureCronServiceIsEnabledObject))
        {
            result = AuditEnsureCronServiceIsEnabled(log);
        }
        else if (0 == strcmp(objectName, g_auditEnsureRemoteLoginWarningBannerIsConfiguredObject))
        {
            result = AuditEnsureRemoteLoginWarningBannerIsConfigured(log);
        }
        else if (0 == strcmp(objectName, g_auditEnsureLocalLoginWarningBannerIsConfiguredObject))
        {
            result = AuditEnsureLocalLoginWarningBannerIsConfigured(log);
        }
        else if (0 == strcmp(objectName, g_auditEnsureAuditdServiceIsRunningObject))
        {
            result = AuditEnsureAuditdServiceIsRunning(log);
        }
        else if (0 == strcmp(objectName, g_auditEnsureSuRestrictedToRootGroupObject))
        {
            result = AuditEnsureSuRestrictedToRootGroup(log);
        }
        else if (0 == strcmp(objectName, g_auditEnsureDefaultUmaskForAllUsersObject))
        {
            result = AuditEnsureDefaultUmaskForAllUsers(log);
        }
        else if (0 == strcmp(objectName, g_auditEnsureAutomountingDisabledObject))
        {
            result = AuditEnsureAutomountingDisabled(log);
        }
        else if (0 == strcmp(objectName, g_auditEnsureKernelCompiledFromApprovedSourcesObject))
        {
            result = AuditEnsureKernelCompiledFromApprovedSources(log);
        }
        else if (0 == strcmp(objectName, g_auditEnsureDefaultDenyFirewallPolicyIsSetObject))
        {
            result = AuditEnsureDefaultDenyFirewallPolicyIsSet(log);
        }
        else if (0 == strcmp(objectName, g_auditEnsurePacketRedirectSendingIsDisabledObject))
        {
            result = AuditEnsurePacketRedirectSendingIsDisabled(log);
        }
        else if (0 == strcmp(objectName, g_auditEnsureIcmpRedirectsIsDisabledObject))
        {
            result = AuditEnsureIcmpRedirectsIsDisabled(log);
        }
        else if (0 == strcmp(objectName, g_auditEnsureSourceRoutedPacketsIsDisabledObject))
        {
            result = AuditEnsureSourceRoutedPacketsIsDisabled(log);
        }
        else if (0 == strcmp(objectName, g_auditEnsureAcceptingSourceRoutedPacketsIsDisabledObject))
        {
            result = AuditEnsureAcceptingSourceRoutedPacketsIsDisabled(log);
        }
        else if (0 == strcmp(objectName, g_auditEnsureIgnoringBogusIcmpBroadcastResponsesObject))
        {
            result = AuditEnsureIgnoringBogusIcmpBroadcastResponses(log);
        }
        else if (0 == strcmp(objectName, g_auditEnsureIgnoringIcmpEchoPingsToMulticastObject))
        {
            result = AuditEnsureIgnoringIcmpEchoPingsToMulticast(log);
        }
        else if (0 == strcmp(objectName, g_auditEnsureMartianPacketLoggingIsEnabledObject))
        {
            result = AuditEnsureMartianPacketLoggingIsEnabled(log);
        }
        else if (0 == strcmp(objectName, g_auditEnsureReversePathSourceValidationIsEnabledObject))
        {
            result = AuditEnsureReversePathSourceValidationIsEnabled(log);
        }
        else if (0 == strcmp(objectName, g_auditEnsureTcpSynCookiesAreEnabledObject))
        {
            result = AuditEnsureTcpSynCookiesAreEnabled(log);
        }
        else if (0 == strcmp(objectName, g_auditEnsureSystemNotActingAsNetworkSnifferObject))
        {
            result = AuditEnsureSystemNotActingAsNetworkSniffer(log);
        }
        else if (0 == strcmp(objectName, g_auditEnsureAllWirelessInterfacesAreDisabledObject))
        {
            result = AuditEnsureAllWirelessInterfacesAreDisabled(log);
        }
        else if (0 == strcmp(objectName, g_auditEnsureIpv6ProtocolIsEnabledObject))
        {
            result = AuditEnsureIpv6ProtocolIsEnabled(log);
        }
        else if (0 == strcmp(objectName, g_auditEnsureDccpIsDisabledObject))
        {
            result = AuditEnsureDccpIsDisabled(log);
        }
        else if (0 == strcmp(objectName, g_auditEnsureSctpIsDisabledObject))
        {
            result = AuditEnsureSctpIsDisabled(log);
        }
        else if (0 == strcmp(objectName, g_auditEnsureDisabledSupportForRdsObject))
        {
            result = AuditEnsureDisabledSupportForRds(log);
        }
        else if (0 == strcmp(objectName, g_auditEnsureTipcIsDisabledObject))
        {
            result = AuditEnsureTipcIsDisabled(log);
        }
        else if (0 == strcmp(objectName, g_auditEnsureZeroconfNetworkingIsDisabledObject))
        {
            result = AuditEnsureZeroconfNetworkingIsDisabled(log);
        }
        else if (0 == strcmp(objectName, g_auditEnsurePermissionsOnBootloaderConfigObject))
        {
            result = AuditEnsurePermissionsOnBootloaderConfig(log);
        }
        else if (0 == strcmp(objectName, g_auditEnsurePasswordReuseIsLimitedObject))
        {
            result = AuditEnsurePasswordReuseIsLimited(log);
        }
        else if (0 == strcmp(objectName, g_auditEnsureMountingOfUsbStorageDevicesIsDisabledObject))
        {
            result = AuditEnsureMountingOfUsbStorageDevicesIsDisabled(log);
        }
        else if (0 == strcmp(objectName, g_auditEnsureCoreDumpsAreRestrictedObject))
        {
            result = AuditEnsureCoreDumpsAreRestricted(log);
        }
        else if (0 == strcmp(objectName, g_auditEnsurePasswordCreationRequirementsObject))
        {
            result = AuditEnsurePasswordCreationRequirements(log);
        }
        else if (0 == strcmp(objectName, g_auditEnsureLockoutForFailedPasswordAttemptsObject))
        {
            result = AuditEnsureLockoutForFailedPasswordAttempts(log);
        }
        else if (0 == strcmp(objectName, g_auditEnsureDisabledInstallationOfCramfsFileSystemObject))
        {
            result = AuditEnsureDisabledInstallationOfCramfsFileSystem(log);
        }
        else if (0 == strcmp(objectName, g_auditEnsureDisabledInstallationOfFreevxfsFileSystemObject))
        {
            result = AuditEnsureDisabledInstallationOfFreevxfsFileSystem(log);
        }
        else if (0 == strcmp(objectName, g_auditEnsureDisabledInstallationOfHfsFileSystemObject))
        {
            result = AuditEnsureDisabledInstallationOfHfsFileSystem(log);
        }
        else if (0 == strcmp(objectName, g_auditEnsureDisabledInstallationOfHfsplusFileSystemObject))
        {
            result = AuditEnsureDisabledInstallationOfHfsplusFileSystem(log);
        }
        else if (0 == strcmp(objectName, g_auditEnsureDisabledInstallationOfJffs2FileSystemObject))
        {
            result = AuditEnsureDisabledInstallationOfJffs2FileSystem(log);
        }
        else if (0 == strcmp(objectName, g_auditEnsureVirtualMemoryRandomizationIsEnabledObject))
        {
            result = AuditEnsureVirtualMemoryRandomizationIsEnabled(log);
        }
        else if (0 == strcmp(objectName, g_auditEnsureAllBootloadersHavePasswordProtectionEnabledObject))
        {
            result = AuditEnsureAllBootloadersHavePasswordProtectionEnabled(log);
        }
        else if (0 == strcmp(objectName, g_auditEnsureLoggingIsConfiguredObject))
        {
            result = AuditEnsureLoggingIsConfigured(log);
        }
        else if (0 == strcmp(objectName, g_auditEnsureSyslogPackageIsInstalledObject))
        {
            result = AuditEnsureSyslogPackageIsInstalled(log);
        }
        else if (0 == strcmp(objectName, g_auditEnsureSystemdJournaldServicePersistsLogMessagesObject))
        {
            result = AuditEnsureSystemdJournaldServicePersistsLogMessages(log);
        }
        else if (0 == strcmp(objectName, g_auditEnsureALoggingServiceIsEnabledObject))
        {
            result = AuditEnsureALoggingServiceIsEnabled(log);
        }
        else if (0 == strcmp(objectName, g_auditEnsureFilePermissionsForAllRsyslogLogFilesObject))
        {
            result = AuditEnsureFilePermissionsForAllRsyslogLogFiles(log);
        }
        else if (0 == strcmp(objectName, g_auditEnsureLoggerConfigurationFilesAreRestrictedObject))
        {
            result = AuditEnsureLoggerConfigurationFilesAreRestricted(log);
        }
        else if (0 == strcmp(objectName, g_auditEnsureAllRsyslogLogFilesAreOwnedByAdmGroupObject))
        {
            result = AuditEnsureAllRsyslogLogFilesAreOwnedByAdmGroup(log);
        }
        else if (0 == strcmp(objectName, g_auditEnsureAllRsyslogLogFilesAreOwnedBySyslogUserObject))
        {
            result = AuditEnsureAllRsyslogLogFilesAreOwnedBySyslogUser(log);
        }
        else if (0 == strcmp(objectName, g_auditEnsureRsyslogNotAcceptingRemoteMessagesObject))
        {
            result = AuditEnsureRsyslogNotAcceptingRemoteMessages(log);
        }
        else if (0 == strcmp(objectName, g_auditEnsureSyslogRotaterServiceIsEnabledObject))
        {
            result = AuditEnsureSyslogRotaterServiceIsEnabled(log);
        }
        else if (0 == strcmp(objectName, g_auditEnsureTelnetServiceIsDisabledObject))
        {
            result = AuditEnsureTelnetServiceIsDisabled(log);
        }
        else if (0 == strcmp(objectName, g_auditEnsureRcprshServiceIsDisabledObject))
        {
            result = AuditEnsureRcprshServiceIsDisabled(log);
        }
        else if (0 == strcmp(objectName, g_auditEnsureTftpServiceisDisabledObject))
        {
            result = AuditEnsureTftpServiceisDisabled(log);
        }
        else if (0 == strcmp(objectName, g_auditEnsureAtCronIsRestrictedToAuthorizedUsersObject))
        {
            result = AuditEnsureAtCronIsRestrictedToAuthorizedUsers(log);
        }
        else if (0 == strcmp(objectName, g_auditEnsureSshPortIsConfiguredObject))
        {
            result = AuditEnsureSshPortIsConfigured(log);
        }
        else if (0 == strcmp(objectName, g_auditEnsureSshBestPracticeProtocolObject))
        {
            result = AuditEnsureSshBestPracticeProtocol(log);
        }
        else if (0 == strcmp(objectName, g_auditEnsureSshBestPracticeIgnoreRhostsObject))
        {
            result = AuditEnsureSshBestPracticeIgnoreRhosts(log);
        }
        else if (0 == strcmp(objectName, g_auditEnsureSshLogLevelIsSetObject))
        {
            result = AuditEnsureSshLogLevelIsSet(log);
        }
        else if (0 == strcmp(objectName, g_auditEnsureSshMaxAuthTriesIsSetObject))
        {
            result = AuditEnsureSshMaxAuthTriesIsSet(log);
        }
        else if (0 == strcmp(objectName, g_auditEnsureAllowUsersIsConfiguredObject))
        {
            result = AuditEnsureAllowUsersIsConfigured(log);
        }
        else if (0 == strcmp(objectName, g_auditEnsureDenyUsersIsConfiguredObject))
        {
            result = AuditEnsureDenyUsersIsConfigured(log);
        }
        else if (0 == strcmp(objectName, g_auditEnsureAllowGroupsIsConfiguredObject))
        {
            result = AuditEnsureAllowGroupsIsConfigured(log);
        }
        else if (0 == strcmp(objectName, g_auditEnsureDenyGroupsConfiguredObject))
        {
            result = AuditEnsureDenyGroupsConfigured(log);
        }
        else if (0 == strcmp(objectName, g_auditEnsureSshHostbasedAuthenticationIsDisabledObject))
        {
            result = AuditEnsureSshHostbasedAuthenticationIsDisabled(log);
        }
        else if (0 == strcmp(objectName, g_auditEnsureSshPermitRootLoginIsDisabledObject))
        {
            result = AuditEnsureSshPermitRootLoginIsDisabled(log);
        }
        else if (0 == strcmp(objectName, g_auditEnsureSshPermitEmptyPasswordsIsDisabledObject))
        {
            result = AuditEnsureSshPermitEmptyPasswordsIsDisabled(log);
        }
        else if (0 == strcmp(objectName, g_auditEnsureSshClientIntervalCountMaxIsConfiguredObject))
        {
            result = AuditEnsureSshClientIntervalCountMaxIsConfigured(log);
        }
        else if (0 == strcmp(objectName, g_auditEnsureSshClientAliveIntervalIsConfiguredObject))
        {
            result = AuditEnsureSshClientAliveIntervalIsConfigured(log);
        }
        else if (0 == strcmp(objectName, g_auditEnsureSshLoginGraceTimeIsSetObject))
        {
            result = AuditEnsureSshLoginGraceTimeIsSet(log);
        }
        else if (0 == strcmp(objectName, g_auditEnsureOnlyApprovedMacAlgorithmsAreUsedObject))
        {
            result = AuditEnsureOnlyApprovedMacAlgorithmsAreUsed(log);
        }
        else if (0 == strcmp(objectName, g_auditEnsureSshWarningBannerIsEnabledObject))
        {
            result = AuditEnsureSshWarningBannerIsEnabled(log);
        }
        else if (0 == strcmp(objectName, g_auditEnsureUsersCannotSetSshEnvironmentOptionsObject))
        {
            result = AuditEnsureUsersCannotSetSshEnvironmentOptions(log);
        }
        else if (0 == strcmp(objectName, g_auditEnsureAppropriateCiphersForSshObject))
        {
            result = AuditEnsureAppropriateCiphersForSsh(log);
        }
        else if (0 == strcmp(objectName, g_auditEnsureAvahiDaemonServiceIsDisabledObject))
        {
            result = AuditEnsureAvahiDaemonServiceIsDisabled(log);
        }
        else if (0 == strcmp(objectName, g_auditEnsureCupsServiceisDisabledObject))
        {
            result = AuditEnsureCupsServiceisDisabled(log);
        }
        else if (0 == strcmp(objectName, g_auditEnsurePostfixPackageIsUninstalledObject))
        {
            result = AuditEnsurePostfixPackageIsUninstalled(log);
        }
        else if (0 == strcmp(objectName, g_auditEnsurePostfixNetworkListeningIsDisabledObject))
        {
            result = AuditEnsurePostfixNetworkListeningIsDisabled(log);
        }
        else if (0 == strcmp(objectName, g_auditEnsureRpcgssdServiceIsDisabledObject))
        {
            result = AuditEnsureRpcgssdServiceIsDisabled(log);
        }
        else if (0 == strcmp(objectName, g_auditEnsureRpcidmapdServiceIsDisabledObject))
        {
            result = AuditEnsureRpcidmapdServiceIsDisabled(log);
        }
        else if (0 == strcmp(objectName, g_auditEnsurePortmapServiceIsDisabledObject))
        {
            result = AuditEnsurePortmapServiceIsDisabled(log);
        }
        else if (0 == strcmp(objectName, g_auditEnsureNetworkFileSystemServiceIsDisabledObject))
        {
            result = AuditEnsureNetworkFileSystemServiceIsDisabled(log);
        }
        else if (0 == strcmp(objectName, g_auditEnsureRpcsvcgssdServiceIsDisabledObject))
        {
            result = AuditEnsureRpcsvcgssdServiceIsDisabled(log);
        }
        else if (0 == strcmp(objectName, g_auditEnsureSnmpServerIsDisabledObject))
        {
            result = AuditEnsureSnmpServerIsDisabled(log);
        }
        else if (0 == strcmp(objectName, g_auditEnsureRsynServiceIsDisabledObject))
        {
            result = AuditEnsureRsynServiceIsDisabled(log);
        }
        else if (0 == strcmp(objectName, g_auditEnsureNisServerIsDisabledObject))
        {
            result = AuditEnsureNisServerIsDisabled(log);
        }
        else if (0 == strcmp(objectName, g_auditEnsureRshClientNotInstalledObject))
        {
            result = AuditEnsureRshClientNotInstalled(log);
        }
        else if (0 == strcmp(objectName, g_auditEnsureSmbWithSambaIsDisabledObject))
        {
            result = AuditEnsureSmbWithSambaIsDisabled(log);
        }
        else if (0 == strcmp(objectName, g_auditEnsureUsersDotFilesArentGroupOrWorldWritableObject))
        {
            result = AuditEnsureUsersDotFilesArentGroupOrWorldWritable(log);
        }
        else if (0 == strcmp(objectName, g_auditEnsureNoUsersHaveDotForwardFilesObject))
        {
            result = AuditEnsureNoUsersHaveDotForwardFiles(log);
        }
        else if (0 == strcmp(objectName, g_auditEnsureNoUsersHaveDotNetrcFilesObject))
        {
            result = AuditEnsureNoUsersHaveDotNetrcFiles(log);
        }
        else if (0 == strcmp(objectName, g_auditEnsureNoUsersHaveDotRhostsFilesObject))
        {
            result = AuditEnsureNoUsersHaveDotRhostsFiles(log);
        }
        else if (0 == strcmp(objectName, g_auditEnsureRloginServiceIsDisabledObject))
        {
            result = AuditEnsureRloginServiceIsDisabled(log);
        }
        else if (0 == strcmp(objectName, g_auditEnsureUnnecessaryAccountsAreRemovedObject))
        {
            result = AuditEnsureUnnecessaryAccountsAreRemoved(log);
        }
        else
        {
            OsConfigLogError(log, "AsbMmiGet called for an unsupported object (%s)", objectName);
            status = EINVAL;
        }
    }

    if (0 == status)
    {
        if ((NULL == result) || (NULL == (jsonValue = json_value_init_string(result))))
        {
            OsConfigLogError(log, "AsbMmiGet(%s, %s): audit failure without a valid reason", componentName, objectName);
            FREE_MEMORY(result);
            if (NULL == (result = DuplicateString(g_fail)))
            {
                OsConfigLogError(log, "AsbMmiGet: DuplicateString failed");
                status = ENOMEM;
            }
        }

        if (NULL != result)
        {
            if ((NULL == jsonValue) && (NULL == (jsonValue = json_value_init_string(result))))
            {
                OsConfigLogError(log, "AsbMmiGet(%s, %s): json_value_init_string(%s) failed", componentName, objectName, result);
                status = ENOMEM;
            }
            else if (NULL == (serializedValue = json_serialize_to_string(jsonValue)))
            {
                OsConfigLogError(log, "AsbMmiGet(%s, %s): json_serialize_to_string(%s) failed", componentName, objectName, result);
                status = ENOMEM;
            }
            else
            {
                *payloadSizeBytes = (int)strlen(serializedValue);

                if ((maxPayloadSizeBytes > 0) && ((unsigned)*payloadSizeBytes > maxPayloadSizeBytes))
                {
                    OsConfigLogInfo(log, "MmiGet(%s, %s) insufficient max size (%d bytes) vs actual size (%d bytes), report will be truncated",
                        componentName, objectName, maxPayloadSizeBytes, *payloadSizeBytes);

                    *payloadSizeBytes = maxPayloadSizeBytes;
                }

                if (NULL != (*payload = (char*)malloc(*payloadSizeBytes + 1)))
                {
                    memset(*payload, 0, *payloadSizeBytes + 1);
                    memcpy(*payload, serializedValue, *payloadSizeBytes);
                }
                else
                {
                    OsConfigLogError(log, "AsbMmiGet: failed to allocate %d bytes", *payloadSizeBytes + 1);
                    *payloadSizeBytes = 0;
                    status = ENOMEM;
                }
            }
        }
    }

    OsConfigLogInfo(log, "AsbMmiGet(%s, %s, %.*s, %d) returning %d", componentName, objectName, *payloadSizeBytes, *payload, *payloadSizeBytes, status);

    if (NULL != serializedValue)
    {
        json_free_serialized_string(serializedValue);
    }

    if (NULL != jsonValue)
    {
        json_value_free(jsonValue);
    }

    FREE_MEMORY(result);

    if (0 == StopPerfClock(&perfClock, GetPerfLog()))
    {
        LogPerfClock(&perfClock, componentName, objectName, status, g_maxAuditTime, GetPerfLog());
    }

    return status;
}

int AsbMmiSet(const char* componentName, const char* objectName, const char* payload, const int payloadSizeBytes, OsConfigLogHandle log)
{
    const char* init = "init";
    JSON_Value* jsonValue = NULL;
    char* jsonString = NULL;
    char* payloadString = NULL;
    PerfClock perfClock = {{0, 0}, {0, 0}};
    int status = 0;

    // No payload is accepted for now, this may change once the complete Azure Security Baseline is implemented
    if ((NULL == componentName) || (NULL == objectName))
    {
        OsConfigLogError(log, "AsbMmiSet(%s, %s, %s, %d) called with invalid arguments", componentName, objectName, payload, payloadSizeBytes);
        return EINVAL;
    }

    StartPerfClock(&perfClock, GetPerfLog());

    if (0 != strcmp(componentName, g_securityBaselineComponentName))
    {
        OsConfigLogError(log, "AsbMmiSet called for an unsupported component name (%s)", componentName);
        status = EINVAL;
    }

    if ((0 == status) && (NULL != payload) && (0 < payloadSizeBytes))
    {
        if (NULL != (payloadString = malloc(payloadSizeBytes + 1)))
        {
            memset(payloadString, 0, payloadSizeBytes + 1);
            memcpy(payloadString, payload, payloadSizeBytes);

            if (NULL != (jsonValue = json_parse_string(payloadString)))
            {
                if (NULL == (jsonString = (char*)json_value_get_string(jsonValue)))
                {
                    status = EINVAL;
                    OsConfigLogError(log, "AsbMmiSet: json_value_get_string(%s) failed", payloadString);
                }
            }
            else
            {
                status = EINVAL;
                OsConfigLogError(log, "AsbMmiSet: json_parse_string(%s) failed", payloadString);
            }
        }
        else
        {
            status = ENOMEM;
            OsConfigLogError(log, "AsbMmiSet: failed to allocate %d bytes of memory", payloadSizeBytes + 1);
        }
    }

    if (0 == status)
    {
        if (0 == strcmp(objectName, g_remediateEnsurePermissionsOnEtcIssueObject))
        {
            status = RemediateEnsurePermissionsOnEtcIssue(jsonString, log);
        }
        else if (0 == strcmp(objectName, g_remediateEnsurePermissionsOnEtcIssueNetObject))
        {
            status = RemediateEnsurePermissionsOnEtcIssueNet(jsonString, log);
        }
        else if (0 == strcmp(objectName, g_remediateEnsurePermissionsOnEtcHostsAllowObject))
        {
            status = RemediateEnsurePermissionsOnEtcHostsAllow(jsonString, log);
        }
        else if (0 == strcmp(objectName, g_remediateEnsurePermissionsOnEtcHostsDenyObject))
        {
            status = RemediateEnsurePermissionsOnEtcHostsDeny(jsonString, log);
        }
        else if (0 == strcmp(objectName, g_remediateEnsurePermissionsOnEtcSshSshdConfigObject))
        {
            status = RemediateEnsurePermissionsOnEtcSshSshdConfig(jsonString, log);
        }
        else if (0 == strcmp(objectName, g_remediateEnsurePermissionsOnEtcShadowObject))
        {
            status = RemediateEnsurePermissionsOnEtcShadow(jsonString, log);
        }
        else if (0 == strcmp(objectName, g_remediateEnsurePermissionsOnEtcShadowDashObject))
        {
            status = RemediateEnsurePermissionsOnEtcShadowDash(jsonString, log);
        }
        else if (0 == strcmp(objectName, g_remediateEnsurePermissionsOnEtcGShadowObject))
        {
            status = RemediateEnsurePermissionsOnEtcGShadow(jsonString, log);
        }
        else if (0 == strcmp(objectName, g_remediateEnsurePermissionsOnEtcGShadowDashObject))
        {
            status = RemediateEnsurePermissionsOnEtcGShadowDash(jsonString, log);
        }
        else if (0 == strcmp(objectName, g_remediateEnsurePermissionsOnEtcPasswdObject))
        {
            status = RemediateEnsurePermissionsOnEtcPasswd(jsonString, log);
        }
        else if (0 == strcmp(objectName, g_remediateEnsurePermissionsOnEtcPasswdDashObject))
        {
            status = RemediateEnsurePermissionsOnEtcPasswdDash(jsonString, log);
        }
        else if (0 == strcmp(objectName, g_remediateEnsurePermissionsOnEtcGroupObject))
        {
            status = RemediateEnsurePermissionsOnEtcGroup(jsonString, log);
        }
        else if (0 == strcmp(objectName, g_remediateEnsurePermissionsOnEtcGroupDashObject))
        {
            status = RemediateEnsurePermissionsOnEtcGroupDash(jsonString, log);
        }
        else if (0 == strcmp(objectName, g_remediateEnsurePermissionsOnEtcAnacronTabObject))
        {
            status = RemediateEnsurePermissionsOnEtcAnacronTab(jsonString, log);
        }
        else if (0 == strcmp(objectName, g_remediateEnsurePermissionsOnEtcCronDObject))
        {
            status = RemediateEnsurePermissionsOnEtcCronD(jsonString, log);
        }
        else if (0 == strcmp(objectName, g_remediateEnsurePermissionsOnEtcCronDailyObject))
        {
            status = RemediateEnsurePermissionsOnEtcCronDaily(jsonString, log);
        }
        else if (0 == strcmp(objectName, g_remediateEnsurePermissionsOnEtcCronHourlyObject))
        {
            status = RemediateEnsurePermissionsOnEtcCronHourly(jsonString, log);
        }
        else if (0 == strcmp(objectName, g_remediateEnsurePermissionsOnEtcCronMonthlyObject))
        {
            status = RemediateEnsurePermissionsOnEtcCronMonthly(jsonString, log);
        }
        else if (0 == strcmp(objectName, g_remediateEnsurePermissionsOnEtcCronWeeklyObject))
        {
            status = RemediateEnsurePermissionsOnEtcCronWeekly(jsonString, log);
        }
        else if (0 == strcmp(objectName, g_remediateEnsurePermissionsOnEtcMotdObject))
        {
            status = RemediateEnsurePermissionsOnEtcMotd(jsonString, log);
        }
        else if (0 == strcmp(objectName, g_remediateEnsureInetdNotInstalledObject))
        {
            status = RemediateEnsureInetdNotInstalled(jsonString, log);
        }
        else if (0 == strcmp(objectName, g_remediateEnsureXinetdNotInstalledObject))
        {
            status = RemediateEnsureXinetdNotInstalled(jsonString, log);
        }
        else if (0 == strcmp(objectName, g_remediateEnsureRshServerNotInstalledObject))
        {
            status = RemediateEnsureRshServerNotInstalled(jsonString, log);
        }
        else if (0 == strcmp(objectName, g_remediateEnsureNisNotInstalledObject))
        {
            status = RemediateEnsureNisNotInstalled(jsonString, log);
        }
        else if (0 == strcmp(objectName, g_remediateEnsureTftpdNotInstalledObject))
        {
            status = RemediateEnsureTftpdNotInstalled(jsonString, log);
        }
        else if (0 == strcmp(objectName, g_remediateEnsureReadaheadFedoraNotInstalledObject))
        {
            status = RemediateEnsureReadaheadFedoraNotInstalled(jsonString, log);
        }
        else if (0 == strcmp(objectName, g_remediateEnsureBluetoothHiddNotInstalledObject))
        {
            status = RemediateEnsureBluetoothHiddNotInstalled(jsonString, log);
        }
        else if (0 == strcmp(objectName, g_remediateEnsureIsdnUtilsBaseNotInstalledObject))
        {
            status = RemediateEnsureIsdnUtilsBaseNotInstalled(jsonString, log);
        }
        else if (0 == strcmp(objectName, g_remediateEnsureIsdnUtilsKdumpToolsNotInstalledObject))
        {
            status = RemediateEnsureIsdnUtilsKdumpToolsNotInstalled(jsonString, log);
        }
        else if (0 == strcmp(objectName, g_remediateEnsureIscDhcpdServerNotInstalledObject))
        {
            status = RemediateEnsureIscDhcpdServerNotInstalled(jsonString, log);
        }
        else if (0 == strcmp(objectName, g_remediateEnsureSendmailNotInstalledObject))
        {
            status = RemediateEnsureSendmailNotInstalled(jsonString, log);
        }
        else if (0 == strcmp(objectName, g_remediateEnsureSldapdNotInstalledObject))
        {
            status = RemediateEnsureSldapdNotInstalled(jsonString, log);
        }
        else if (0 == strcmp(objectName, g_remediateEnsureBind9NotInstalledObject))
        {
            status = RemediateEnsureBind9NotInstalled(jsonString, log);
        }
        else if (0 == strcmp(objectName, g_remediateEnsureDovecotCoreNotInstalledObject))
        {
            status = RemediateEnsureDovecotCoreNotInstalled(jsonString, log);
        }
        else if (0 == strcmp(objectName, g_remediateEnsureAuditdInstalledObject))
        {
            status = RemediateEnsureAuditdInstalled(jsonString, log);
        }
        else if (0 == strcmp(objectName, g_remediateEnsurePrelinkIsDisabledObject))
        {
            status = RemediateEnsurePrelinkIsDisabled(jsonString, log);
        }
        else if (0 == strcmp(objectName, g_remediateEnsureTalkClientIsNotInstalledObject))
        {
            status = RemediateEnsureTalkClientIsNotInstalled(jsonString, log);
        }
        else if (0 == strcmp(objectName, g_remediateEnsureCronServiceIsEnabledObject))
        {
            status = RemediateEnsureCronServiceIsEnabled(jsonString, log);
        }
        else if (0 == strcmp(objectName, g_remediateEnsureAuditdServiceIsRunningObject))
        {
            status = RemediateEnsureAuditdServiceIsRunning(jsonString, log);
        }
        else if (0 == strcmp(objectName, g_remediateEnsureKernelSupportForCpuNxObject))
        {
            status = RemediateEnsureKernelSupportForCpuNx(jsonString, log);
        }
        else if (0 == strcmp(objectName, g_remediateEnsureNodevOptionOnHomePartitionObject))
        {
            status = RemediateEnsureNodevOptionOnHomePartition(jsonString, log);
        }
        else if (0 == strcmp(objectName, g_remediateEnsureNodevOptionOnTmpPartitionObject))
        {
            status = RemediateEnsureNodevOptionOnTmpPartition(jsonString, log);
        }
        else if (0 == strcmp(objectName, g_remediateEnsureNodevOptionOnVarTmpPartitionObject))
        {
            status = RemediateEnsureNodevOptionOnVarTmpPartition(jsonString, log);
        }
        else if (0 == strcmp(objectName, g_remediateEnsureNosuidOptionOnTmpPartitionObject))
        {
            status = RemediateEnsureNosuidOptionOnTmpPartition(jsonString, log);
        }
        else if (0 == strcmp(objectName, g_remediateEnsureNosuidOptionOnVarTmpPartitionObject))
        {
            status = RemediateEnsureNosuidOptionOnVarTmpPartition(jsonString, log);
        }
        else if (0 == strcmp(objectName, g_remediateEnsureNoexecOptionOnVarTmpPartitionObject))
        {
            status = RemediateEnsureNoexecOptionOnVarTmpPartition(jsonString, log);
        }
        else if (0 == strcmp(objectName, g_remediateEnsureNoexecOptionOnDevShmPartitionObject))
        {
            status = RemediateEnsureNoexecOptionOnDevShmPartition(jsonString, log);
        }
        else if (0 == strcmp(objectName, g_remediateEnsureNodevOptionEnabledForAllRemovableMediaObject))
        {
            status = RemediateEnsureNodevOptionEnabledForAllRemovableMedia(jsonString, log);
        }
        else if (0 == strcmp(objectName, g_remediateEnsureNoexecOptionEnabledForAllRemovableMediaObject))
        {
            status = RemediateEnsureNoexecOptionEnabledForAllRemovableMedia(jsonString, log);
        }
        else if (0 == strcmp(objectName, g_remediateEnsureNosuidOptionEnabledForAllRemovableMediaObject))
        {
            status = RemediateEnsureNosuidOptionEnabledForAllRemovableMedia(jsonString, log);
        }
        else if (0 == strcmp(objectName, g_remediateEnsureNoexecNosuidOptionsEnabledForAllNfsMountsObject))
        {
            status = RemediateEnsureNoexecNosuidOptionsEnabledForAllNfsMounts(jsonString, log);
        }
        else if (0 == strcmp(objectName, g_remediateEnsureAllTelnetdPackagesUninstalledObject))
        {
            status = RemediateEnsureAllTelnetdPackagesUninstalled(jsonString, log);
        }
        else if (0 == strcmp(objectName, g_remediateEnsureAllEtcPasswdGroupsExistInEtcGroupObject))
        {
            status = RemediateEnsureAllEtcPasswdGroupsExistInEtcGroup(jsonString, log);
        }
        else if (0 == strcmp(objectName, g_remediateEnsureNoDuplicateUidsExistObject))
        {
            status = RemediateEnsureNoDuplicateUidsExist(jsonString, log);
        }
        else if (0 == strcmp(objectName, g_remediateEnsureNoDuplicateGidsExistObject))
        {
            status = RemediateEnsureNoDuplicateGidsExist(jsonString, log);
        }
        else if (0 == strcmp(objectName, g_remediateEnsureNoDuplicateUserNamesExistObject))
        {
            status = RemediateEnsureNoDuplicateUserNamesExist(jsonString, log);
        }
        else if (0 == strcmp(objectName, g_remediateEnsureNoDuplicateGroupsExistObject))
        {
            status = RemediateEnsureNoDuplicateGroupsExist(jsonString, log);
        }
        else if (0 == strcmp(objectName, g_remediateEnsureShadowGroupIsEmptyObject))
        {
            status = RemediateEnsureShadowGroupIsEmpty(jsonString, log);
        }
        else if (0 == strcmp(objectName, g_remediateEnsureRootGroupExistsObject))
        {
            status = RemediateEnsureRootGroupExists(jsonString, log);
        }
        else if (0 == strcmp(objectName, g_remediateEnsureAllAccountsHavePasswordsObject))
        {
            status = RemediateEnsureAllAccountsHavePasswords(jsonString, log);
        }
        else if (0 == strcmp(objectName, g_remediateEnsureNonRootAccountsHaveUniqueUidsGreaterThanZeroObject))
        {
            status = RemediateEnsureNonRootAccountsHaveUniqueUidsGreaterThanZero(jsonString, log);
        }
        else if (0 == strcmp(objectName, g_remediateEnsureNoLegacyPlusEntriesInEtcPasswdObject))
        {
            status = RemediateEnsureNoLegacyPlusEntriesInEtcPasswd(jsonString, log);
        }
        else if (0 == strcmp(objectName, g_remediateEnsureNoLegacyPlusEntriesInEtcShadowObject))
        {
            status = RemediateEnsureNoLegacyPlusEntriesInEtcShadow(jsonString, log);
        }
        else if (0 == strcmp(objectName, g_remediateEnsureNoLegacyPlusEntriesInEtcGroupObject))
        {
            status = RemediateEnsureNoLegacyPlusEntriesInEtcGroup(jsonString, log);
        }
        else if (0 == strcmp(objectName, g_remediateEnsureDefaultRootAccountGroupIsGidZeroObject))
        {
            status = RemediateEnsureDefaultRootAccountGroupIsGidZero(jsonString, log);
        }
        else if (0 == strcmp(objectName, g_remediateEnsureRootIsOnlyUidZeroAccountObject))
        {
            status = RemediateEnsureRootIsOnlyUidZeroAccount(jsonString, log);
        }
        else if (0 == strcmp(objectName, g_remediateEnsureAllUsersHomeDirectoriesExistObject))
        {
            status = RemediateEnsureAllUsersHomeDirectoriesExist(jsonString, log);
        }
        else if (0 == strcmp(objectName, g_remediateEnsureUsersOwnTheirHomeDirectoriesObject))
        {
            status = RemediateEnsureUsersOwnTheirHomeDirectories(jsonString, log);
        }
        else if (0 == strcmp(objectName, g_remediateEnsureRestrictedUserHomeDirectoriesObject))
        {
            status = RemediateEnsureRestrictedUserHomeDirectories(jsonString, log);
        }
        else if (0 == strcmp(objectName, g_remediateEnsurePasswordHashingAlgorithmObject))
        {
            status = RemediateEnsurePasswordHashingAlgorithm(jsonString, log);
        }
        else if (0 == strcmp(objectName, g_remediateEnsureMinDaysBetweenPasswordChangesObject))
        {
            status = RemediateEnsureMinDaysBetweenPasswordChanges(jsonString, log);
        }
        else if (0 == strcmp(objectName, g_remediateEnsureInactivePasswordLockPeriodObject))
        {
            status = RemediateEnsureInactivePasswordLockPeriod(jsonString, log);
        }
        else if (0 == strcmp(objectName, g_remediateMaxDaysBetweenPasswordChangesObject))
        {
            status = RemediateEnsureMaxDaysBetweenPasswordChanges(jsonString, log);
        }
        else if (0 == strcmp(objectName, g_remediateEnsurePasswordExpirationObject))
        {
            status = RemediateEnsurePasswordExpiration(jsonString, log);
        }
        else if (0 == strcmp(objectName, g_remediateEnsurePasswordExpirationWarningObject))
        {
            status = RemediateEnsurePasswordExpirationWarning(jsonString, log);
        }
        else if (0 == strcmp(objectName, g_remediateEnsureSystemAccountsAreNonLoginObject))
        {
            status = RemediateEnsureSystemAccountsAreNonLogin(jsonString, log);
        }
        else if (0 == strcmp(objectName, g_remediateEnsureAuthenticationRequiredForSingleUserModeObject))
        {
            status = RemediateEnsureAuthenticationRequiredForSingleUserMode(jsonString, log);
        }
        else if (0 == strcmp(objectName, g_remediateEnsureDotDoesNotAppearInRootsPathObject))
        {
            status = RemediateEnsureDotDoesNotAppearInRootsPath(jsonString, log);
        }
        else if (0 == strcmp(objectName, g_remediateEnsureRemoteLoginWarningBannerIsConfiguredObject))
        {
            status = RemediateEnsureRemoteLoginWarningBannerIsConfigured(jsonString, log);
        }
        else if (0 == strcmp(objectName, g_remediateEnsureLocalLoginWarningBannerIsConfiguredObject))
        {
            status = RemediateEnsureLocalLoginWarningBannerIsConfigured(jsonString, log);
        }
        else if (0 == strcmp(objectName, g_remediateEnsureAuditdServiceIsRunningObject))
        {
            status = RemediateEnsureAuditdServiceIsRunning(jsonString, log);
        }
        else if (0 == strcmp(objectName, g_remediateEnsureSuRestrictedToRootGroupObject))
        {
            status = RemediateEnsureSuRestrictedToRootGroup(jsonString, log);
        }
        else if (0 == strcmp(objectName, g_remediateEnsureDefaultUmaskForAllUsersObject))
        {
            status = RemediateEnsureDefaultUmaskForAllUsers(jsonString, log);
        }
        else if (0 == strcmp(objectName, g_remediateEnsureAutomountingDisabledObject))
        {
            status = RemediateEnsureAutomountingDisabled(jsonString, log);
        }
        else if (0 == strcmp(objectName, g_remediateEnsureKernelCompiledFromApprovedSourcesObject))
        {
            status = RemediateEnsureKernelCompiledFromApprovedSources(jsonString, log);
        }
        else if (0 == strcmp(objectName, g_remediateEnsureDefaultDenyFirewallPolicyIsSetObject))
        {
            status = RemediateEnsureDefaultDenyFirewallPolicyIsSet(jsonString, log);
        }
        else if (0 == strcmp(objectName, g_remediateEnsurePacketRedirectSendingIsDisabledObject))
        {
            status = RemediateEnsurePacketRedirectSendingIsDisabled(jsonString, log);
        }
        else if (0 == strcmp(objectName, g_remediateEnsureIcmpRedirectsIsDisabledObject))
        {
            status = RemediateEnsureIcmpRedirectsIsDisabled(jsonString, log);
        }
        else if (0 == strcmp(objectName, g_remediateEnsureSourceRoutedPacketsIsDisabledObject))
        {
            status = RemediateEnsureSourceRoutedPacketsIsDisabled(jsonString, log);
        }
        else if (0 == strcmp(objectName, g_remediateEnsureAcceptingSourceRoutedPacketsIsDisabledObject))
        {
            status = RemediateEnsureAcceptingSourceRoutedPacketsIsDisabled(jsonString, log);
        }
        else if (0 == strcmp(objectName, g_remediateEnsureIgnoringBogusIcmpBroadcastResponsesObject))
        {
            status = RemediateEnsureIgnoringBogusIcmpBroadcastResponses(jsonString, log);
        }
        else if (0 == strcmp(objectName, g_remediateEnsureIgnoringIcmpEchoPingsToMulticastObject))
        {
            status = RemediateEnsureIgnoringIcmpEchoPingsToMulticast(jsonString, log);
        }
        else if (0 == strcmp(objectName, g_remediateEnsureMartianPacketLoggingIsEnabledObject))
        {
            status = RemediateEnsureMartianPacketLoggingIsEnabled(jsonString, log);
        }
        else if (0 == strcmp(objectName, g_remediateEnsureReversePathSourceValidationIsEnabledObject))
        {
            status = RemediateEnsureReversePathSourceValidationIsEnabled(jsonString, log);
        }
        else if (0 == strcmp(objectName, g_remediateEnsureTcpSynCookiesAreEnabledObject))
        {
            status = RemediateEnsureTcpSynCookiesAreEnabled(jsonString, log);
        }
        else if (0 == strcmp(objectName, g_remediateEnsureSystemNotActingAsNetworkSnifferObject))
        {
            status = RemediateEnsureSystemNotActingAsNetworkSniffer(jsonString, log);
        }
        else if (0 == strcmp(objectName, g_remediateEnsureAllWirelessInterfacesAreDisabledObject))
        {
            status = RemediateEnsureAllWirelessInterfacesAreDisabled(jsonString, log);
        }
        else if (0 == strcmp(objectName, g_remediateEnsureIpv6ProtocolIsEnabledObject))
        {
            status = RemediateEnsureIpv6ProtocolIsEnabled(jsonString, log);
        }
        else if (0 == strcmp(objectName, g_remediateEnsureDccpIsDisabledObject))
        {
            status = RemediateEnsureDccpIsDisabled(jsonString, log);
        }
        else if (0 == strcmp(objectName, g_remediateEnsureSctpIsDisabledObject))
        {
            status = RemediateEnsureSctpIsDisabled(jsonString, log);
        }
        else if (0 == strcmp(objectName, g_remediateEnsureDisabledSupportForRdsObject))
        {
            status = RemediateEnsureDisabledSupportForRds(jsonString, log);
        }
        else if (0 == strcmp(objectName, g_remediateEnsureTipcIsDisabledObject))
        {
            status = RemediateEnsureTipcIsDisabled(jsonString, log);
        }
        else if (0 == strcmp(objectName, g_remediateEnsureZeroconfNetworkingIsDisabledObject))
        {
            status = RemediateEnsureZeroconfNetworkingIsDisabled(jsonString, log);
        }
        else if (0 == strcmp(objectName, g_remediateEnsurePermissionsOnBootloaderConfigObject))
        {
            status = RemediateEnsurePermissionsOnBootloaderConfig(jsonString, log);
        }
        else if (0 == strcmp(objectName, g_remediateEnsurePasswordReuseIsLimitedObject))
        {
            status = RemediateEnsurePasswordReuseIsLimited(jsonString, log);
        }
        else if (0 == strcmp(objectName, g_remediateEnsureMountingOfUsbStorageDevicesIsDisabledObject))
        {
            status = RemediateEnsureMountingOfUsbStorageDevicesIsDisabled(jsonString, log);
        }
        else if (0 == strcmp(objectName, g_remediateEnsureCoreDumpsAreRestrictedObject))
        {
            status = RemediateEnsureCoreDumpsAreRestricted(jsonString, log);
        }
        else if (0 == strcmp(objectName, g_remediateEnsurePasswordCreationRequirementsObject))
        {
            status = RemediateEnsurePasswordCreationRequirements(jsonString, log);
        }
        else if (0 == strcmp(objectName, g_remediateEnsureLockoutForFailedPasswordAttemptsObject))
        {
            status = RemediateEnsureLockoutForFailedPasswordAttempts(jsonString, log);
        }
        else if (0 == strcmp(objectName, g_remediateEnsureDisabledInstallationOfCramfsFileSystemObject))
        {
            status = RemediateEnsureDisabledInstallationOfCramfsFileSystem(jsonString, log);
        }
        else if (0 == strcmp(objectName, g_remediateEnsureDisabledInstallationOfFreevxfsFileSystemObject))
        {
            status = RemediateEnsureDisabledInstallationOfFreevxfsFileSystem(jsonString, log);
        }
        else if (0 == strcmp(objectName, g_remediateEnsureDisabledInstallationOfHfsFileSystemObject))
        {
            status = RemediateEnsureDisabledInstallationOfHfsFileSystem(jsonString, log);
        }
        else if (0 == strcmp(objectName, g_remediateEnsureDisabledInstallationOfHfsplusFileSystemObject))
        {
            status = RemediateEnsureDisabledInstallationOfHfsplusFileSystem(jsonString, log);
        }
        else if (0 == strcmp(objectName, g_remediateEnsureDisabledInstallationOfJffs2FileSystemObject))
        {
            status = RemediateEnsureDisabledInstallationOfJffs2FileSystem(jsonString, log);
        }
        else if (0 == strcmp(objectName, g_remediateEnsureVirtualMemoryRandomizationIsEnabledObject))
        {
            status = RemediateEnsureVirtualMemoryRandomizationIsEnabled(jsonString, log);
        }
        else if (0 == strcmp(objectName, g_remediateEnsureAllBootloadersHavePasswordProtectionEnabledObject))
        {
            status = RemediateEnsureAllBootloadersHavePasswordProtectionEnabled(jsonString, log);
        }
        else if (0 == strcmp(objectName, g_remediateEnsureLoggingIsConfiguredObject))
        {
            status = RemediateEnsureLoggingIsConfigured(jsonString, log);
        }
        else if (0 == strcmp(objectName, g_remediateEnsureSyslogPackageIsInstalledObject))
        {
            status = RemediateEnsureSyslogPackageIsInstalled(jsonString, log);
        }
        else if (0 == strcmp(objectName, g_remediateEnsureSystemdJournaldServicePersistsLogMessagesObject))
        {
            status = RemediateEnsureSystemdJournaldServicePersistsLogMessages(jsonString, log);
        }
        else if (0 == strcmp(objectName, g_remediateEnsureALoggingServiceIsEnabledObject))
        {
            status = RemediateEnsureALoggingServiceIsEnabled(jsonString, log);
        }
        else if (0 == strcmp(objectName, g_remediateEnsureFilePermissionsForAllRsyslogLogFilesObject))
        {
            status = RemediateEnsureFilePermissionsForAllRsyslogLogFiles(jsonString, log);
        }
        else if (0 == strcmp(objectName, g_remediateEnsureLoggerConfigurationFilesAreRestrictedObject))
        {
            status = RemediateEnsureLoggerConfigurationFilesAreRestricted(jsonString, log);
        }
        else if (0 == strcmp(objectName, g_remediateEnsureAllRsyslogLogFilesAreOwnedByAdmGroupObject))
        {
            status = RemediateEnsureAllRsyslogLogFilesAreOwnedByAdmGroup(jsonString, log);
        }
        else if (0 == strcmp(objectName, g_remediateEnsureAllRsyslogLogFilesAreOwnedBySyslogUserObject))
        {
            status = RemediateEnsureAllRsyslogLogFilesAreOwnedBySyslogUser(jsonString, log);
        }
        else if (0 == strcmp(objectName, g_remediateEnsureRsyslogNotAcceptingRemoteMessagesObject))
        {
            status = RemediateEnsureRsyslogNotAcceptingRemoteMessages(jsonString, log);
        }
        else if (0 == strcmp(objectName, g_remediateEnsureSyslogRotaterServiceIsEnabledObject))
        {
            status = RemediateEnsureSyslogRotaterServiceIsEnabled(jsonString, log);
        }
        else if (0 == strcmp(objectName, g_remediateEnsureTelnetServiceIsDisabledObject))
        {
            status = RemediateEnsureTelnetServiceIsDisabled(jsonString, log);
        }
        else if (0 == strcmp(objectName, g_remediateEnsureRcprshServiceIsDisabledObject))
        {
            status = RemediateEnsureRcprshServiceIsDisabled(jsonString, log);
        }
        else if (0 == strcmp(objectName, g_remediateEnsureTftpServiceisDisabledObject))
        {
            status = RemediateEnsureTftpServiceisDisabled(jsonString, log);
        }
        else if (0 == strcmp(objectName, g_remediateEnsureAtCronIsRestrictedToAuthorizedUsersObject))
        {
            status = RemediateEnsureAtCronIsRestrictedToAuthorizedUsers(jsonString, log);
        }
        else if (0 == strcmp(objectName, g_remediateEnsureSshPortIsConfiguredObject))
        {
            status = RemediateEnsureSshPortIsConfigured(jsonString, log);
        }
        else if (0 == strcmp(objectName, g_remediateEnsureSshBestPracticeProtocolObject))
        {
            status = RemediateEnsureSshBestPracticeProtocol(jsonString, log);
        }
        else if (0 == strcmp(objectName, g_remediateEnsureSshBestPracticeIgnoreRhostsObject))
        {
            status = RemediateEnsureSshBestPracticeIgnoreRhosts(jsonString, log);
        }
        else if (0 == strcmp(objectName, g_remediateEnsureSshLogLevelIsSetObject))
        {
            status = RemediateEnsureSshLogLevelIsSet(jsonString, log);
        }
        else if (0 == strcmp(objectName, g_remediateEnsureSshMaxAuthTriesIsSetObject))
        {
            status = RemediateEnsureSshMaxAuthTriesIsSet(jsonString, log);
        }
        else if (0 == strcmp(objectName, g_remediateEnsureAllowUsersIsConfiguredObject))
        {
            status = RemediateEnsureAllowUsersIsConfigured(jsonString, log);
        }
        else if (0 == strcmp(objectName, g_remediateEnsureDenyUsersIsConfiguredObject))
        {
            status = RemediateEnsureDenyUsersIsConfigured(jsonString, log);
        }
        else if (0 == strcmp(objectName, g_remediateEnsureAllowGroupsIsConfiguredObject))
        {
            status = RemediateEnsureAllowGroupsIsConfigured(jsonString, log);
        }
        else if (0 == strcmp(objectName, g_remediateEnsureDenyGroupsConfiguredObject))
        {
            status = RemediateEnsureDenyGroupsConfigured(jsonString, log);
        }
        else if (0 == strcmp(objectName, g_remediateEnsureSshHostbasedAuthenticationIsDisabledObject))
        {
            status = RemediateEnsureSshHostbasedAuthenticationIsDisabled(jsonString, log);
        }
        else if (0 == strcmp(objectName, g_remediateEnsureSshPermitRootLoginIsDisabledObject))
        {
            status = RemediateEnsureSshPermitRootLoginIsDisabled(jsonString, log);
        }
        else if (0 == strcmp(objectName, g_remediateEnsureSshPermitEmptyPasswordsIsDisabledObject))
        {
            status = RemediateEnsureSshPermitEmptyPasswordsIsDisabled(jsonString, log);
        }
        else if (0 == strcmp(objectName, g_remediateEnsureSshClientIntervalCountMaxIsConfiguredObject))
        {
            status = RemediateEnsureSshClientIntervalCountMaxIsConfigured(jsonString, log);
        }
        else if (0 == strcmp(objectName, g_remediateEnsureSshClientAliveIntervalIsConfiguredObject))
        {
            status = RemediateEnsureSshClientAliveIntervalIsConfigured(jsonString, log);
        }
        else if (0 == strcmp(objectName, g_remediateEnsureSshLoginGraceTimeIsSetObject))
        {
            status = RemediateEnsureSshLoginGraceTimeIsSet(jsonString, log);
        }
        else if (0 == strcmp(objectName, g_remediateEnsureOnlyApprovedMacAlgorithmsAreUsedObject))
        {
            status = RemediateEnsureOnlyApprovedMacAlgorithmsAreUsed(jsonString, log);
        }
        else if (0 == strcmp(objectName, g_remediateEnsureSshWarningBannerIsEnabledObject))
        {
            status = RemediateEnsureSshWarningBannerIsEnabled(jsonString, log);
        }
        else if (0 == strcmp(objectName, g_remediateEnsureUsersCannotSetSshEnvironmentOptionsObject))
        {
            status = RemediateEnsureUsersCannotSetSshEnvironmentOptions(jsonString, log);
        }
        else if (0 == strcmp(objectName, g_remediateEnsureAppropriateCiphersForSshObject))
        {
            status = RemediateEnsureAppropriateCiphersForSsh(jsonString, log);
        }
        else if (0 == strcmp(objectName, g_remediateEnsureAvahiDaemonServiceIsDisabledObject))
        {
            status = RemediateEnsureAvahiDaemonServiceIsDisabled(jsonString, log);
        }
        else if (0 == strcmp(objectName, g_remediateEnsureCupsServiceisDisabledObject))
        {
            status = RemediateEnsureCupsServiceisDisabled(jsonString, log);
        }
        else if (0 == strcmp(objectName, g_remediateEnsurePostfixPackageIsUninstalledObject))
        {
            status = RemediateEnsurePostfixPackageIsUninstalled(jsonString, log);
        }
        else if (0 == strcmp(objectName, g_remediateEnsurePostfixNetworkListeningIsDisabledObject))
        {
            status = RemediateEnsurePostfixNetworkListeningIsDisabled(jsonString, log);
        }
        else if (0 == strcmp(objectName, g_remediateEnsureRpcgssdServiceIsDisabledObject))
        {
            status = RemediateEnsureRpcgssdServiceIsDisabled(jsonString, log);
        }
        else if (0 == strcmp(objectName, g_remediateEnsureRpcidmapdServiceIsDisabledObject))
        {
            status = RemediateEnsureRpcidmapdServiceIsDisabled(jsonString, log);
        }
        else if (0 == strcmp(objectName, g_remediateEnsurePortmapServiceIsDisabledObject))
        {
            status = RemediateEnsurePortmapServiceIsDisabled(jsonString, log);
        }
        else if (0 == strcmp(objectName, g_remediateEnsureNetworkFileSystemServiceIsDisabledObject))
        {
            status = RemediateEnsureNetworkFileSystemServiceIsDisabled(jsonString, log);
        }
        else if (0 == strcmp(objectName, g_remediateEnsureRpcsvcgssdServiceIsDisabledObject))
        {
            status = RemediateEnsureRpcsvcgssdServiceIsDisabled(jsonString, log);
        }
        else if (0 == strcmp(objectName, g_remediateEnsureSnmpServerIsDisabledObject))
        {
            status = RemediateEnsureSnmpServerIsDisabled(jsonString, log);
        }
        else if (0 == strcmp(objectName, g_remediateEnsureRsynServiceIsDisabledObject))
        {
            status = RemediateEnsureRsynServiceIsDisabled(jsonString, log);
        }
        else if (0 == strcmp(objectName, g_remediateEnsureNisServerIsDisabledObject))
        {
            status = RemediateEnsureNisServerIsDisabled(jsonString, log);
        }
        else if (0 == strcmp(objectName, g_remediateEnsureRshClientNotInstalledObject))
        {
            status = RemediateEnsureRshClientNotInstalled(jsonString, log);
        }
        else if (0 == strcmp(objectName, g_remediateEnsureSmbWithSambaIsDisabledObject))
        {
            status = RemediateEnsureSmbWithSambaIsDisabled(jsonString, log);
        }
        else if (0 == strcmp(objectName, g_remediateEnsureUsersDotFilesArentGroupOrWorldWritableObject))
        {
            status = RemediateEnsureUsersDotFilesArentGroupOrWorldWritable(jsonString, log);
        }
        else if (0 == strcmp(objectName, g_remediateEnsureNoUsersHaveDotForwardFilesObject))
        {
            status = RemediateEnsureNoUsersHaveDotForwardFiles(jsonString, log);
        }
        else if (0 == strcmp(objectName, g_remediateEnsureNoUsersHaveDotNetrcFilesObject))
        {
            status = RemediateEnsureNoUsersHaveDotNetrcFiles(jsonString, log);
        }
        else if (0 == strcmp(objectName, g_remediateEnsureNoUsersHaveDotRhostsFilesObject))
        {
            status = RemediateEnsureNoUsersHaveDotRhostsFiles(jsonString, log);
        }
        else if (0 == strcmp(objectName, g_remediateEnsureRloginServiceIsDisabledObject))
        {
            status = RemediateEnsureRloginServiceIsDisabled(jsonString, log);
        }
        else if (0 == strcmp(objectName, g_remediateEnsureUnnecessaryAccountsAreRemovedObject))
        {
            status = RemediateEnsureUnnecessaryAccountsAreRemoved(jsonString, log);
        }
        // Initialization for audit before remediation
        else if (0 == strcmp(objectName, g_initEnsurePermissionsOnEtcSshSshdConfigObject))
        {
            status = InitEnsurePermissionsOnEtcSshSshdConfig(jsonString, log);
        }
        else if (0 == strcmp(objectName, g_initEnsureSshPortIsConfiguredObject))
        {
            status = InitEnsureSshPortIsConfigured(jsonString, log);
        }
        else if (0 == strcmp(objectName, g_initEnsureSshBestPracticeProtocolObject))
        {
            status = InitEnsureSshBestPracticeProtocol(jsonString, log);
        }
        else if (0 == strcmp(objectName, g_initEnsureSshBestPracticeIgnoreRhostsObject))
        {
            status = InitEnsureSshBestPracticeIgnoreRhosts(jsonString, log);
        }
        else if (0 == strcmp(objectName, g_initEnsureSshLogLevelIsSetObject))
        {
            status = InitEnsureSshLogLevelIsSet(jsonString, log);
        }
        else if (0 == strcmp(objectName, g_initEnsureSshMaxAuthTriesIsSetObject))
        {
            status = InitEnsureSshMaxAuthTriesIsSet(jsonString, log);
        }
        else if (0 == strcmp(objectName, g_initEnsureAllowUsersIsConfiguredObject))
        {
            status = InitEnsureAllowUsersIsConfigured(jsonString, log);
        }
        else if (0 == strcmp(objectName, g_initEnsureDenyUsersIsConfiguredObject))
        {
            status = InitEnsureDenyUsersIsConfigured(jsonString, log);
        }
        else if (0 == strcmp(objectName, g_initEnsureAllowGroupsIsConfiguredObject))
        {
            status = InitEnsureAllowGroupsIsConfigured(jsonString, log);
        }
        else if (0 == strcmp(objectName, g_initEnsureDenyGroupsConfiguredObject))
        {
            status = InitEnsureDenyGroupsConfigured(jsonString, log);
        }
        else if (0 == strcmp(objectName, g_initEnsureSshHostbasedAuthenticationIsDisabledObject))
        {
            status = InitEnsureSshHostbasedAuthenticationIsDisabled(jsonString, log);
        }
        else if (0 == strcmp(objectName, g_initEnsureSshPermitRootLoginIsDisabledObject))
        {
            status = InitEnsureSshPermitRootLoginIsDisabled(jsonString, log);
        }
        else if (0 == strcmp(objectName, g_initEnsureSshPermitEmptyPasswordsIsDisabledObject))
        {
            status = InitEnsureSshPermitEmptyPasswordsIsDisabled(jsonString, log);
        }
        else if (0 == strcmp(objectName, g_initEnsureSshClientIntervalCountMaxIsConfiguredObject))
        {
            status = InitEnsureSshClientIntervalCountMaxIsConfigured(jsonString, log);
        }
        else if (0 == strcmp(objectName, g_initEnsureSshClientAliveIntervalIsConfiguredObject))
        {
            status = InitEnsureSshClientAliveIntervalIsConfigured(jsonString, log);
        }
        else if (0 == strcmp(objectName, g_initEnsureSshLoginGraceTimeIsSetObject))
        {
            status = InitEnsureSshLoginGraceTimeIsSet(jsonString, log);
        }
        else if (0 == strcmp(objectName, g_initEnsureOnlyApprovedMacAlgorithmsAreUsedObject))
        {
            status = InitEnsureOnlyApprovedMacAlgorithmsAreUsed(jsonString, log);
        }
        else if (0 == strcmp(objectName, g_initEnsureSshWarningBannerIsEnabledObject))
        {
            status = InitEnsureSshWarningBannerIsEnabled(jsonString, log);
        }
        else if (0 == strcmp(objectName, g_initEnsureUsersCannotSetSshEnvironmentOptionsObject))
        {
            status = InitEnsureUsersCannotSetSshEnvironmentOptions(jsonString, log);
        }
        else if (0 == strcmp(objectName, g_initEnsureAppropriateCiphersForSshObject))
        {
            status = InitEnsureAppropriateCiphersForSsh(jsonString, log);
        }
        else if (0 == strcmp(objectName, g_initEnsurePermissionsOnEtcIssueObject))
        {
            status = InitEnsurePermissionsOnEtcIssue(jsonString);
        }
        else if (0 == strcmp(objectName, g_initEnsurePermissionsOnEtcIssueNetObject))
        {
            status = InitEnsurePermissionsOnEtcIssueNet(jsonString);
        }
        else if (0 == strcmp(objectName, g_initEnsurePermissionsOnEtcHostsAllowObject))
        {
            status = InitEnsurePermissionsOnEtcHostsAllow(jsonString);
        }
        else if (0 == strcmp(objectName, g_initEnsurePermissionsOnEtcHostsDenyObject))
        {
            status = InitEnsurePermissionsOnEtcHostsDeny(jsonString);
        }
        else if (0 == strcmp(objectName, g_initEnsurePermissionsOnEtcShadowObject))
        {
            status = InitEnsurePermissionsOnEtcShadow(jsonString);
        }
        else if (0 == strcmp(objectName, g_initEnsurePermissionsOnEtcShadowDashObject))
        {
            status = InitEnsurePermissionsOnEtcShadowDash(jsonString);
        }
        else if (0 == strcmp(objectName, g_initEnsurePermissionsOnEtcGShadowObject))
        {
            status = InitEnsurePermissionsOnEtcGShadow(jsonString);
        }
        else if (0 == strcmp(objectName, g_initEnsurePermissionsOnEtcGShadowDashObject))
        {
            status = InitEnsurePermissionsOnEtcGShadowDash(jsonString);
        }
        else if (0 == strcmp(objectName, g_initEnsurePermissionsOnEtcPasswdObject))
        {
            status = InitEnsurePermissionsOnEtcPasswd(jsonString);
        }
        else if (0 == strcmp(objectName, g_initEnsurePermissionsOnEtcPasswdDashObject))
        {
            status = InitEnsurePermissionsOnEtcPasswdDash(jsonString);
        }
        else if (0 == strcmp(objectName, g_initEnsurePermissionsOnEtcGroupObject))
        {
            status = InitEnsurePermissionsOnEtcGroup(jsonString);
        }
        else if (0 == strcmp(objectName, g_initEnsurePermissionsOnEtcGroupDashObject))
        {
            status = InitEnsurePermissionsOnEtcGroupDash(jsonString);
        }
        else if (0 == strcmp(objectName, g_initEnsurePermissionsOnEtcAnacronTabObject))
        {
            status = InitEnsurePermissionsOnEtcAnacronTab(jsonString);
        }
        else if (0 == strcmp(objectName, g_initEnsurePermissionsOnEtcCronDObject))
        {
            status = InitEnsurePermissionsOnEtcCronD(jsonString);
        }
        else if (0 == strcmp(objectName, g_initEnsurePermissionsOnEtcCronDailyObject))
        {
            status = InitEnsurePermissionsOnEtcCronDaily(jsonString);
        }
        else if (0 == strcmp(objectName, g_initEnsurePermissionsOnEtcCronHourlyObject))
        {
            status = InitEnsurePermissionsOnEtcCronHourly(jsonString);
        }
        else if (0 == strcmp(objectName, g_initEnsurePermissionsOnEtcCronMonthlyObject))
        {
            status = InitEnsurePermissionsOnEtcCronMonthly(jsonString);
        }
        else if (0 == strcmp(objectName, g_initEnsurePermissionsOnEtcCronWeeklyObject))
        {
            status = InitEnsurePermissionsOnEtcCronWeekly(jsonString);
        }
        else if (0 == strcmp(objectName, g_initEnsurePermissionsOnEtcMotdObject))
        {
            status = InitEnsurePermissionsOnEtcMotd(jsonString);
        }
        else if (0 == strcmp(objectName, g_initEnsureRestrictedUserHomeDirectoriesObject))
        {
            status = InitEnsureRestrictedUserHomeDirectories(jsonString);
        }
        else if (0 == strcmp(objectName, g_initEnsurePasswordHashingAlgorithmObject))
        {
            status = InitEnsurePasswordHashingAlgorithm(jsonString);
        }
        else if (0 == strcmp(objectName, g_initEnsureMinDaysBetweenPasswordChangesObject))
        {
            status = InitEnsureMinDaysBetweenPasswordChanges(jsonString);
        }
        else if (0 == strcmp(objectName, g_initEnsureInactivePasswordLockPeriodObject))
        {
            status = InitEnsureInactivePasswordLockPeriod(jsonString);
        }
        else if (0 == strcmp(objectName, g_initEnsureMaxDaysBetweenPasswordChangesObject))
        {
            status = InitEnsureMaxDaysBetweenPasswordChanges(jsonString);
        }
        else if (0 == strcmp(objectName, g_initEnsurePasswordExpirationObject))
        {
            status = InitEnsurePasswordExpiration(jsonString);
        }
        else if (0 == strcmp(objectName, g_initEnsurePasswordExpirationWarningObject))
        {
            status = InitEnsurePasswordExpirationWarning(jsonString);
        }
        else if (0 == strcmp(objectName, g_initEnsureDefaultUmaskForAllUsersObject))
        {
            status = InitEnsureDefaultUmaskForAllUsers(jsonString);
        }
        else if (0 == strcmp(objectName, g_initEnsurePermissionsOnBootloaderConfigObject))
        {
            status = InitEnsurePermissionsOnBootloaderConfig(jsonString);
        }
        else if (0 == strcmp(objectName, g_initEnsurePasswordReuseIsLimitedObject))
        {
            status = InitEnsurePasswordReuseIsLimited(jsonString);
        }
        else if (0 == strcmp(objectName, g_initEnsurePasswordCreationRequirementsObject))
        {
            status = InitEnsurePasswordCreationRequirements(jsonString);
        }
        else if (0 == strcmp(objectName, g_initEnsureFilePermissionsForAllRsyslogLogFilesObject))
        {
            status = InitEnsureFilePermissionsForAllRsyslogLogFiles(jsonString);
        }
        else if (0 == strcmp(objectName, g_initEnsureUsersDotFilesArentGroupOrWorldWritableObject))
        {
            status = InitEnsureUsersDotFilesArentGroupOrWorldWritable(jsonString);
        }
        else if (0 == strcmp(objectName, g_initEnsureUnnecessaryAccountsAreRemovedObject))
        {
            status = InitEnsureUnnecessaryAccountsAreRemoved(jsonString);
        }
        else if (0 == strcmp(objectName, g_initEnsureDefaultDenyFirewallPolicyIsSetObject))
        {
            status = InitEnsureDefaultDenyFirewallPolicyIsSet(jsonString);
        }
        else
        {
            OsConfigLogError(log, "AsbMmiSet called for an unsupported object name: %s", objectName);
            status = EINVAL;
        }
    }

    OsConfigLogInfo(log, "AsbMmiSet(%s, %s, %.*s, %d) returning %d", componentName, objectName, payloadSizeBytes, payload, payloadSizeBytes, status);

    if (NULL != jsonValue)
    {
        json_value_free(jsonValue);
    }

    FREE_MEMORY(payloadString);

    if (0 == StopPerfClock(&perfClock, GetPerfLog()))
    {
        // Ignore the successful init* objects and focus on remediate* ones
        if (0 != strncmp(objectName, init, strlen(init)))
        {
            LogPerfClock(&perfClock, componentName, objectName, status, g_maxRemediateTime, GetPerfLog());
        }
    }

    return status;
}<|MERGE_RESOLUTION|>--- conflicted
+++ resolved
@@ -899,18 +899,12 @@
 
     OsConfigLogInfo(log, "AsbInitialize: %s", g_asbName);
 
-<<<<<<< HEAD
-    if (IsDebugLoggingEnabled())
-    {
-        OsConfigLogWarning(log, "Debug logging is enabled. To disable debug logging, set 'LoggingLevel' to 6 in '%s'", g_configurationFile);
-    }
-
-    if (NULL != (cpuModel = GetCpuModel(log)))
-=======
-    OsConfigLogInfo(log, "AsbInitialize: console logging is %s", IsConsoleLoggingEnabled() ? "enabled" : "disabled");
+    if (IsConsoleLoggingEnabled())
+    {
+        OsConfigLogWarning(log, "AsbInitialize: console logging is enabled. If the log rotator is not enabled this may result in a fill-up of the local storage space");
+    }
 
     if (NULL != (cpuModel = GetCpuModel(GetPerfLog())))
->>>>>>> b706cbab
     {
         OsConfigLogInfo(log, "AsbInitialize: CPU model: %s", cpuModel);
     }
