// Copyright (c) Microsoft Corporation. All rights reserved.
// Licensed under the MIT License.

#include "Internal.h"

char* LoadStringFromFile(const char* fileName, bool stopAtEol, void* log)
{
    FILE* file = NULL;
    int fileSize = 0;
    int i = 0;
    int next = 0;
    char* string = NULL;

    if ((NULL == fileName) || (-1 == access(fileName, F_OK)))
    {
        return string;
    }

    if (NULL != (file = fopen(fileName, "r")))
    {
        if (LockFile(file, log))
        {
            fseek(file, 0, SEEK_END);
            fileSize = ftell(file);
            fseek(file, 0, SEEK_SET);

            string = (char*)malloc(fileSize + 1);
            if (string)
            {
                memset(&string[0], 0, fileSize + 1);
                for (i = 0; i <= fileSize; i++)
                {
                    next = fgetc(file);
                    if ((EOF == next) || (stopAtEol && (EOL == next)))
                    {
                        string[i] = 0;
                        break;
                    }

                    string[i] = (char)next;
                }
            }

            UnlockFile(file, log);
        }

        fclose(file);
    }

    return string;
}

bool SavePayloadToFile(const char* fileName, const char* payload, const int payloadSizeBytes, void* log)
{
    FILE* file = NULL;
    int i = 0;
    bool result = false;

    if (fileName && payload && (0 < payloadSizeBytes))
    {
        file = fopen(fileName, "w");
        if (file)
        {
            result = LockFile(file, log);
            if (result)
            {
                for (i = 0; i < payloadSizeBytes; i++)
                {
                    if (payload[i] != fputc(payload[i], file))
                    {
                        result = false;
                    }
                }

                UnlockFile(file, log);
            }
            fclose(file);
        }
    }

    return result;
}

int RestrictFileAccessToCurrentAccountOnly(const char* fileName)
{
    // S_ISUID (4000): Set user ID on execution
    // S_ISGID (2000): Set group ID on execution
    // S_IRUSR (0400): Read permission, owner
    // S_IWUSR (0200): Write permission, owner
    // S_IRGRP (0040): Read permission, group
    // S_IWGRP (0020): Write permission, group.
    // S_IXUSR (0100): Execute/search permission, owner
    // S_IXGRP (0010): Execute/search permission, group

    return chmod(fileName, S_ISUID | S_ISGID | S_IRUSR | S_IWUSR | S_IRGRP | S_IWGRP | S_IXUSR | S_IXGRP);
}

bool FileExists(const char* fileName)
{
    return ((NULL != fileName) && (-1 != access(fileName, F_OK))) ? true : false;
}

bool DirectoryExists(const char* fileName)
{
    DIR* directory = NULL;
    bool result = false;

    if (FileExists(fileName) && (NULL != (directory = opendir(fileName))))
    {
        closedir(directory);
        result = true;
    }

    return result;
}

int CheckFileExists(const char* fileName, void* log)
{
    int status = 0;

    if (FileExists(fileName))
    {
        OsConfigLogInfo(log, "CheckFileExists: file '%s' exists", fileName);
    }
    else
    {
        OsConfigLogInfo(log, "CheckFileExists: file '%s' not found", fileName);
        status = EEXIST;
    }

    return status;
}

static bool LockUnlockFile(FILE* file, bool lock, void* log)
{
    int fileDescriptor = -1;
    int lockResult = -1;
    int lockOperation = lock ? (LOCK_EX | LOCK_NB) : LOCK_UN;

    if (NULL == file)
    {
        return ENOENT;
    }

    if (-1 == (fileDescriptor = fileno(file)))
    {
        if (IsFullLoggingEnabled())
        {
            OsConfigLogError(log, "LockFile: fileno failed with %d", errno);
        }
    }
    else if (0 != (lockResult = flock(fileDescriptor, lockOperation)))
    {
        if (IsFullLoggingEnabled())
        {
            OsConfigLogError(log, "LockFile: flock(%d) failed with %d", lockOperation, errno);
        }
    }

    return (0 == lockResult) ? true : false;
}

bool LockFile(FILE* file, void* log)
{
    return LockUnlockFile(file, true, log);
}

bool UnlockFile(FILE* file, void* log)
{
    return LockUnlockFile(file, false, log);
}

static int DecimalToOctal(int decimal)
{
    char buffer[10] = {0};
    snprintf(buffer, ARRAY_SIZE(buffer), "%o", decimal);
    return atoi(buffer);
}

static int OctalToDecimal(int octal)
{
    int internalOctal = octal;
    int decimal = 0;
    int i = 0;
  
    while (internalOctal) 
    {
        decimal += (internalOctal % 10) * pow(8, i++);
        internalOctal = internalOctal / 10;
    }

    return decimal;
}

static int CheckAccess(bool directory, const char* name, int desiredOwnerId, int desiredGroupId, unsigned int desiredAccess, bool rootCanOverwriteOwnership, void* log)
{
    struct stat statStruct = {0};
    mode_t currentMode = 0;
    mode_t desiredMode = 0;
    int result = ENOENT;

    if (NULL == name)
    {
        OsConfigLogError(log, "CheckAccess called with an invalid name argument");
        return EINVAL;
    }

    if (directory ? DirectoryExists(name) : FileExists(name))
    {
        if (0 == (result = stat(name, &statStruct)))
        {
            if (((-1 != desiredOwnerId) && (((uid_t)desiredOwnerId != statStruct.st_uid) && 
                (directory && rootCanOverwriteOwnership && ((0 != statStruct.st_uid))))) ||
                ((-1 != desiredGroupId) && (((gid_t)desiredGroupId != statStruct.st_gid) && 
                (directory && rootCanOverwriteOwnership && ((0 != statStruct.st_gid))))))
            {
                OsConfigLogError(log, "CheckAccess: ownership of '%s' (%d, %d) does not match expected (%d, %d)",
                    name, statStruct.st_uid, statStruct.st_gid, desiredOwnerId, desiredGroupId);
                result = ENOENT;
            }
            else 
            {
                // S_IXOTH (00001): Execute/search permission, others
                // S_IWOTH (00002): Write permission, others
                // S_IROTH (00004): Read permission, others
                // S_IRWXO (00007): Read, write, execute/search by others
                // S_IXGRP (00010): Execute/search permission, group
                // S_IWGRP (00020): Write permission, group
                // S_IRGRP (00040): Read permission, group
                // S_IRWXG (00070): Read, write, execute/search by group
                // S_IXUSR (00100): Execute/search permission, owner
                // S_IWUSR (00200): Write permission, owner
                // S_IRUSR (00400): Read permission, owner
                // S_IRWXU (00700): Read, write, execute/search by owner
                // S_ISVTX (01000): On directories, restricted deletion flag
                // S_ISGID (02000): Set-group-ID on execution
                // S_ISUID (04000): Set-user-ID on execution
                
                currentMode = DecimalToOctal(statStruct.st_mode & 07777);
                desiredMode = desiredAccess;

                if (((desiredMode & S_IRWXU) && ((desiredMode & S_IRWXU) != (currentMode & S_IRWXU))) ||
                    ((desiredMode & S_IRWXG) && ((desiredMode & S_IRWXG) != (currentMode & S_IRWXG))) ||
                    ((desiredMode & S_IRWXO) && ((desiredMode & S_IRWXO) != (currentMode & S_IRWXO))) ||
                    ((desiredMode & S_IRUSR) && ((desiredMode & S_IRUSR) != (currentMode & S_IRUSR))) ||
                    ((desiredMode & S_IRGRP) && ((desiredMode & S_IRGRP) != (currentMode & S_IRGRP))) ||
                    ((desiredMode & S_IROTH) && ((desiredMode & S_IROTH) != (currentMode & S_IROTH))) ||
                    ((desiredMode & S_IWUSR) && ((desiredMode & S_IWUSR) != (currentMode & S_IWUSR))) ||
                    ((desiredMode & S_IWGRP) && ((desiredMode & S_IWGRP) != (currentMode & S_IWGRP))) ||
                    ((desiredMode & S_IWOTH) && ((desiredMode & S_IWOTH) != (currentMode & S_IWOTH))) ||
                    ((desiredMode & S_IXUSR) && ((desiredMode & S_IXUSR) != (currentMode & S_IXUSR))) ||
                    ((desiredMode & S_IXGRP) && ((desiredMode & S_IXGRP) != (currentMode & S_IXGRP))) ||
                    ((desiredMode & S_IXOTH) && ((desiredMode & S_IXOTH) != (currentMode & S_IXOTH))) ||
                    ((desiredMode & S_ISUID) && ((desiredMode & S_ISUID) != (currentMode & S_ISUID))) ||
                    ((desiredMode & S_ISGID) && ((desiredMode & S_ISGID) != (currentMode & S_ISGID))) ||
                    (directory && (desiredMode & S_ISVTX) && ((desiredMode & S_ISVTX) != (currentMode & S_ISVTX))) ||
                    (currentMode > desiredMode))
                {
                    OsConfigLogError(log, "CheckAccess: access to '%s' (%d) does not match expected (%d)", name, currentMode, desiredMode);
                    result = ENOENT;
                }
                else
                {
                    // Special case as this function is invoked by the MPI Client at every MPI request to authenicate access to the socket
                    if (NULL != log)
                    {
                        OsConfigLogInfo(log, "CheckAccess: access to '%s' (%d) matches expected (%d)", name, currentMode, desiredMode);
                    }
                    result = 0;
                }
            }
        }
        else
        {
            OsConfigLogError(log, "CheckAccess: stat('%s') failed with %d", name, errno);
        }
    }
    else
    {
        OsConfigLogInfo(log, "CheckAccess: '%s' not found, nothing to check", name);
        result = 0;
    }

    return result;
}

static int SetAccess(bool directory, const char* name, unsigned int desiredOwnerId, unsigned int desiredGroupId, unsigned int desiredAccess, void* log)
{
    mode_t mode = OctalToDecimal(desiredAccess);
    int result = ENOENT;

    if (NULL == name)
    {
        OsConfigLogError(log, "SetAccess called with an invalid name argument");
        return EINVAL;
    }

    if (directory ? DirectoryExists(name) : FileExists(name))
    {
        if (0 == (result = CheckAccess(directory, name, desiredOwnerId, desiredGroupId, desiredAccess, false, log)))
        {
            OsConfigLogInfo(log, "SetAccess: desired '%s' ownership (owner %u, group %u with access %u) already set",
                name, desiredOwnerId, desiredGroupId, desiredAccess);
            result = 0;
        }
        else
        {
            if (0 == (result = chown(name, (uid_t)desiredOwnerId, (gid_t)desiredGroupId)))
            {
                OsConfigLogInfo(log, "SetAccess: successfully set ownership of '%s' to owner %u, group %u", name, desiredOwnerId, desiredGroupId);

                if (0 == (result = chmod(name, mode)))
                {
                    OsConfigLogInfo(log, "SetAccess: successfully set access to '%s' to %u", name, desiredAccess);
                }
                else
                {
                    result = errno ? errno : ENOENT;
                    OsConfigLogError(log, "SetAccess: 'chmod %d %s' failed with %d", desiredAccess, name, result);
                }
            }
            else
            {
                OsConfigLogError(log, "SetAccess: chown('%s', %d, %d) failed with %d", name, desiredOwnerId, desiredGroupId, errno);
            }
        }
    }
    else
    {
        OsConfigLogInfo(log, "SetAccess: '%s' not found, nothing to set", name);
        result = 0;
    }

    return result;
}

int CheckFileAccess(const char* fileName, int desiredOwnerId, int desiredGroupId, unsigned int desiredAccess, void* log)
{
    return CheckAccess(false, fileName, desiredOwnerId, desiredGroupId, desiredAccess, false, log);
}

int SetFileAccess(const char* fileName, unsigned int desiredOwnerId, unsigned int desiredGroupId, unsigned int desiredAccess, void* log)
{
    return SetAccess(false, fileName, desiredOwnerId, desiredGroupId, desiredAccess, log);
}

int CheckDirectoryAccess(const char* directoryName, int desiredOwnerId, int desiredGroupId, unsigned int desiredAccess, bool rootCanOverwriteOwnership, void* log)
{
    return CheckAccess(true, directoryName, desiredOwnerId, desiredGroupId, desiredAccess, rootCanOverwriteOwnership, log);
}

int SetDirectoryAccess(const char* directoryName, unsigned int desiredOwnerId, unsigned int desiredGroupId, unsigned int desiredAccess, void* log)
{
    return SetAccess(true, directoryName, desiredOwnerId, desiredGroupId, desiredAccess, log);
}

int CheckFileSystemMountingOption(const char* mountFileName, const char* mountDirectory, const char* mountType, const char* desiredOption, void* log)
{
    FILE* mountFileHandle = NULL;
    struct mntent* mountStruct = NULL;
    bool matchFound = false;
    int lineNumber = 0;
    int status = 0;
    
    if ((NULL == mountFileName) || ((NULL == mountDirectory) && (NULL == mountType)) || (NULL == desiredOption))
    {
        OsConfigLogError(log, "CheckFileSystemMountingOption called with invalid argument(s)");
        return EINVAL;
    }

    if (!FileExists(mountFileName))
    {
        OsConfigLogInfo(log, "CheckFileSystemMountingOption: file '%s' not found, nothing to check", mountFileName);
        return 0;
    }

    if (NULL != (mountFileHandle = setmntent(mountFileName, "r")))
    {
        while (NULL != (mountStruct = getmntent(mountFileHandle)))
        {
            if (((NULL != mountDirectory) && (NULL != mountStruct->mnt_dir) && (NULL != strstr(mountStruct->mnt_dir, mountDirectory))) ||
                ((NULL != mountType) && (NULL != mountStruct->mnt_type) && (NULL != strstr(mountStruct->mnt_type, mountType))))
            {
                matchFound = true;
                
                if (NULL != hasmntopt(mountStruct, desiredOption))
                {
                    OsConfigLogInfo(log, "CheckFileSystemMountingOption: option '%s' for directory '%s' or mount type '%s' found in file '%s' at line '%d'", 
                        desiredOption, mountDirectory ? mountDirectory : "-", mountType ? mountType : "-", mountFileName, lineNumber);
                }
                else
                {
                    status = ENOENT;

                    OsConfigLogError(log, "CheckFileSystemMountingOption: option '%s' for directory '%s' or mount type '%s' missing from file '%s' at line %d",
                        desiredOption, mountDirectory ? mountDirectory : "-", mountType ? mountType : "-", mountFileName, lineNumber);
                }

                if (IsFullLoggingEnabled())
                {
                    OsConfigLogInfo(log, "CheckFileSystemMountingOption, line %d in %s: mnt_fsname '%s', mnt_dir '%s', mnt_type '%s', mnt_opts '%s', mnt_freq %d, mnt_passno %d", 
                        lineNumber, mountFileName, mountStruct->mnt_fsname, mountStruct->mnt_dir, mountStruct->mnt_type, mountStruct->mnt_opts, 
                        mountStruct->mnt_freq, mountStruct->mnt_passno);
                }
            }

            lineNumber += 1;
        }

        if (false == matchFound)
        {
            OsConfigLogInfo(log, "CheckFileSystemMountingOption: directory '%s' or mount type '%s' not found in file '%s', nothing to check", 
                mountDirectory ? mountDirectory : "-", mountType ? mountType : "-", mountFileName);
        }

        endmntent(mountFileHandle);
    }
    else
    {
        status = errno;
        
        if (0 == status)
        {
            status = ENOENT;
        }
        
        OsConfigLogError(log, "CheckFileSystemMountingOption: could not open file '%s', setmntent() failed (%d)", mountFileName, status);
    }

    return status;
}

static int CheckOrInstallPackage(const char* commandTemplate, const char* packageName, void* log)
{
    char* command = NULL;
    size_t packageNameLength = 0;
    int status = ENOENT;

    if ((NULL == commandTemplate) || (NULL == packageName) || ((0 == (packageNameLength = strlen(packageName)))))
    {
        OsConfigLogError(log, "CheckOrInstallPackage called with invalid arguments");
        return EINVAL;
    }

    packageNameLength += strlen(commandTemplate) + 1;

    if (NULL == (command = (char*)malloc(packageNameLength)))
    {
        OsConfigLogError(log, "CheckOrInstallPackage: out of memory");
        return ENOMEM;
    }

    memset(command, 0, packageNameLength);
    snprintf(command, packageNameLength, commandTemplate, packageName);

    status = ExecuteCommand(NULL, command, false, false, 0, 0, NULL, NULL, log);

    FREE_MEMORY(command);

    return status;
}

int CheckPackageInstalled(const char* packageName, void* log)
{
    const char* commandTemplate = "dpkg -l %s | grep ^ii";
    int status = ENOENT;

    if (0 == (status = CheckOrInstallPackage(commandTemplate, packageName, log)))
    {
        OsConfigLogInfo(log, "CheckPackageInstalled: '%s' is installed", packageName);
    }
    else if (EINVAL != status)
    {
        OsConfigLogInfo(log, "CheckPackageInstalled: '%s' is not installed", packageName);
    }

    return status;
}

int InstallPackage(const char* packageName, void* log)
{
    const char* commandTemplate = "apt-get install -y %s";
    int status = 0;

    if (0 != (status = CheckPackageInstalled(packageName, log)))
    {
        if (0 == (status = CheckOrInstallPackage(commandTemplate, packageName, log)))
        {
            OsConfigLogInfo(log, "InstallPackage: '%s' was successfully installed", packageName);
        }
        else
        {
            OsConfigLogError(log, "InstallPackage: installation of '%s' failed with %d", packageName, status);
        }
    }
    else
    {
        OsConfigLogInfo(log, "InstallPackage: '%s' is already installed", packageName);
    }

    return status;
}

int UninstallPackage(const char* packageName, void* log)
{
    const char* commandTemplate = "apt-get remove -y --purge %s";
    int status = 0;

    if (0 == (status = CheckPackageInstalled(packageName, log)))
    {
        if (0 == (status = CheckOrInstallPackage(commandTemplate, packageName, log)))
        {
            OsConfigLogInfo(log, "UninstallPackage: '%s' was successfully uninstalled", packageName);
        }
        else
        {
            OsConfigLogError(log, "UninstallPackage: uninstallation of '%s' failed with %d", packageName, status);
        }
    }
    else if (EINVAL != status)
    {
        // Nothing to uninstall
        status = 0;
    }

    return status;
}

static unsigned int GetNumberOfCharacterInstancesInFile(const char* fileName, char what)
{
    unsigned int numberOf = 0;
    FILE* file = NULL;
    int fileSize = 0;
    int i = 0;
    int next = 0;

    if (FileExists(fileName))
    {
        if (NULL != (file = fopen(fileName, "r")))
        {
            fseek(file, 0, SEEK_END);
            fileSize = ftell(file);
            fseek(file, 0, SEEK_SET);

            for (i = 0; i < fileSize; i++)
            {
                if (what == (next = fgetc(file)))
                {
                    numberOf += 1;
                }
                else if (EOF == next)
                {
                    break;
                }
            }

            fclose(file);
        }
    }

    return numberOf;
}

unsigned int GetNumberOfLinesInFile(const char* fileName)
{
    return GetNumberOfCharacterInstancesInFile(fileName, EOL);
}

bool CharacterFoundInFile(const char* fileName, char what)
{
    return (GetNumberOfCharacterInstancesInFile(fileName, what) > 0) ? true : false;
}

int CheckNoLegacyPlusEntriesInFile(const char* fileName, void* log)
{
    int status = 0;

    if (FileExists(fileName) && CharacterFoundInFile(fileName, '+'))
    {
        OsConfigLogError(log, "CheckNoLegacyPlusEntriesInFile(%s): there are + lines in file '%s'", fileName, fileName);
        status = ENOENT;
    }
    else
    {
        OsConfigLogInfo(log, "CheckNoLegacyPlusEntriesInFile(%s): there are no + lines in file '%s'", fileName, fileName);
    }

    return status;
}

int FindTextInFile(const char* fileName, const char* text, void* log)
{
    char* contents = NULL;
    int status = 0;

    if ((NULL == fileName) || (NULL == text) || (0 == strlen(text)))
    {
        OsConfigLogError(log, "FindTextInFile called with invalid arguments");
        return EINVAL;
    }

    if (false == FileExists(fileName))
    {
        OsConfigLogError(log, "FindTextInFile: file '%s' not found", fileName);
        return ENOENT;
    }

    if (NULL == (contents = LoadStringFromFile(fileName, false, log)))
    {
        OsConfigLogError(log, "FindTextInFile: cannot read from '%s'", fileName);
        status = ENOENT;
    }
    else
    {
        if (NULL != strstr(contents, text))
        {
            OsConfigLogInfo(log, "FindTextInFile: '%s' found in '%s'", text, fileName);
        }
        else
        {
            OsConfigLogInfo(log, "FindTextInFile: '%s' not found in '%s'", text, fileName);
            status = ENOENT;
        }

        FREE_MEMORY(contents);
    }

    return status;
}

static int FindText(const char* command, const char* targetName, const char* text, const char* marker, bool strictCompare, void* log)
{
    char* results = NULL;
    char* found = 0;
    bool foundText = false;
    int status = 0;

    if ((NULL == commandTemplate) || (NULL == text))
    {
        OsConfigLogError(log, "FindText called with invalid arguments");
        return EINVAL;
    }

    if ((0 == (status = ExecuteCommand(NULL, command, true, false, 0, 0, &results, NULL, log))) && results)
    {
        if (strictCompare)
        {
            if (0 == strcmp(results, text))
            {
                OsConfigLogInfo(log, "FindText: '%s' found set to '%s'", targetName, text);
            }
            else
            {
                OsConfigLogInfo(log, "FindText: '%s' not found set to '%s'", targetName, text);
                status = ENOENT;
            }
        }
        else
        {
            found = results;
            while (NULL != (found = strstr(found, marker ? marker : text)))
            {
                found += 1;
                if (0 == found[0])
                {
                    break;
                }
                else if (0 == isalpha(found[0]))
                {
<<<<<<< HEAD
                    OsConfigLogInfo(log, "FindText: '%s' found in '%s' ('%s')", text, targetName, found);
                    foundText = true;
                }
            }

            if (false == foundText)
=======
                    OsConfigLogInfo(log, "FindMarkedTextInFile: '%s' containing '%s' found in '%s' ('%s')", label, marker, fileName, found - 1);
                    foundMarker = true;
                } 
            } 
            
            if (false == foundMarker)
>>>>>>> 587b447d
            {
                OsConfigLogInfo(log, "FindText: '%s' not found in '%s'", text, targetName);
                status = ENOENT;
            }
        }
    }
    else
    {
        OsConfigLogInfo(log, "FindText: '%s' not found in '%s' (%d)", text, targetName, status);
    }

    FREE_MEMORY(results);
    FREE_MEMORY(command);

    return status;
}

int FindMarkedTextInFile(const char* fileName, const char* text, const char* marker, bool strictCompare, void* log)
{
    const char* commandTemplate = "cat %s | grep %s";
    char* command = NULL;
    size_t commandLength = 0;
    int status = 0;

    if ((!FileExists(fileName)) || (NULL == text) || (NULL == marker) || (0 == strlen(text)) || (0 == strlen(marker)))
    {
        OsConfigLogError(log, "FindMarkedTextInFile called with invalid arguments");
        return EINVAL;
    }

    commandLength = strlen(commandTemplate) + strlen(fileName) + strlen(text) + 1;
    if (NULL == (command = malloc(commandLength)))
    {
        OsConfigLogError(log, "FindMarkedTextInFile: out of memory");
        status = ENOMEM;
    }
    else
    {
        memset(command, 0, commandLength);
        snprintf(command, commandLength, commandTemplate, fileName, text);

        status = FindText(command, fileName, text, marker, strictCompare, log);

        FREE_MEMORY(results);
        FREE_MEMORY(command);
    }

    return status;
}

int FindTextInEnvironmentVariable(const char* variableName, const char* text, bool strictComparison, void* log)
{
    const char* commandTemplate = "printenv %s";
    char* command = NULL;
    size_t commandLength = 0;
    int status = 0;

    if ((NULL == variableName) || (NULL == text) || (0 == strlen(variableName)) || (0 == strlen(text)))
    {
        OsConfigLogError(log, "FindTextInEnvironmentVariable called with invalid arguments");
        return EINVAL;
    }

    commandLength = strlen(commandTemplate) + strlen(variableName) + 1;
    if (NULL == (command = malloc(commandLength)))
    {
        OsConfigLogError(log, "FindTextInEnvironmentVariable: out of memory");
        status = ENOMEM;
    }
    else
    {
        memset(command, 0, commandLength);
        snprintf(command, commandLength, commandTemplate, variableName);

<<<<<<< HEAD
        status = FindText(command, variableName, text, NULL, strictCompare, log);
=======
        if ((0 == (status = ExecuteCommand(NULL, command, true, false, 0, 0, &variableValue, NULL, log))) && variableValue)
        {
            found = variableValue;
            while (NULL != (found = strstr(found, text)))
            {
                found += 1;
                if (0 == found[0])
                {
                    break;
                } 
                else if (0 == isalpha(found[0]))
                {
                    OsConfigLogInfo(log, "FindTextInEnvironmentVariable: '%s' found in '%s' ('%s')", text, variableName, found - 1);
                    foundText = true;
                }
            } 
            
            if (false == foundText)
            {
                OsConfigLogInfo(log, "FindTextInEnvironmentVariable: '%s' not found in '%s'", text, variableName);
                status = ENOENT;
            }
        }
        else
        {
            OsConfigLogInfo(log, "FindTextInEnvironmentVariable: variable '%s' not found (%d)", variableName, status);
        }
>>>>>>> 587b447d

        FREE_MEMORY(command);
        FREE_MEMORY(variableValue);
    }
    
    return status;
}

int CompareFileContents(const char* fileName, const char* text, void* log)
{
    char* contents = NULL;
    int status = 0;

    if ((NULL == fileName) || (NULL == text) || (0 == strlen(fileName)) || (0 == strlen(text)))
    {
        OsConfigLogError(log, "CompareFileContents called with invalid arguments");
        return EINVAL;
    }

    if (NULL != (contents = LoadStringFromFile(fileName, false, log)))
    {
        if (0 == strncmp(contents, text, strlen(text)))
        {
            OsConfigLogInfo(log, "CompareFileContents: '%s' matches contents of '%s'", text, fileName);
        }
        else
        {
            OsConfigLogInfo(log, "CompareFileContents: '%s' does not match contents of '%s' ('%s')", text, fileName, contents);
            status = ENOENT;
        }
    }

    FREE_MEMORY(contents);

    return status;
}

int FindTextInFolder(const char* directory, const char* text, void* log)
{
    const char* pathTemplate = "%s/%s";

    DIR* home = NULL;
    struct dirent* entry = NULL;
    char* path = NULL;
    size_t length = 0;
    int status = ENOENT, _status = 0;

    if ((NULL == directory) || (false == DirectoryExists(directory)) || (NULL == text))
    {
        OsConfigLogError(log, "FindTextInFolder called with invalid arguments");
        return EINVAL;
    }
    
    if (NULL != (home = opendir(directory)))
    {
        while (NULL != (entry = readdir(home)))
        {
            if (entry->d_name && strcmp(entry->d_name, ".") && strcmp(entry->d_name, ".."))
            {
                length = strlen(pathTemplate) + strlen(directory) + strlen(entry->d_name);
                if (NULL == (path = malloc(length + 1)))
                {
                    OsConfigLogError(log, "FindTextInFolder: out of memory");
                    status = ENOMEM;
                    break;
                }

                memset(path, 0, length + 1);
                snprintf(path, length, pathTemplate, directory, entry->d_name);

                if ((0 == (_status = FindTextInFile(path, text, log))) && (0 != status))
                {
                    status = _status;
                }

                FREE_MEMORY(path);
            }
        }

        closedir(home);
    }

    if (status)
    {
        OsConfigLogError(log, "FindTextInFolder: '%s' not found in any file under '%s'", text, directory);
    }

    return status;
}

int CheckLineNotFoundOrCommentedOut(const char* fileName, char commentMark, const char* text, void* log)
{
    char* contents = NULL;
    char* found = NULL;
    char* index = NULL;
    bool foundUncommented = false;
    int status = ENOENT;

    if ((NULL == fileName) || (NULL == text) || (0 == strlen(text)))
    {
        OsConfigLogError(log, "CheckLineNotFoundOrCommentedOut called with invalid arguments");
        return EINVAL;
    }
    
    if (FileExists(fileName))
    {
        if (NULL == (contents = LoadStringFromFile(fileName, false, log)))
        {
            OsConfigLogError(log, "CheckLineNotFoundOrCommentedOut: cannot read from '%s'", fileName);
        }
        else
        {
            found = contents;

            while (NULL != (found = strstr(found, text)))
            {
                index = found;
                status = ENOENT;

                while (index > contents)
                {
                    index--;
                    if (commentMark == index[0])
                    {
                        status = 0;
                        break;
                    }
                    else if (EOL == index[0])
                    {
                        break;
                    }
                }

                if (0 == status)
                {
                    OsConfigLogInfo(log, "CheckLineNotFoundOrCommentedOut: '%s' found in '%s' at position %ld but is commented out with '%c'", 
                        text, fileName, (long)(found - contents), commentMark);
                }
                else
                {
                    foundUncommented = true;
                    OsConfigLogInfo(log, "CheckLineNotFoundOrCommentedOut: '%s' found in '%s' at position %ld uncommented with '%c'", 
                        text, fileName, (long)(found - contents), commentMark);
                }

                found += strlen(text);
            }

            status = foundUncommented ? EEXIST : 0;

            FREE_MEMORY(contents);
        }
    }
    else
    {
        OsConfigLogInfo(log, "CheckLineNotFoundOrCommentedOut: file '%s' not found, nothing to look for", fileName);
        status = 0;
    }

    return status;
}

int FindTextInCommandOutput(const char* command, const char* text, void* log)
{
    char* results = NULL;
    int status = 0;

    if ((NULL == command) || (NULL == text))
    {
        OsConfigLogError(log, "FindTextInCommandOutput called with invalid argument");
        return EINVAL;
    }

    if (0 == (status = ExecuteCommand(NULL, command, true, false, 0, 0, &results, NULL, log)))
    {
        if (NULL != strstr(results, text))
        {
            OsConfigLogInfo(log, "FindTextInCommandOutput: '%s' found in '%s' output", text, command);
        }
        else
        {
            OsConfigLogInfo(log, "FindTextInCommandOutput: '%s' not found in '%s' output", text, command);
            status = ENOENT;
        }

        FREE_MEMORY(results);
    }
    else
    {
        OsConfigLogInfo(log, "FindTextInCommandOutput: command '%s' failed with %d", command, status);
    }

    return status;
}<|MERGE_RESOLUTION|>--- conflicted
+++ resolved
@@ -1,983 +1,944 @@
-// Copyright (c) Microsoft Corporation. All rights reserved.
-// Licensed under the MIT License.
-
-#include "Internal.h"
-
-char* LoadStringFromFile(const char* fileName, bool stopAtEol, void* log)
-{
-    FILE* file = NULL;
-    int fileSize = 0;
-    int i = 0;
-    int next = 0;
-    char* string = NULL;
-
-    if ((NULL == fileName) || (-1 == access(fileName, F_OK)))
-    {
-        return string;
-    }
-
-    if (NULL != (file = fopen(fileName, "r")))
-    {
-        if (LockFile(file, log))
-        {
-            fseek(file, 0, SEEK_END);
-            fileSize = ftell(file);
-            fseek(file, 0, SEEK_SET);
-
-            string = (char*)malloc(fileSize + 1);
-            if (string)
-            {
-                memset(&string[0], 0, fileSize + 1);
-                for (i = 0; i <= fileSize; i++)
-                {
-                    next = fgetc(file);
-                    if ((EOF == next) || (stopAtEol && (EOL == next)))
-                    {
-                        string[i] = 0;
-                        break;
-                    }
-
-                    string[i] = (char)next;
-                }
-            }
-
-            UnlockFile(file, log);
-        }
-
-        fclose(file);
-    }
-
-    return string;
-}
-
-bool SavePayloadToFile(const char* fileName, const char* payload, const int payloadSizeBytes, void* log)
-{
-    FILE* file = NULL;
-    int i = 0;
-    bool result = false;
-
-    if (fileName && payload && (0 < payloadSizeBytes))
-    {
-        file = fopen(fileName, "w");
-        if (file)
-        {
-            result = LockFile(file, log);
-            if (result)
-            {
-                for (i = 0; i < payloadSizeBytes; i++)
-                {
-                    if (payload[i] != fputc(payload[i], file))
-                    {
-                        result = false;
-                    }
-                }
-
-                UnlockFile(file, log);
-            }
-            fclose(file);
-        }
-    }
-
-    return result;
-}
-
-int RestrictFileAccessToCurrentAccountOnly(const char* fileName)
-{
-    // S_ISUID (4000): Set user ID on execution
-    // S_ISGID (2000): Set group ID on execution
-    // S_IRUSR (0400): Read permission, owner
-    // S_IWUSR (0200): Write permission, owner
-    // S_IRGRP (0040): Read permission, group
-    // S_IWGRP (0020): Write permission, group.
-    // S_IXUSR (0100): Execute/search permission, owner
-    // S_IXGRP (0010): Execute/search permission, group
-
-    return chmod(fileName, S_ISUID | S_ISGID | S_IRUSR | S_IWUSR | S_IRGRP | S_IWGRP | S_IXUSR | S_IXGRP);
-}
-
-bool FileExists(const char* fileName)
-{
-    return ((NULL != fileName) && (-1 != access(fileName, F_OK))) ? true : false;
-}
-
-bool DirectoryExists(const char* fileName)
-{
-    DIR* directory = NULL;
-    bool result = false;
-
-    if (FileExists(fileName) && (NULL != (directory = opendir(fileName))))
-    {
-        closedir(directory);
-        result = true;
-    }
-
-    return result;
-}
-
-int CheckFileExists(const char* fileName, void* log)
-{
-    int status = 0;
-
-    if (FileExists(fileName))
-    {
-        OsConfigLogInfo(log, "CheckFileExists: file '%s' exists", fileName);
-    }
-    else
-    {
-        OsConfigLogInfo(log, "CheckFileExists: file '%s' not found", fileName);
-        status = EEXIST;
-    }
-
-    return status;
-}
-
-static bool LockUnlockFile(FILE* file, bool lock, void* log)
-{
-    int fileDescriptor = -1;
-    int lockResult = -1;
-    int lockOperation = lock ? (LOCK_EX | LOCK_NB) : LOCK_UN;
-
-    if (NULL == file)
-    {
-        return ENOENT;
-    }
-
-    if (-1 == (fileDescriptor = fileno(file)))
-    {
-        if (IsFullLoggingEnabled())
-        {
-            OsConfigLogError(log, "LockFile: fileno failed with %d", errno);
-        }
-    }
-    else if (0 != (lockResult = flock(fileDescriptor, lockOperation)))
-    {
-        if (IsFullLoggingEnabled())
-        {
-            OsConfigLogError(log, "LockFile: flock(%d) failed with %d", lockOperation, errno);
-        }
-    }
-
-    return (0 == lockResult) ? true : false;
-}
-
-bool LockFile(FILE* file, void* log)
-{
-    return LockUnlockFile(file, true, log);
-}
-
-bool UnlockFile(FILE* file, void* log)
-{
-    return LockUnlockFile(file, false, log);
-}
-
-static int DecimalToOctal(int decimal)
-{
-    char buffer[10] = {0};
-    snprintf(buffer, ARRAY_SIZE(buffer), "%o", decimal);
-    return atoi(buffer);
-}
-
-static int OctalToDecimal(int octal)
-{
-    int internalOctal = octal;
-    int decimal = 0;
-    int i = 0;
-  
-    while (internalOctal) 
-    {
-        decimal += (internalOctal % 10) * pow(8, i++);
-        internalOctal = internalOctal / 10;
-    }
-
-    return decimal;
-}
-
-static int CheckAccess(bool directory, const char* name, int desiredOwnerId, int desiredGroupId, unsigned int desiredAccess, bool rootCanOverwriteOwnership, void* log)
-{
-    struct stat statStruct = {0};
-    mode_t currentMode = 0;
-    mode_t desiredMode = 0;
-    int result = ENOENT;
-
-    if (NULL == name)
-    {
-        OsConfigLogError(log, "CheckAccess called with an invalid name argument");
-        return EINVAL;
-    }
-
-    if (directory ? DirectoryExists(name) : FileExists(name))
-    {
-        if (0 == (result = stat(name, &statStruct)))
-        {
-            if (((-1 != desiredOwnerId) && (((uid_t)desiredOwnerId != statStruct.st_uid) && 
-                (directory && rootCanOverwriteOwnership && ((0 != statStruct.st_uid))))) ||
-                ((-1 != desiredGroupId) && (((gid_t)desiredGroupId != statStruct.st_gid) && 
-                (directory && rootCanOverwriteOwnership && ((0 != statStruct.st_gid))))))
-            {
-                OsConfigLogError(log, "CheckAccess: ownership of '%s' (%d, %d) does not match expected (%d, %d)",
-                    name, statStruct.st_uid, statStruct.st_gid, desiredOwnerId, desiredGroupId);
-                result = ENOENT;
-            }
-            else 
-            {
-                // S_IXOTH (00001): Execute/search permission, others
-                // S_IWOTH (00002): Write permission, others
-                // S_IROTH (00004): Read permission, others
-                // S_IRWXO (00007): Read, write, execute/search by others
-                // S_IXGRP (00010): Execute/search permission, group
-                // S_IWGRP (00020): Write permission, group
-                // S_IRGRP (00040): Read permission, group
-                // S_IRWXG (00070): Read, write, execute/search by group
-                // S_IXUSR (00100): Execute/search permission, owner
-                // S_IWUSR (00200): Write permission, owner
-                // S_IRUSR (00400): Read permission, owner
-                // S_IRWXU (00700): Read, write, execute/search by owner
-                // S_ISVTX (01000): On directories, restricted deletion flag
-                // S_ISGID (02000): Set-group-ID on execution
-                // S_ISUID (04000): Set-user-ID on execution
-                
-                currentMode = DecimalToOctal(statStruct.st_mode & 07777);
-                desiredMode = desiredAccess;
-
-                if (((desiredMode & S_IRWXU) && ((desiredMode & S_IRWXU) != (currentMode & S_IRWXU))) ||
-                    ((desiredMode & S_IRWXG) && ((desiredMode & S_IRWXG) != (currentMode & S_IRWXG))) ||
-                    ((desiredMode & S_IRWXO) && ((desiredMode & S_IRWXO) != (currentMode & S_IRWXO))) ||
-                    ((desiredMode & S_IRUSR) && ((desiredMode & S_IRUSR) != (currentMode & S_IRUSR))) ||
-                    ((desiredMode & S_IRGRP) && ((desiredMode & S_IRGRP) != (currentMode & S_IRGRP))) ||
-                    ((desiredMode & S_IROTH) && ((desiredMode & S_IROTH) != (currentMode & S_IROTH))) ||
-                    ((desiredMode & S_IWUSR) && ((desiredMode & S_IWUSR) != (currentMode & S_IWUSR))) ||
-                    ((desiredMode & S_IWGRP) && ((desiredMode & S_IWGRP) != (currentMode & S_IWGRP))) ||
-                    ((desiredMode & S_IWOTH) && ((desiredMode & S_IWOTH) != (currentMode & S_IWOTH))) ||
-                    ((desiredMode & S_IXUSR) && ((desiredMode & S_IXUSR) != (currentMode & S_IXUSR))) ||
-                    ((desiredMode & S_IXGRP) && ((desiredMode & S_IXGRP) != (currentMode & S_IXGRP))) ||
-                    ((desiredMode & S_IXOTH) && ((desiredMode & S_IXOTH) != (currentMode & S_IXOTH))) ||
-                    ((desiredMode & S_ISUID) && ((desiredMode & S_ISUID) != (currentMode & S_ISUID))) ||
-                    ((desiredMode & S_ISGID) && ((desiredMode & S_ISGID) != (currentMode & S_ISGID))) ||
-                    (directory && (desiredMode & S_ISVTX) && ((desiredMode & S_ISVTX) != (currentMode & S_ISVTX))) ||
-                    (currentMode > desiredMode))
-                {
-                    OsConfigLogError(log, "CheckAccess: access to '%s' (%d) does not match expected (%d)", name, currentMode, desiredMode);
-                    result = ENOENT;
-                }
-                else
-                {
-                    // Special case as this function is invoked by the MPI Client at every MPI request to authenicate access to the socket
-                    if (NULL != log)
-                    {
-                        OsConfigLogInfo(log, "CheckAccess: access to '%s' (%d) matches expected (%d)", name, currentMode, desiredMode);
-                    }
-                    result = 0;
-                }
-            }
-        }
-        else
-        {
-            OsConfigLogError(log, "CheckAccess: stat('%s') failed with %d", name, errno);
-        }
-    }
-    else
-    {
-        OsConfigLogInfo(log, "CheckAccess: '%s' not found, nothing to check", name);
-        result = 0;
-    }
-
-    return result;
-}
-
-static int SetAccess(bool directory, const char* name, unsigned int desiredOwnerId, unsigned int desiredGroupId, unsigned int desiredAccess, void* log)
-{
-    mode_t mode = OctalToDecimal(desiredAccess);
-    int result = ENOENT;
-
-    if (NULL == name)
-    {
-        OsConfigLogError(log, "SetAccess called with an invalid name argument");
-        return EINVAL;
-    }
-
-    if (directory ? DirectoryExists(name) : FileExists(name))
-    {
-        if (0 == (result = CheckAccess(directory, name, desiredOwnerId, desiredGroupId, desiredAccess, false, log)))
-        {
-            OsConfigLogInfo(log, "SetAccess: desired '%s' ownership (owner %u, group %u with access %u) already set",
-                name, desiredOwnerId, desiredGroupId, desiredAccess);
-            result = 0;
-        }
-        else
-        {
-            if (0 == (result = chown(name, (uid_t)desiredOwnerId, (gid_t)desiredGroupId)))
-            {
-                OsConfigLogInfo(log, "SetAccess: successfully set ownership of '%s' to owner %u, group %u", name, desiredOwnerId, desiredGroupId);
-
-                if (0 == (result = chmod(name, mode)))
-                {
-                    OsConfigLogInfo(log, "SetAccess: successfully set access to '%s' to %u", name, desiredAccess);
-                }
-                else
-                {
-                    result = errno ? errno : ENOENT;
-                    OsConfigLogError(log, "SetAccess: 'chmod %d %s' failed with %d", desiredAccess, name, result);
-                }
-            }
-            else
-            {
-                OsConfigLogError(log, "SetAccess: chown('%s', %d, %d) failed with %d", name, desiredOwnerId, desiredGroupId, errno);
-            }
-        }
-    }
-    else
-    {
-        OsConfigLogInfo(log, "SetAccess: '%s' not found, nothing to set", name);
-        result = 0;
-    }
-
-    return result;
-}
-
-int CheckFileAccess(const char* fileName, int desiredOwnerId, int desiredGroupId, unsigned int desiredAccess, void* log)
-{
-    return CheckAccess(false, fileName, desiredOwnerId, desiredGroupId, desiredAccess, false, log);
-}
-
-int SetFileAccess(const char* fileName, unsigned int desiredOwnerId, unsigned int desiredGroupId, unsigned int desiredAccess, void* log)
-{
-    return SetAccess(false, fileName, desiredOwnerId, desiredGroupId, desiredAccess, log);
-}
-
-int CheckDirectoryAccess(const char* directoryName, int desiredOwnerId, int desiredGroupId, unsigned int desiredAccess, bool rootCanOverwriteOwnership, void* log)
-{
-    return CheckAccess(true, directoryName, desiredOwnerId, desiredGroupId, desiredAccess, rootCanOverwriteOwnership, log);
-}
-
-int SetDirectoryAccess(const char* directoryName, unsigned int desiredOwnerId, unsigned int desiredGroupId, unsigned int desiredAccess, void* log)
-{
-    return SetAccess(true, directoryName, desiredOwnerId, desiredGroupId, desiredAccess, log);
-}
-
-int CheckFileSystemMountingOption(const char* mountFileName, const char* mountDirectory, const char* mountType, const char* desiredOption, void* log)
-{
-    FILE* mountFileHandle = NULL;
-    struct mntent* mountStruct = NULL;
-    bool matchFound = false;
-    int lineNumber = 0;
-    int status = 0;
-    
-    if ((NULL == mountFileName) || ((NULL == mountDirectory) && (NULL == mountType)) || (NULL == desiredOption))
-    {
-        OsConfigLogError(log, "CheckFileSystemMountingOption called with invalid argument(s)");
-        return EINVAL;
-    }
-
-    if (!FileExists(mountFileName))
-    {
-        OsConfigLogInfo(log, "CheckFileSystemMountingOption: file '%s' not found, nothing to check", mountFileName);
-        return 0;
-    }
-
-    if (NULL != (mountFileHandle = setmntent(mountFileName, "r")))
-    {
-        while (NULL != (mountStruct = getmntent(mountFileHandle)))
-        {
-            if (((NULL != mountDirectory) && (NULL != mountStruct->mnt_dir) && (NULL != strstr(mountStruct->mnt_dir, mountDirectory))) ||
-                ((NULL != mountType) && (NULL != mountStruct->mnt_type) && (NULL != strstr(mountStruct->mnt_type, mountType))))
-            {
-                matchFound = true;
-                
-                if (NULL != hasmntopt(mountStruct, desiredOption))
-                {
-                    OsConfigLogInfo(log, "CheckFileSystemMountingOption: option '%s' for directory '%s' or mount type '%s' found in file '%s' at line '%d'", 
-                        desiredOption, mountDirectory ? mountDirectory : "-", mountType ? mountType : "-", mountFileName, lineNumber);
-                }
-                else
-                {
-                    status = ENOENT;
-
-                    OsConfigLogError(log, "CheckFileSystemMountingOption: option '%s' for directory '%s' or mount type '%s' missing from file '%s' at line %d",
-                        desiredOption, mountDirectory ? mountDirectory : "-", mountType ? mountType : "-", mountFileName, lineNumber);
-                }
-
-                if (IsFullLoggingEnabled())
-                {
-                    OsConfigLogInfo(log, "CheckFileSystemMountingOption, line %d in %s: mnt_fsname '%s', mnt_dir '%s', mnt_type '%s', mnt_opts '%s', mnt_freq %d, mnt_passno %d", 
-                        lineNumber, mountFileName, mountStruct->mnt_fsname, mountStruct->mnt_dir, mountStruct->mnt_type, mountStruct->mnt_opts, 
-                        mountStruct->mnt_freq, mountStruct->mnt_passno);
-                }
-            }
-
-            lineNumber += 1;
-        }
-
-        if (false == matchFound)
-        {
-            OsConfigLogInfo(log, "CheckFileSystemMountingOption: directory '%s' or mount type '%s' not found in file '%s', nothing to check", 
-                mountDirectory ? mountDirectory : "-", mountType ? mountType : "-", mountFileName);
-        }
-
-        endmntent(mountFileHandle);
-    }
-    else
-    {
-        status = errno;
-        
-        if (0 == status)
-        {
-            status = ENOENT;
-        }
-        
-        OsConfigLogError(log, "CheckFileSystemMountingOption: could not open file '%s', setmntent() failed (%d)", mountFileName, status);
-    }
-
-    return status;
-}
-
-static int CheckOrInstallPackage(const char* commandTemplate, const char* packageName, void* log)
-{
-    char* command = NULL;
-    size_t packageNameLength = 0;
-    int status = ENOENT;
-
-    if ((NULL == commandTemplate) || (NULL == packageName) || ((0 == (packageNameLength = strlen(packageName)))))
-    {
-        OsConfigLogError(log, "CheckOrInstallPackage called with invalid arguments");
-        return EINVAL;
-    }
-
-    packageNameLength += strlen(commandTemplate) + 1;
-
-    if (NULL == (command = (char*)malloc(packageNameLength)))
-    {
-        OsConfigLogError(log, "CheckOrInstallPackage: out of memory");
-        return ENOMEM;
-    }
-
-    memset(command, 0, packageNameLength);
-    snprintf(command, packageNameLength, commandTemplate, packageName);
-
-    status = ExecuteCommand(NULL, command, false, false, 0, 0, NULL, NULL, log);
-
-    FREE_MEMORY(command);
-
-    return status;
-}
-
-int CheckPackageInstalled(const char* packageName, void* log)
-{
-    const char* commandTemplate = "dpkg -l %s | grep ^ii";
-    int status = ENOENT;
-
-    if (0 == (status = CheckOrInstallPackage(commandTemplate, packageName, log)))
-    {
-        OsConfigLogInfo(log, "CheckPackageInstalled: '%s' is installed", packageName);
-    }
-    else if (EINVAL != status)
-    {
-        OsConfigLogInfo(log, "CheckPackageInstalled: '%s' is not installed", packageName);
-    }
-
-    return status;
-}
-
-int InstallPackage(const char* packageName, void* log)
-{
-    const char* commandTemplate = "apt-get install -y %s";
-    int status = 0;
-
-    if (0 != (status = CheckPackageInstalled(packageName, log)))
-    {
-        if (0 == (status = CheckOrInstallPackage(commandTemplate, packageName, log)))
-        {
-            OsConfigLogInfo(log, "InstallPackage: '%s' was successfully installed", packageName);
-        }
-        else
-        {
-            OsConfigLogError(log, "InstallPackage: installation of '%s' failed with %d", packageName, status);
-        }
-    }
-    else
-    {
-        OsConfigLogInfo(log, "InstallPackage: '%s' is already installed", packageName);
-    }
-
-    return status;
-}
-
-int UninstallPackage(const char* packageName, void* log)
-{
-    const char* commandTemplate = "apt-get remove -y --purge %s";
-    int status = 0;
-
-    if (0 == (status = CheckPackageInstalled(packageName, log)))
-    {
-        if (0 == (status = CheckOrInstallPackage(commandTemplate, packageName, log)))
-        {
-            OsConfigLogInfo(log, "UninstallPackage: '%s' was successfully uninstalled", packageName);
-        }
-        else
-        {
-            OsConfigLogError(log, "UninstallPackage: uninstallation of '%s' failed with %d", packageName, status);
-        }
-    }
-    else if (EINVAL != status)
-    {
-        // Nothing to uninstall
-        status = 0;
-    }
-
-    return status;
-}
-
-static unsigned int GetNumberOfCharacterInstancesInFile(const char* fileName, char what)
-{
-    unsigned int numberOf = 0;
-    FILE* file = NULL;
-    int fileSize = 0;
-    int i = 0;
-    int next = 0;
-
-    if (FileExists(fileName))
-    {
-        if (NULL != (file = fopen(fileName, "r")))
-        {
-            fseek(file, 0, SEEK_END);
-            fileSize = ftell(file);
-            fseek(file, 0, SEEK_SET);
-
-            for (i = 0; i < fileSize; i++)
-            {
-                if (what == (next = fgetc(file)))
-                {
-                    numberOf += 1;
-                }
-                else if (EOF == next)
-                {
-                    break;
-                }
-            }
-
-            fclose(file);
-        }
-    }
-
-    return numberOf;
-}
-
-unsigned int GetNumberOfLinesInFile(const char* fileName)
-{
-    return GetNumberOfCharacterInstancesInFile(fileName, EOL);
-}
-
-bool CharacterFoundInFile(const char* fileName, char what)
-{
-    return (GetNumberOfCharacterInstancesInFile(fileName, what) > 0) ? true : false;
-}
-
-int CheckNoLegacyPlusEntriesInFile(const char* fileName, void* log)
-{
-    int status = 0;
-
-    if (FileExists(fileName) && CharacterFoundInFile(fileName, '+'))
-    {
-        OsConfigLogError(log, "CheckNoLegacyPlusEntriesInFile(%s): there are + lines in file '%s'", fileName, fileName);
-        status = ENOENT;
-    }
-    else
-    {
-        OsConfigLogInfo(log, "CheckNoLegacyPlusEntriesInFile(%s): there are no + lines in file '%s'", fileName, fileName);
-    }
-
-    return status;
-}
-
-int FindTextInFile(const char* fileName, const char* text, void* log)
-{
-    char* contents = NULL;
-    int status = 0;
-
-    if ((NULL == fileName) || (NULL == text) || (0 == strlen(text)))
-    {
-        OsConfigLogError(log, "FindTextInFile called with invalid arguments");
-        return EINVAL;
-    }
-
-    if (false == FileExists(fileName))
-    {
-        OsConfigLogError(log, "FindTextInFile: file '%s' not found", fileName);
-        return ENOENT;
-    }
-
-    if (NULL == (contents = LoadStringFromFile(fileName, false, log)))
-    {
-        OsConfigLogError(log, "FindTextInFile: cannot read from '%s'", fileName);
-        status = ENOENT;
-    }
-    else
-    {
-        if (NULL != strstr(contents, text))
-        {
-            OsConfigLogInfo(log, "FindTextInFile: '%s' found in '%s'", text, fileName);
-        }
-        else
-        {
-            OsConfigLogInfo(log, "FindTextInFile: '%s' not found in '%s'", text, fileName);
-            status = ENOENT;
-        }
-
-        FREE_MEMORY(contents);
-    }
-
-    return status;
-}
-
-static int FindText(const char* command, const char* targetName, const char* text, const char* marker, bool strictCompare, void* log)
-{
-    char* results = NULL;
-    char* found = 0;
-    bool foundText = false;
-    int status = 0;
-
-    if ((NULL == commandTemplate) || (NULL == text))
-    {
-        OsConfigLogError(log, "FindText called with invalid arguments");
-        return EINVAL;
-    }
-
-    if ((0 == (status = ExecuteCommand(NULL, command, true, false, 0, 0, &results, NULL, log))) && results)
-    {
-        if (strictCompare)
-        {
-            if (0 == strcmp(results, text))
-            {
-                OsConfigLogInfo(log, "FindText: '%s' found set to '%s'", targetName, text);
-            }
-            else
-            {
-                OsConfigLogInfo(log, "FindText: '%s' not found set to '%s'", targetName, text);
-                status = ENOENT;
-            }
-        }
-        else
-        {
-            found = results;
-            while (NULL != (found = strstr(found, marker ? marker : text)))
-            {
-                found += 1;
-                if (0 == found[0])
-                {
-                    break;
-                }
-                else if (0 == isalpha(found[0]))
-                {
-<<<<<<< HEAD
-                    OsConfigLogInfo(log, "FindText: '%s' found in '%s' ('%s')", text, targetName, found);
-                    foundText = true;
-                }
-            }
-
-            if (false == foundText)
-=======
-                    OsConfigLogInfo(log, "FindMarkedTextInFile: '%s' containing '%s' found in '%s' ('%s')", label, marker, fileName, found - 1);
-                    foundMarker = true;
-                } 
-            } 
-            
-            if (false == foundMarker)
->>>>>>> 587b447d
-            {
-                OsConfigLogInfo(log, "FindText: '%s' not found in '%s'", text, targetName);
-                status = ENOENT;
-            }
-        }
-    }
-    else
-    {
-        OsConfigLogInfo(log, "FindText: '%s' not found in '%s' (%d)", text, targetName, status);
-    }
-
-    FREE_MEMORY(results);
-    FREE_MEMORY(command);
-
-    return status;
-}
-
-int FindMarkedTextInFile(const char* fileName, const char* text, const char* marker, bool strictCompare, void* log)
-{
-    const char* commandTemplate = "cat %s | grep %s";
-    char* command = NULL;
-    size_t commandLength = 0;
-    int status = 0;
-
-    if ((!FileExists(fileName)) || (NULL == text) || (NULL == marker) || (0 == strlen(text)) || (0 == strlen(marker)))
-    {
-        OsConfigLogError(log, "FindMarkedTextInFile called with invalid arguments");
-        return EINVAL;
-    }
-
-    commandLength = strlen(commandTemplate) + strlen(fileName) + strlen(text) + 1;
-    if (NULL == (command = malloc(commandLength)))
-    {
-        OsConfigLogError(log, "FindMarkedTextInFile: out of memory");
-        status = ENOMEM;
-    }
-    else
-    {
-        memset(command, 0, commandLength);
-        snprintf(command, commandLength, commandTemplate, fileName, text);
-
-        status = FindText(command, fileName, text, marker, strictCompare, log);
-
-        FREE_MEMORY(results);
-        FREE_MEMORY(command);
-    }
-
-    return status;
-}
-
-int FindTextInEnvironmentVariable(const char* variableName, const char* text, bool strictComparison, void* log)
-{
-    const char* commandTemplate = "printenv %s";
-    char* command = NULL;
-    size_t commandLength = 0;
-    int status = 0;
-
-    if ((NULL == variableName) || (NULL == text) || (0 == strlen(variableName)) || (0 == strlen(text)))
-    {
-        OsConfigLogError(log, "FindTextInEnvironmentVariable called with invalid arguments");
-        return EINVAL;
-    }
-
-    commandLength = strlen(commandTemplate) + strlen(variableName) + 1;
-    if (NULL == (command = malloc(commandLength)))
-    {
-        OsConfigLogError(log, "FindTextInEnvironmentVariable: out of memory");
-        status = ENOMEM;
-    }
-    else
-    {
-        memset(command, 0, commandLength);
-        snprintf(command, commandLength, commandTemplate, variableName);
-
-<<<<<<< HEAD
-        status = FindText(command, variableName, text, NULL, strictCompare, log);
-=======
-        if ((0 == (status = ExecuteCommand(NULL, command, true, false, 0, 0, &variableValue, NULL, log))) && variableValue)
-        {
-            found = variableValue;
-            while (NULL != (found = strstr(found, text)))
-            {
-                found += 1;
-                if (0 == found[0])
-                {
-                    break;
-                } 
-                else if (0 == isalpha(found[0]))
-                {
-                    OsConfigLogInfo(log, "FindTextInEnvironmentVariable: '%s' found in '%s' ('%s')", text, variableName, found - 1);
-                    foundText = true;
-                }
-            } 
-            
-            if (false == foundText)
-            {
-                OsConfigLogInfo(log, "FindTextInEnvironmentVariable: '%s' not found in '%s'", text, variableName);
-                status = ENOENT;
-            }
-        }
-        else
-        {
-            OsConfigLogInfo(log, "FindTextInEnvironmentVariable: variable '%s' not found (%d)", variableName, status);
-        }
->>>>>>> 587b447d
-
-        FREE_MEMORY(command);
-        FREE_MEMORY(variableValue);
-    }
-    
-    return status;
-}
-
-int CompareFileContents(const char* fileName, const char* text, void* log)
-{
-    char* contents = NULL;
-    int status = 0;
-
-    if ((NULL == fileName) || (NULL == text) || (0 == strlen(fileName)) || (0 == strlen(text)))
-    {
-        OsConfigLogError(log, "CompareFileContents called with invalid arguments");
-        return EINVAL;
-    }
-
-    if (NULL != (contents = LoadStringFromFile(fileName, false, log)))
-    {
-        if (0 == strncmp(contents, text, strlen(text)))
-        {
-            OsConfigLogInfo(log, "CompareFileContents: '%s' matches contents of '%s'", text, fileName);
-        }
-        else
-        {
-            OsConfigLogInfo(log, "CompareFileContents: '%s' does not match contents of '%s' ('%s')", text, fileName, contents);
-            status = ENOENT;
-        }
-    }
-
-    FREE_MEMORY(contents);
-
-    return status;
-}
-
-int FindTextInFolder(const char* directory, const char* text, void* log)
-{
-    const char* pathTemplate = "%s/%s";
-
-    DIR* home = NULL;
-    struct dirent* entry = NULL;
-    char* path = NULL;
-    size_t length = 0;
-    int status = ENOENT, _status = 0;
-
-    if ((NULL == directory) || (false == DirectoryExists(directory)) || (NULL == text))
-    {
-        OsConfigLogError(log, "FindTextInFolder called with invalid arguments");
-        return EINVAL;
-    }
-    
-    if (NULL != (home = opendir(directory)))
-    {
-        while (NULL != (entry = readdir(home)))
-        {
-            if (entry->d_name && strcmp(entry->d_name, ".") && strcmp(entry->d_name, ".."))
-            {
-                length = strlen(pathTemplate) + strlen(directory) + strlen(entry->d_name);
-                if (NULL == (path = malloc(length + 1)))
-                {
-                    OsConfigLogError(log, "FindTextInFolder: out of memory");
-                    status = ENOMEM;
-                    break;
-                }
-
-                memset(path, 0, length + 1);
-                snprintf(path, length, pathTemplate, directory, entry->d_name);
-
-                if ((0 == (_status = FindTextInFile(path, text, log))) && (0 != status))
-                {
-                    status = _status;
-                }
-
-                FREE_MEMORY(path);
-            }
-        }
-
-        closedir(home);
-    }
-
-    if (status)
-    {
-        OsConfigLogError(log, "FindTextInFolder: '%s' not found in any file under '%s'", text, directory);
-    }
-
-    return status;
-}
-
-int CheckLineNotFoundOrCommentedOut(const char* fileName, char commentMark, const char* text, void* log)
-{
-    char* contents = NULL;
-    char* found = NULL;
-    char* index = NULL;
-    bool foundUncommented = false;
-    int status = ENOENT;
-
-    if ((NULL == fileName) || (NULL == text) || (0 == strlen(text)))
-    {
-        OsConfigLogError(log, "CheckLineNotFoundOrCommentedOut called with invalid arguments");
-        return EINVAL;
-    }
-    
-    if (FileExists(fileName))
-    {
-        if (NULL == (contents = LoadStringFromFile(fileName, false, log)))
-        {
-            OsConfigLogError(log, "CheckLineNotFoundOrCommentedOut: cannot read from '%s'", fileName);
-        }
-        else
-        {
-            found = contents;
-
-            while (NULL != (found = strstr(found, text)))
-            {
-                index = found;
-                status = ENOENT;
-
-                while (index > contents)
-                {
-                    index--;
-                    if (commentMark == index[0])
-                    {
-                        status = 0;
-                        break;
-                    }
-                    else if (EOL == index[0])
-                    {
-                        break;
-                    }
-                }
-
-                if (0 == status)
-                {
-                    OsConfigLogInfo(log, "CheckLineNotFoundOrCommentedOut: '%s' found in '%s' at position %ld but is commented out with '%c'", 
-                        text, fileName, (long)(found - contents), commentMark);
-                }
-                else
-                {
-                    foundUncommented = true;
-                    OsConfigLogInfo(log, "CheckLineNotFoundOrCommentedOut: '%s' found in '%s' at position %ld uncommented with '%c'", 
-                        text, fileName, (long)(found - contents), commentMark);
-                }
-
-                found += strlen(text);
-            }
-
-            status = foundUncommented ? EEXIST : 0;
-
-            FREE_MEMORY(contents);
-        }
-    }
-    else
-    {
-        OsConfigLogInfo(log, "CheckLineNotFoundOrCommentedOut: file '%s' not found, nothing to look for", fileName);
-        status = 0;
-    }
-
-    return status;
-}
-
-int FindTextInCommandOutput(const char* command, const char* text, void* log)
-{
-    char* results = NULL;
-    int status = 0;
-
-    if ((NULL == command) || (NULL == text))
-    {
-        OsConfigLogError(log, "FindTextInCommandOutput called with invalid argument");
-        return EINVAL;
-    }
-
-    if (0 == (status = ExecuteCommand(NULL, command, true, false, 0, 0, &results, NULL, log)))
-    {
-        if (NULL != strstr(results, text))
-        {
-            OsConfigLogInfo(log, "FindTextInCommandOutput: '%s' found in '%s' output", text, command);
-        }
-        else
-        {
-            OsConfigLogInfo(log, "FindTextInCommandOutput: '%s' not found in '%s' output", text, command);
-            status = ENOENT;
-        }
-
-        FREE_MEMORY(results);
-    }
-    else
-    {
-        OsConfigLogInfo(log, "FindTextInCommandOutput: command '%s' failed with %d", command, status);
-    }
-
-    return status;
+// Copyright (c) Microsoft Corporation. All rights reserved.
+// Licensed under the MIT License.
+
+#include "Internal.h"
+
+char* LoadStringFromFile(const char* fileName, bool stopAtEol, void* log)
+{
+    FILE* file = NULL;
+    int fileSize = 0;
+    int i = 0;
+    int next = 0;
+    char* string = NULL;
+
+    if ((NULL == fileName) || (-1 == access(fileName, F_OK)))
+    {
+        return string;
+    }
+
+    if (NULL != (file = fopen(fileName, "r")))
+    {
+        if (LockFile(file, log))
+        {
+            fseek(file, 0, SEEK_END);
+            fileSize = ftell(file);
+            fseek(file, 0, SEEK_SET);
+
+            string = (char*)malloc(fileSize + 1);
+            if (string)
+            {
+                memset(&string[0], 0, fileSize + 1);
+                for (i = 0; i <= fileSize; i++)
+                {
+                    next = fgetc(file);
+                    if ((EOF == next) || (stopAtEol && (EOL == next)))
+                    {
+                        string[i] = 0;
+                        break;
+                    }
+
+                    string[i] = (char)next;
+                }
+            }
+
+            UnlockFile(file, log);
+        }
+
+        fclose(file);
+    }
+
+    return string;
+}
+
+bool SavePayloadToFile(const char* fileName, const char* payload, const int payloadSizeBytes, void* log)
+{
+    FILE* file = NULL;
+    int i = 0;
+    bool result = false;
+
+    if (fileName && payload && (0 < payloadSizeBytes))
+    {
+        file = fopen(fileName, "w");
+        if (file)
+        {
+            result = LockFile(file, log);
+            if (result)
+            {
+                for (i = 0; i < payloadSizeBytes; i++)
+                {
+                    if (payload[i] != fputc(payload[i], file))
+                    {
+                        result = false;
+                    }
+                }
+
+                UnlockFile(file, log);
+            }
+            fclose(file);
+        }
+    }
+
+    return result;
+}
+
+int RestrictFileAccessToCurrentAccountOnly(const char* fileName)
+{
+    // S_ISUID (4000): Set user ID on execution
+    // S_ISGID (2000): Set group ID on execution
+    // S_IRUSR (0400): Read permission, owner
+    // S_IWUSR (0200): Write permission, owner
+    // S_IRGRP (0040): Read permission, group
+    // S_IWGRP (0020): Write permission, group.
+    // S_IXUSR (0100): Execute/search permission, owner
+    // S_IXGRP (0010): Execute/search permission, group
+
+    return chmod(fileName, S_ISUID | S_ISGID | S_IRUSR | S_IWUSR | S_IRGRP | S_IWGRP | S_IXUSR | S_IXGRP);
+}
+
+bool FileExists(const char* fileName)
+{
+    return ((NULL != fileName) && (-1 != access(fileName, F_OK))) ? true : false;
+}
+
+bool DirectoryExists(const char* fileName)
+{
+    DIR* directory = NULL;
+    bool result = false;
+
+    if (FileExists(fileName) && (NULL != (directory = opendir(fileName))))
+    {
+        closedir(directory);
+        result = true;
+    }
+
+    return result;
+}
+
+int CheckFileExists(const char* fileName, void* log)
+{
+    int status = 0;
+
+    if (FileExists(fileName))
+    {
+        OsConfigLogInfo(log, "CheckFileExists: file '%s' exists", fileName);
+    }
+    else
+    {
+        OsConfigLogInfo(log, "CheckFileExists: file '%s' not found", fileName);
+        status = EEXIST;
+    }
+
+    return status;
+}
+
+static bool LockUnlockFile(FILE* file, bool lock, void* log)
+{
+    int fileDescriptor = -1;
+    int lockResult = -1;
+    int lockOperation = lock ? (LOCK_EX | LOCK_NB) : LOCK_UN;
+
+    if (NULL == file)
+    {
+        return ENOENT;
+    }
+
+    if (-1 == (fileDescriptor = fileno(file)))
+    {
+        if (IsFullLoggingEnabled())
+        {
+            OsConfigLogError(log, "LockFile: fileno failed with %d", errno);
+        }
+    }
+    else if (0 != (lockResult = flock(fileDescriptor, lockOperation)))
+    {
+        if (IsFullLoggingEnabled())
+        {
+            OsConfigLogError(log, "LockFile: flock(%d) failed with %d", lockOperation, errno);
+        }
+    }
+
+    return (0 == lockResult) ? true : false;
+}
+
+bool LockFile(FILE* file, void* log)
+{
+    return LockUnlockFile(file, true, log);
+}
+
+bool UnlockFile(FILE* file, void* log)
+{
+    return LockUnlockFile(file, false, log);
+}
+
+static int DecimalToOctal(int decimal)
+{
+    char buffer[10] = {0};
+    snprintf(buffer, ARRAY_SIZE(buffer), "%o", decimal);
+    return atoi(buffer);
+}
+
+static int OctalToDecimal(int octal)
+{
+    int internalOctal = octal;
+    int decimal = 0;
+    int i = 0;
+  
+    while (internalOctal) 
+    {
+        decimal += (internalOctal % 10) * pow(8, i++);
+        internalOctal = internalOctal / 10;
+    }
+
+    return decimal;
+}
+
+static int CheckAccess(bool directory, const char* name, int desiredOwnerId, int desiredGroupId, unsigned int desiredAccess, bool rootCanOverwriteOwnership, void* log)
+{
+    struct stat statStruct = {0};
+    mode_t currentMode = 0;
+    mode_t desiredMode = 0;
+    int result = ENOENT;
+
+    if (NULL == name)
+    {
+        OsConfigLogError(log, "CheckAccess called with an invalid name argument");
+        return EINVAL;
+    }
+
+    if (directory ? DirectoryExists(name) : FileExists(name))
+    {
+        if (0 == (result = stat(name, &statStruct)))
+        {
+            if (((-1 != desiredOwnerId) && (((uid_t)desiredOwnerId != statStruct.st_uid) && 
+                (directory && rootCanOverwriteOwnership && ((0 != statStruct.st_uid))))) ||
+                ((-1 != desiredGroupId) && (((gid_t)desiredGroupId != statStruct.st_gid) && 
+                (directory && rootCanOverwriteOwnership && ((0 != statStruct.st_gid))))))
+            {
+                OsConfigLogError(log, "CheckAccess: ownership of '%s' (%d, %d) does not match expected (%d, %d)",
+                    name, statStruct.st_uid, statStruct.st_gid, desiredOwnerId, desiredGroupId);
+                result = ENOENT;
+            }
+            else 
+            {
+                // S_IXOTH (00001): Execute/search permission, others
+                // S_IWOTH (00002): Write permission, others
+                // S_IROTH (00004): Read permission, others
+                // S_IRWXO (00007): Read, write, execute/search by others
+                // S_IXGRP (00010): Execute/search permission, group
+                // S_IWGRP (00020): Write permission, group
+                // S_IRGRP (00040): Read permission, group
+                // S_IRWXG (00070): Read, write, execute/search by group
+                // S_IXUSR (00100): Execute/search permission, owner
+                // S_IWUSR (00200): Write permission, owner
+                // S_IRUSR (00400): Read permission, owner
+                // S_IRWXU (00700): Read, write, execute/search by owner
+                // S_ISVTX (01000): On directories, restricted deletion flag
+                // S_ISGID (02000): Set-group-ID on execution
+                // S_ISUID (04000): Set-user-ID on execution
+                
+                currentMode = DecimalToOctal(statStruct.st_mode & 07777);
+                desiredMode = desiredAccess;
+
+                if (((desiredMode & S_IRWXU) && ((desiredMode & S_IRWXU) != (currentMode & S_IRWXU))) ||
+                    ((desiredMode & S_IRWXG) && ((desiredMode & S_IRWXG) != (currentMode & S_IRWXG))) ||
+                    ((desiredMode & S_IRWXO) && ((desiredMode & S_IRWXO) != (currentMode & S_IRWXO))) ||
+                    ((desiredMode & S_IRUSR) && ((desiredMode & S_IRUSR) != (currentMode & S_IRUSR))) ||
+                    ((desiredMode & S_IRGRP) && ((desiredMode & S_IRGRP) != (currentMode & S_IRGRP))) ||
+                    ((desiredMode & S_IROTH) && ((desiredMode & S_IROTH) != (currentMode & S_IROTH))) ||
+                    ((desiredMode & S_IWUSR) && ((desiredMode & S_IWUSR) != (currentMode & S_IWUSR))) ||
+                    ((desiredMode & S_IWGRP) && ((desiredMode & S_IWGRP) != (currentMode & S_IWGRP))) ||
+                    ((desiredMode & S_IWOTH) && ((desiredMode & S_IWOTH) != (currentMode & S_IWOTH))) ||
+                    ((desiredMode & S_IXUSR) && ((desiredMode & S_IXUSR) != (currentMode & S_IXUSR))) ||
+                    ((desiredMode & S_IXGRP) && ((desiredMode & S_IXGRP) != (currentMode & S_IXGRP))) ||
+                    ((desiredMode & S_IXOTH) && ((desiredMode & S_IXOTH) != (currentMode & S_IXOTH))) ||
+                    ((desiredMode & S_ISUID) && ((desiredMode & S_ISUID) != (currentMode & S_ISUID))) ||
+                    ((desiredMode & S_ISGID) && ((desiredMode & S_ISGID) != (currentMode & S_ISGID))) ||
+                    (directory && (desiredMode & S_ISVTX) && ((desiredMode & S_ISVTX) != (currentMode & S_ISVTX))) ||
+                    (currentMode > desiredMode))
+                {
+                    OsConfigLogError(log, "CheckAccess: access to '%s' (%d) does not match expected (%d)", name, currentMode, desiredMode);
+                    result = ENOENT;
+                }
+                else
+                {
+                    // Special case as this function is invoked by the MPI Client at every MPI request to authenicate access to the socket
+                    if (NULL != log)
+                    {
+                        OsConfigLogInfo(log, "CheckAccess: access to '%s' (%d) matches expected (%d)", name, currentMode, desiredMode);
+                    }
+                    result = 0;
+                }
+            }
+        }
+        else
+        {
+            OsConfigLogError(log, "CheckAccess: stat('%s') failed with %d", name, errno);
+        }
+    }
+    else
+    {
+        OsConfigLogInfo(log, "CheckAccess: '%s' not found, nothing to check", name);
+        result = 0;
+    }
+
+    return result;
+}
+
+static int SetAccess(bool directory, const char* name, unsigned int desiredOwnerId, unsigned int desiredGroupId, unsigned int desiredAccess, void* log)
+{
+    mode_t mode = OctalToDecimal(desiredAccess);
+    int result = ENOENT;
+
+    if (NULL == name)
+    {
+        OsConfigLogError(log, "SetAccess called with an invalid name argument");
+        return EINVAL;
+    }
+
+    if (directory ? DirectoryExists(name) : FileExists(name))
+    {
+        if (0 == (result = CheckAccess(directory, name, desiredOwnerId, desiredGroupId, desiredAccess, false, log)))
+        {
+            OsConfigLogInfo(log, "SetAccess: desired '%s' ownership (owner %u, group %u with access %u) already set",
+                name, desiredOwnerId, desiredGroupId, desiredAccess);
+            result = 0;
+        }
+        else
+        {
+            if (0 == (result = chown(name, (uid_t)desiredOwnerId, (gid_t)desiredGroupId)))
+            {
+                OsConfigLogInfo(log, "SetAccess: successfully set ownership of '%s' to owner %u, group %u", name, desiredOwnerId, desiredGroupId);
+
+                if (0 == (result = chmod(name, mode)))
+                {
+                    OsConfigLogInfo(log, "SetAccess: successfully set access to '%s' to %u", name, desiredAccess);
+                }
+                else
+                {
+                    result = errno ? errno : ENOENT;
+                    OsConfigLogError(log, "SetAccess: 'chmod %d %s' failed with %d", desiredAccess, name, result);
+                }
+            }
+            else
+            {
+                OsConfigLogError(log, "SetAccess: chown('%s', %d, %d) failed with %d", name, desiredOwnerId, desiredGroupId, errno);
+            }
+        }
+    }
+    else
+    {
+        OsConfigLogInfo(log, "SetAccess: '%s' not found, nothing to set", name);
+        result = 0;
+    }
+
+    return result;
+}
+
+int CheckFileAccess(const char* fileName, int desiredOwnerId, int desiredGroupId, unsigned int desiredAccess, void* log)
+{
+    return CheckAccess(false, fileName, desiredOwnerId, desiredGroupId, desiredAccess, false, log);
+}
+
+int SetFileAccess(const char* fileName, unsigned int desiredOwnerId, unsigned int desiredGroupId, unsigned int desiredAccess, void* log)
+{
+    return SetAccess(false, fileName, desiredOwnerId, desiredGroupId, desiredAccess, log);
+}
+
+int CheckDirectoryAccess(const char* directoryName, int desiredOwnerId, int desiredGroupId, unsigned int desiredAccess, bool rootCanOverwriteOwnership, void* log)
+{
+    return CheckAccess(true, directoryName, desiredOwnerId, desiredGroupId, desiredAccess, rootCanOverwriteOwnership, log);
+}
+
+int SetDirectoryAccess(const char* directoryName, unsigned int desiredOwnerId, unsigned int desiredGroupId, unsigned int desiredAccess, void* log)
+{
+    return SetAccess(true, directoryName, desiredOwnerId, desiredGroupId, desiredAccess, log);
+}
+
+int CheckFileSystemMountingOption(const char* mountFileName, const char* mountDirectory, const char* mountType, const char* desiredOption, void* log)
+{
+    FILE* mountFileHandle = NULL;
+    struct mntent* mountStruct = NULL;
+    bool matchFound = false;
+    int lineNumber = 0;
+    int status = 0;
+    
+    if ((NULL == mountFileName) || ((NULL == mountDirectory) && (NULL == mountType)) || (NULL == desiredOption))
+    {
+        OsConfigLogError(log, "CheckFileSystemMountingOption called with invalid argument(s)");
+        return EINVAL;
+    }
+
+    if (!FileExists(mountFileName))
+    {
+        OsConfigLogInfo(log, "CheckFileSystemMountingOption: file '%s' not found, nothing to check", mountFileName);
+        return 0;
+    }
+
+    if (NULL != (mountFileHandle = setmntent(mountFileName, "r")))
+    {
+        while (NULL != (mountStruct = getmntent(mountFileHandle)))
+        {
+            if (((NULL != mountDirectory) && (NULL != mountStruct->mnt_dir) && (NULL != strstr(mountStruct->mnt_dir, mountDirectory))) ||
+                ((NULL != mountType) && (NULL != mountStruct->mnt_type) && (NULL != strstr(mountStruct->mnt_type, mountType))))
+            {
+                matchFound = true;
+                
+                if (NULL != hasmntopt(mountStruct, desiredOption))
+                {
+                    OsConfigLogInfo(log, "CheckFileSystemMountingOption: option '%s' for directory '%s' or mount type '%s' found in file '%s' at line '%d'", 
+                        desiredOption, mountDirectory ? mountDirectory : "-", mountType ? mountType : "-", mountFileName, lineNumber);
+                }
+                else
+                {
+                    status = ENOENT;
+
+                    OsConfigLogError(log, "CheckFileSystemMountingOption: option '%s' for directory '%s' or mount type '%s' missing from file '%s' at line %d",
+                        desiredOption, mountDirectory ? mountDirectory : "-", mountType ? mountType : "-", mountFileName, lineNumber);
+                }
+
+                if (IsFullLoggingEnabled())
+                {
+                    OsConfigLogInfo(log, "CheckFileSystemMountingOption, line %d in %s: mnt_fsname '%s', mnt_dir '%s', mnt_type '%s', mnt_opts '%s', mnt_freq %d, mnt_passno %d", 
+                        lineNumber, mountFileName, mountStruct->mnt_fsname, mountStruct->mnt_dir, mountStruct->mnt_type, mountStruct->mnt_opts, 
+                        mountStruct->mnt_freq, mountStruct->mnt_passno);
+                }
+            }
+
+            lineNumber += 1;
+        }
+
+        if (false == matchFound)
+        {
+            OsConfigLogInfo(log, "CheckFileSystemMountingOption: directory '%s' or mount type '%s' not found in file '%s', nothing to check", 
+                mountDirectory ? mountDirectory : "-", mountType ? mountType : "-", mountFileName);
+        }
+
+        endmntent(mountFileHandle);
+    }
+    else
+    {
+        status = errno;
+        
+        if (0 == status)
+        {
+            status = ENOENT;
+        }
+        
+        OsConfigLogError(log, "CheckFileSystemMountingOption: could not open file '%s', setmntent() failed (%d)", mountFileName, status);
+    }
+
+    return status;
+}
+
+static int CheckOrInstallPackage(const char* commandTemplate, const char* packageName, void* log)
+{
+    char* command = NULL;
+    size_t packageNameLength = 0;
+    int status = ENOENT;
+
+    if ((NULL == commandTemplate) || (NULL == packageName) || ((0 == (packageNameLength = strlen(packageName)))))
+    {
+        OsConfigLogError(log, "CheckOrInstallPackage called with invalid arguments");
+        return EINVAL;
+    }
+
+    packageNameLength += strlen(commandTemplate) + 1;
+
+    if (NULL == (command = (char*)malloc(packageNameLength)))
+    {
+        OsConfigLogError(log, "CheckOrInstallPackage: out of memory");
+        return ENOMEM;
+    }
+
+    memset(command, 0, packageNameLength);
+    snprintf(command, packageNameLength, commandTemplate, packageName);
+
+    status = ExecuteCommand(NULL, command, false, false, 0, 0, NULL, NULL, log);
+
+    FREE_MEMORY(command);
+
+    return status;
+}
+
+int CheckPackageInstalled(const char* packageName, void* log)
+{
+    const char* commandTemplate = "dpkg -l %s | grep ^ii";
+    int status = ENOENT;
+
+    if (0 == (status = CheckOrInstallPackage(commandTemplate, packageName, log)))
+    {
+        OsConfigLogInfo(log, "CheckPackageInstalled: '%s' is installed", packageName);
+    }
+    else if (EINVAL != status)
+    {
+        OsConfigLogInfo(log, "CheckPackageInstalled: '%s' is not installed", packageName);
+    }
+
+    return status;
+}
+
+int InstallPackage(const char* packageName, void* log)
+{
+    const char* commandTemplate = "apt-get install -y %s";
+    int status = 0;
+
+    if (0 != (status = CheckPackageInstalled(packageName, log)))
+    {
+        if (0 == (status = CheckOrInstallPackage(commandTemplate, packageName, log)))
+        {
+            OsConfigLogInfo(log, "InstallPackage: '%s' was successfully installed", packageName);
+        }
+        else
+        {
+            OsConfigLogError(log, "InstallPackage: installation of '%s' failed with %d", packageName, status);
+        }
+    }
+    else
+    {
+        OsConfigLogInfo(log, "InstallPackage: '%s' is already installed", packageName);
+    }
+
+    return status;
+}
+
+int UninstallPackage(const char* packageName, void* log)
+{
+    const char* commandTemplate = "apt-get remove -y --purge %s";
+    int status = 0;
+
+    if (0 == (status = CheckPackageInstalled(packageName, log)))
+    {
+        if (0 == (status = CheckOrInstallPackage(commandTemplate, packageName, log)))
+        {
+            OsConfigLogInfo(log, "UninstallPackage: '%s' was successfully uninstalled", packageName);
+        }
+        else
+        {
+            OsConfigLogError(log, "UninstallPackage: uninstallation of '%s' failed with %d", packageName, status);
+        }
+    }
+    else if (EINVAL != status)
+    {
+        // Nothing to uninstall
+        status = 0;
+    }
+
+    return status;
+}
+
+static unsigned int GetNumberOfCharacterInstancesInFile(const char* fileName, char what)
+{
+    unsigned int numberOf = 0;
+    FILE* file = NULL;
+    int fileSize = 0;
+    int i = 0;
+    int next = 0;
+
+    if (FileExists(fileName))
+    {
+        if (NULL != (file = fopen(fileName, "r")))
+        {
+            fseek(file, 0, SEEK_END);
+            fileSize = ftell(file);
+            fseek(file, 0, SEEK_SET);
+
+            for (i = 0; i < fileSize; i++)
+            {
+                if (what == (next = fgetc(file)))
+                {
+                    numberOf += 1;
+                }
+                else if (EOF == next)
+                {
+                    break;
+                }
+            }
+
+            fclose(file);
+        }
+    }
+
+    return numberOf;
+}
+
+unsigned int GetNumberOfLinesInFile(const char* fileName)
+{
+    return GetNumberOfCharacterInstancesInFile(fileName, EOL);
+}
+
+bool CharacterFoundInFile(const char* fileName, char what)
+{
+    return (GetNumberOfCharacterInstancesInFile(fileName, what) > 0) ? true : false;
+}
+
+int CheckNoLegacyPlusEntriesInFile(const char* fileName, void* log)
+{
+    int status = 0;
+
+    if (FileExists(fileName) && CharacterFoundInFile(fileName, '+'))
+    {
+        OsConfigLogError(log, "CheckNoLegacyPlusEntriesInFile(%s): there are + lines in file '%s'", fileName, fileName);
+        status = ENOENT;
+    }
+    else
+    {
+        OsConfigLogInfo(log, "CheckNoLegacyPlusEntriesInFile(%s): there are no + lines in file '%s'", fileName, fileName);
+    }
+
+    return status;
+}
+
+int FindTextInFile(const char* fileName, const char* text, void* log)
+{
+    char* contents = NULL;
+    int status = 0;
+
+    if ((NULL == fileName) || (NULL == text) || (0 == strlen(text)))
+    {
+        OsConfigLogError(log, "FindTextInFile called with invalid arguments");
+        return EINVAL;
+    }
+
+    if (false == FileExists(fileName))
+    {
+        OsConfigLogError(log, "FindTextInFile: file '%s' not found", fileName);
+        return ENOENT;
+    }
+
+    if (NULL == (contents = LoadStringFromFile(fileName, false, log)))
+    {
+        OsConfigLogError(log, "FindTextInFile: cannot read from '%s'", fileName);
+        status = ENOENT;
+    }
+    else
+    {
+        if (NULL != strstr(contents, text))
+        {
+            OsConfigLogInfo(log, "FindTextInFile: '%s' found in '%s'", text, fileName);
+        }
+        else
+        {
+            OsConfigLogInfo(log, "FindTextInFile: '%s' not found in '%s'", text, fileName);
+            status = ENOENT;
+        }
+
+        FREE_MEMORY(contents);
+    }
+
+    return status;
+}
+
+static int FindText(const char* command, const char* targetName, const char* text, const char* marker, bool strictCompare, void* log)
+{
+    char* results = NULL;
+    char* found = 0;
+    bool foundText = false;
+    int status = 0;
+
+    if ((NULL == commandTemplate) || (NULL == text))
+    {
+        OsConfigLogError(log, "FindText called with invalid arguments");
+        return EINVAL;
+    }
+
+    if ((0 == (status = ExecuteCommand(NULL, command, true, false, 0, 0, &results, NULL, log))) && results)
+    {
+        if (strictCompare)
+        {
+            if (0 == strcmp(results, text))
+            {
+                OsConfigLogInfo(log, "FindText: '%s' found set to '%s'", targetName, text);
+            }
+            else
+            {
+                OsConfigLogInfo(log, "FindText: '%s' not found set to '%s'", targetName, text);
+                status = ENOENT;
+            }
+        }
+        else
+        {
+            found = results;
+            while (NULL != (found = strstr(found, marker ? marker : text)))
+            {
+                found += 1;
+                if (0 == found[0])
+                {
+                    break;
+                }
+                else if (0 == isalpha(found[0]))
+                {
+                    OsConfigLogInfo(log, "FindText: '%s' found in '%s' ('%s')", text, targetName, found);
+                    foundText = true;
+                }
+            }
+
+            if (false == foundText)
+            {
+                OsConfigLogInfo(log, "FindText: '%s' not found in '%s'", text, targetName);
+                status = ENOENT;
+            }
+        }
+    }
+    else
+    {
+        OsConfigLogInfo(log, "FindText: '%s' not found in '%s' (%d)", text, targetName, status);
+    }
+
+    FREE_MEMORY(results);
+    FREE_MEMORY(command);
+
+    return status;
+}
+
+int FindMarkedTextInFile(const char* fileName, const char* text, const char* marker, bool strictCompare, void* log)
+{
+    const char* commandTemplate = "cat %s | grep %s";
+    char* command = NULL;
+    size_t commandLength = 0;
+    int status = 0;
+
+    if ((!FileExists(fileName)) || (NULL == text) || (NULL == marker) || (0 == strlen(text)) || (0 == strlen(marker)))
+    {
+        OsConfigLogError(log, "FindMarkedTextInFile called with invalid arguments");
+        return EINVAL;
+    }
+
+    commandLength = strlen(commandTemplate) + strlen(fileName) + strlen(text) + 1;
+    if (NULL == (command = malloc(commandLength)))
+    {
+        OsConfigLogError(log, "FindMarkedTextInFile: out of memory");
+        status = ENOMEM;
+    }
+    else
+    {
+        memset(command, 0, commandLength);
+        snprintf(command, commandLength, commandTemplate, fileName, text);
+
+        status = FindText(command, fileName, text, marker, strictCompare, log);
+
+        FREE_MEMORY(results);
+        FREE_MEMORY(command);
+    }
+
+    return status;
+}
+
+int FindTextInEnvironmentVariable(const char* variableName, const char* text, bool strictComparison, void* log)
+{
+    const char* commandTemplate = "printenv %s";
+    char* command = NULL;
+    size_t commandLength = 0;
+    int status = 0;
+
+    if ((NULL == variableName) || (NULL == text) || (0 == strlen(variableName)) || (0 == strlen(text)))
+    {
+        OsConfigLogError(log, "FindTextInEnvironmentVariable called with invalid arguments");
+        return EINVAL;
+    }
+
+    commandLength = strlen(commandTemplate) + strlen(variableName) + 1;
+    if (NULL == (command = malloc(commandLength)))
+    {
+        OsConfigLogError(log, "FindTextInEnvironmentVariable: out of memory");
+        status = ENOMEM;
+    }
+    else
+    {
+        memset(command, 0, commandLength);
+        snprintf(command, commandLength, commandTemplate, variableName);
+
+        status = FindText(command, variableName, text, NULL, strictCompare, log);
+
+        FREE_MEMORY(command);
+        FREE_MEMORY(variableValue);
+    }
+    
+    return status;
+}
+
+int CompareFileContents(const char* fileName, const char* text, void* log)
+{
+    char* contents = NULL;
+    int status = 0;
+
+    if ((NULL == fileName) || (NULL == text) || (0 == strlen(fileName)) || (0 == strlen(text)))
+    {
+        OsConfigLogError(log, "CompareFileContents called with invalid arguments");
+        return EINVAL;
+    }
+
+    if (NULL != (contents = LoadStringFromFile(fileName, false, log)))
+    {
+        if (0 == strncmp(contents, text, strlen(text)))
+        {
+            OsConfigLogInfo(log, "CompareFileContents: '%s' matches contents of '%s'", text, fileName);
+        }
+        else
+        {
+            OsConfigLogInfo(log, "CompareFileContents: '%s' does not match contents of '%s' ('%s')", text, fileName, contents);
+            status = ENOENT;
+        }
+    }
+
+    FREE_MEMORY(contents);
+
+    return status;
+}
+
+int FindTextInFolder(const char* directory, const char* text, void* log)
+{
+    const char* pathTemplate = "%s/%s";
+
+    DIR* home = NULL;
+    struct dirent* entry = NULL;
+    char* path = NULL;
+    size_t length = 0;
+    int status = ENOENT, _status = 0;
+
+    if ((NULL == directory) || (false == DirectoryExists(directory)) || (NULL == text))
+    {
+        OsConfigLogError(log, "FindTextInFolder called with invalid arguments");
+        return EINVAL;
+    }
+    
+    if (NULL != (home = opendir(directory)))
+    {
+        while (NULL != (entry = readdir(home)))
+        {
+            if (entry->d_name && strcmp(entry->d_name, ".") && strcmp(entry->d_name, ".."))
+            {
+                length = strlen(pathTemplate) + strlen(directory) + strlen(entry->d_name);
+                if (NULL == (path = malloc(length + 1)))
+                {
+                    OsConfigLogError(log, "FindTextInFolder: out of memory");
+                    status = ENOMEM;
+                    break;
+                }
+
+                memset(path, 0, length + 1);
+                snprintf(path, length, pathTemplate, directory, entry->d_name);
+
+                if ((0 == (_status = FindTextInFile(path, text, log))) && (0 != status))
+                {
+                    status = _status;
+                }
+
+                FREE_MEMORY(path);
+            }
+        }
+
+        closedir(home);
+    }
+
+    if (status)
+    {
+        OsConfigLogError(log, "FindTextInFolder: '%s' not found in any file under '%s'", text, directory);
+    }
+
+    return status;
+}
+
+int CheckLineNotFoundOrCommentedOut(const char* fileName, char commentMark, const char* text, void* log)
+{
+    char* contents = NULL;
+    char* found = NULL;
+    char* index = NULL;
+    bool foundUncommented = false;
+    int status = ENOENT;
+
+    if ((NULL == fileName) || (NULL == text) || (0 == strlen(text)))
+    {
+        OsConfigLogError(log, "CheckLineNotFoundOrCommentedOut called with invalid arguments");
+        return EINVAL;
+    }
+    
+    if (FileExists(fileName))
+    {
+        if (NULL == (contents = LoadStringFromFile(fileName, false, log)))
+        {
+            OsConfigLogError(log, "CheckLineNotFoundOrCommentedOut: cannot read from '%s'", fileName);
+        }
+        else
+        {
+            found = contents;
+
+            while (NULL != (found = strstr(found, text)))
+            {
+                index = found;
+                status = ENOENT;
+
+                while (index > contents)
+                {
+                    index--;
+                    if (commentMark == index[0])
+                    {
+                        status = 0;
+                        break;
+                    }
+                    else if (EOL == index[0])
+                    {
+                        break;
+                    }
+                }
+
+                if (0 == status)
+                {
+                    OsConfigLogInfo(log, "CheckLineNotFoundOrCommentedOut: '%s' found in '%s' at position %ld but is commented out with '%c'", 
+                        text, fileName, (long)(found - contents), commentMark);
+                }
+                else
+                {
+                    foundUncommented = true;
+                    OsConfigLogInfo(log, "CheckLineNotFoundOrCommentedOut: '%s' found in '%s' at position %ld uncommented with '%c'", 
+                        text, fileName, (long)(found - contents), commentMark);
+                }
+
+                found += strlen(text);
+            }
+
+            status = foundUncommented ? EEXIST : 0;
+
+            FREE_MEMORY(contents);
+        }
+    }
+    else
+    {
+        OsConfigLogInfo(log, "CheckLineNotFoundOrCommentedOut: file '%s' not found, nothing to look for", fileName);
+        status = 0;
+    }
+
+    return status;
+}
+
+int FindTextInCommandOutput(const char* command, const char* text, void* log)
+{
+    char* results = NULL;
+    int status = 0;
+
+    if ((NULL == command) || (NULL == text))
+    {
+        OsConfigLogError(log, "FindTextInCommandOutput called with invalid argument");
+        return EINVAL;
+    }
+
+    if (0 == (status = ExecuteCommand(NULL, command, true, false, 0, 0, &results, NULL, log)))
+    {
+        if (NULL != strstr(results, text))
+        {
+            OsConfigLogInfo(log, "FindTextInCommandOutput: '%s' found in '%s' output", text, command);
+        }
+        else
+        {
+            OsConfigLogInfo(log, "FindTextInCommandOutput: '%s' not found in '%s' output", text, command);
+            status = ENOENT;
+        }
+
+        FREE_MEMORY(results);
+    }
+    else
+    {
+        OsConfigLogInfo(log, "FindTextInCommandOutput: command '%s' failed with %d", command, status);
+    }
+
+    return status;
 }