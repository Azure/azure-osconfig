# Copyright (c) Microsoft Corporation. All rights reserved.
# Licensed under the MIT License.

project(commonutils)

add_library(commonutils STATIC 
    CommandUtils.c
    ConfigUtils.c
    DaemonUtils.c
    DeviceInfoUtils.c
    FileUtils.c
    OtherUtils.c
    ProxyUtils.c
    SocketUtils.c
    SshUtils.c
    UrlUtils.c
    UserUtils.c)

<<<<<<< HEAD
target_compile_options(commonutils PRIVATE -Wno-psabi -Wall -Wextra -Wunused -Werror -Wformat -Wformat-security -Wno-nonnull -Wno-unused-result -Wunused-macros)

=======
>>>>>>> 2b3fb012
target_include_directories(commonutils
    PUBLIC
        ${CMAKE_CURRENT_SOURCE_DIR}
        ${RAPIDJSON_INCLUDE_DIRS}
)

target_link_libraries(commonutils PRIVATE 
    logging 
    parsonlib
    m)<|MERGE_RESOLUTION|>--- conflicted
+++ resolved
@@ -1,33 +1,28 @@
-# Copyright (c) Microsoft Corporation. All rights reserved.
-# Licensed under the MIT License.
-
-project(commonutils)
-
-add_library(commonutils STATIC 
-    CommandUtils.c
-    ConfigUtils.c
-    DaemonUtils.c
-    DeviceInfoUtils.c
-    FileUtils.c
-    OtherUtils.c
-    ProxyUtils.c
-    SocketUtils.c
-    SshUtils.c
-    UrlUtils.c
-    UserUtils.c)
-
-<<<<<<< HEAD
-target_compile_options(commonutils PRIVATE -Wno-psabi -Wall -Wextra -Wunused -Werror -Wformat -Wformat-security -Wno-nonnull -Wno-unused-result -Wunused-macros)
-
-=======
->>>>>>> 2b3fb012
-target_include_directories(commonutils
-    PUBLIC
-        ${CMAKE_CURRENT_SOURCE_DIR}
-        ${RAPIDJSON_INCLUDE_DIRS}
-)
-
-target_link_libraries(commonutils PRIVATE 
-    logging 
-    parsonlib
+# Copyright (c) Microsoft Corporation. All rights reserved.
+# Licensed under the MIT License.
+
+project(commonutils)
+
+add_library(commonutils STATIC 
+    CommandUtils.c
+    ConfigUtils.c
+    DaemonUtils.c
+    DeviceInfoUtils.c
+    FileUtils.c
+    OtherUtils.c
+    ProxyUtils.c
+    SocketUtils.c
+    SshUtils.c
+    UrlUtils.c
+    UserUtils.c)
+
+target_include_directories(commonutils
+    PUBLIC
+        ${CMAKE_CURRENT_SOURCE_DIR}
+        ${RAPIDJSON_INCLUDE_DIRS}
+)
+
+target_link_libraries(commonutils PRIVATE 
+    logging 
+    parsonlib
     m)