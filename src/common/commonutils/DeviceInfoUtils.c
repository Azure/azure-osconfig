// Copyright (c) Microsoft Corporation. All rights reserved.
// Licensed under the MIT License.

#include "Internal.h"

typedef struct OS_DISTRO_INFO
{
    char* id;
    char* release;
    char* codename;
    char* description;
} OS_DISTRO_INFO;

void RemovePrefixBlanks(char* target)
{
    if (NULL == target)
    {
        return;
    }

    int targetLength =(int)strlen(target);
    int i = 0;
    
    while ((i < targetLength) && (' ' == target[i]))
    {
        i += 1;
    }

    memcpy(target, target + i, targetLength - i);
    target[targetLength - i] = 0;
}

void RemovePrefixUpTo(char* target, char marker)
{
    if (NULL == target)
    {
        return;
    }

    int targetLength =(int)strlen(target);
    char* equalSign = strchr(target, marker);

    if (equalSign)
    {
        targetLength = strlen(equalSign + 1);
        memcpy(target, equalSign + 1, targetLength);
        target[targetLength] = 0;
    }
}

void RemoveTrailingBlanks(char* target)
{
    if (NULL == target)
    {
        return;
    }

    int targetLength = (int)strlen(target);
    int i = targetLength;

    while ((i > 0) && (' ' == target[i - 1]))
    {
        target[i - 1] = 0;
        i -= 1;
    }
}

void TruncateAtFirst(char* target, char marker)
{
    if (NULL == target)
    {
        return;
    }

    char* found = strchr(target, marker);

    if (found)
    {
        found[0] = 0;
    }
}

char* GetOsName(void* log)
{
    const char* osNameCommand = "cat /etc/os-release | grep ID=";
    const char* osPrettyNameCommand = "cat /etc/os-release | grep PRETTY_NAME=";
    char* textResult = NULL;

    if (0 == ExecuteCommand(NULL, osPrettyNameCommand, true, true, 0, 0, &textResult, NULL, log))
    {
        RemovePrefixBlanks(textResult);
        RemoveTrailingBlanks(textResult);
        RemovePrefixUpTo(textResult, '=');
        RemovePrefixBlanks(textResult);
        
        // Comment next line to capture the full pretty name including version (example: 'Ubuntu 20.04.3 LTS')
        TruncateAtFirst(textResult, ' ');
    }
    else
    {
        FREE_MEMORY(textResult);

        // PRETTY_NAME did not work, try ID
        if (0 == ExecuteCommand(NULL, osNameCommand, true, true, 0, 0, &textResult, NULL, log))
        {
            RemovePrefixBlanks(textResult);
            RemoveTrailingBlanks(textResult);
            RemovePrefixUpTo(textResult, '=');
            RemovePrefixBlanks(textResult);
            TruncateAtFirst(textResult, ' ');
        }
        else
        {
            FREE_MEMORY(textResult);
        }
    }

    if (IsFullLoggingEnabled())
    {
        OsConfigLogInfo(log, "OS name: '%s'", textResult);
    }
    
    return textResult;
}

char* GetOsVersion(void* log)
{
    const char* osVersionCommand = "cat /etc/os-release | grep VERSION=";
    char* textResult = NULL;

    if (0 == ExecuteCommand(NULL, osVersionCommand, true, true, 0, 0, &textResult, NULL, log))
    {
        RemovePrefixBlanks(textResult);
        RemoveTrailingBlanks(textResult);
        RemovePrefixUpTo(textResult, '=');
        RemovePrefixBlanks(textResult);
        TruncateAtFirst(textResult, ' ');
    }
    else
    {
        FREE_MEMORY(textResult);
    }

    if (IsFullLoggingEnabled())
    {
        OsConfigLogInfo(log, "OS version: '%s'", textResult);
    }

    return textResult;
}

static char* GetHardwareProperty(const char* command, bool truncateAtFirstSpace, void* log)
{
    char* textResult = NULL;

    if (0 == ExecuteCommand(NULL, command, true, true, 0, 0, &textResult, NULL, log))
    {
        RemovePrefixUpTo(textResult, ':');
        RemovePrefixBlanks(textResult);
        
        if (truncateAtFirstSpace)
        {
            TruncateAtFirst(textResult, ' ');
        }
        else
        {
            RemoveTrailingBlanks(textResult);
        }
    }
    else
    {
        FREE_MEMORY(textResult);
    }

    return textResult;
}

static char* GetAnotherOsProperty(const char* command, void* log)
{
    char* textResult = NULL;
    
    if (NULL == command)
    {
        return NULL;
    }

    if (0 == ExecuteCommand(NULL, command, true, true, 0, 0, &textResult, NULL, log))
    {
        RemovePrefixBlanks(textResult);
        RemoveTrailingBlanks(textResult);
    }
    else
    {
        FREE_MEMORY(textResult);
    }

    return textResult;
}

char* GetOsKernelName(void* log)
{
    static char* osKernelNameCommand = "uname -s";
    char* textResult = GetAnotherOsProperty(osKernelNameCommand, log);
    
    if (IsFullLoggingEnabled())
    {
        OsConfigLogInfo(log, "Kernel name: '%s'", textResult);
    }
    
    return textResult;
}

char* GetOsKernelRelease(void* log)
{
    static char* osKernelReleaseCommand = "uname -r";
    char* textResult = GetAnotherOsProperty(osKernelReleaseCommand, log);
    
    if (IsFullLoggingEnabled())
    {
        OsConfigLogInfo(log, "Kernel release: '%s'", textResult);
    }
    
    return textResult;
}

char* GetOsKernelVersion(void* log)
{
    static char* osKernelVersionCommand = "uname -v";
    char* textResult = GetAnotherOsProperty(osKernelVersionCommand, log);
    
    if (IsFullLoggingEnabled())
    {
        OsConfigLogInfo(log, "Kernel version: '%s'", textResult);
    }
    
    return textResult;
}

char* GetCpuType(void* log)
{
    const char* osCpuTypeCommand = "lscpu | grep Architecture:";
    char* textResult = GetHardwareProperty(osCpuTypeCommand, false, log);
    
    if (IsFullLoggingEnabled())
    {
        OsConfigLogInfo(log, "CPU type: '%s'", textResult);
    }
    
    return textResult;
}

char* GetCpuVendor(void* log)
{
    const char* osCpuVendorCommand = "lscpu | grep \"Vendor ID:\"";
    char* textResult = GetHardwareProperty(osCpuVendorCommand, false, log);
    
    if (IsFullLoggingEnabled())
    {
        OsConfigLogInfo(log, "CPU vendor id: '%s'", textResult);
    }
    
    return textResult;
}

char* GetCpuModel(void* log)
{
    const char* osCpuModelCommand = "lscpu | grep \"Model name:\"";
    char* textResult = GetHardwareProperty(osCpuModelCommand, false, log);
    
    if (IsFullLoggingEnabled())
    {
        OsConfigLogInfo(log, "CPU model: '%s'", textResult);
    }
    
    return textResult;
}

char* GetCpuFlags(void* log)
{
    const char* osCpuFlagsCommand = "lscpu | grep \"Flags:\"";
    char* textResult = GetHardwareProperty(osCpuFlagsCommand, false, log);

    if (IsFullLoggingEnabled())
    {
        OsConfigLogInfo(log, "CPU flags: '%s'", textResult);
    }

    return textResult;
}

bool IsCpuFlagSupported(const char* cpuFlag, void* log)
{
    bool result = false;
    char* cpuFlags = GetCpuFlags(log);

    if ((NULL != cpuFlag) && (NULL != strstr(cpuFlags, cpuFlag)))
    {
        OsConfigLogInfo(log, "CPU flag '%s' is supported", cpuFlag);
        result = true;
    }
    else
    {
        OsConfigLogInfo(log, "CPU flag '%s' is not supported", cpuFlag);
    }

    FREE_MEMORY(cpuFlags);

    return result;
}

long GetTotalMemory(void* log)
{
    const char* osTotalMemoryCommand = "grep MemTotal /proc/meminfo";
    char* textResult = GetHardwareProperty(osTotalMemoryCommand, true, log);
    long totalMemory = 0;
    
    if (NULL != textResult)
    {
        totalMemory = atol(textResult);
    }
    
    if (IsFullLoggingEnabled())
    {
        OsConfigLogInfo(log, "Total memory: %lu kB", totalMemory);
    }
    
    return totalMemory;
}

long GetFreeMemory(void* log)
{
    const char* osFreeMemoryCommand = "grep MemFree /proc/meminfo";
    char* textResult = GetHardwareProperty(osFreeMemoryCommand, true, log);
    long freeMemory = 0;
    
    if (NULL != textResult)
    {
        freeMemory = atol(textResult);
    }

    if (IsFullLoggingEnabled())
    {
        OsConfigLogInfo(log, "Free memory: %lu kB", freeMemory);
    }

    return freeMemory;
}

char* GetProductName(void* log)
{
    const char* osProductNameCommand = "cat /sys/devices/virtual/dmi/id/product_name";
    const char* osProductNameAlternateCommand = "lshw -c system | grep -m 1 \"product:\"";
    char* textResult = GetAnotherOsProperty(osProductNameCommand, log);
    
    if ((NULL == textResult) || (0 == strlen(textResult)))
    {
        textResult = GetHardwareProperty(osProductNameAlternateCommand, false, log);
    }
    
    if (IsFullLoggingEnabled())
    {
        OsConfigLogInfo(log, "Product name: '%s'", textResult);
    }

    return textResult;
}

char* GetProductVendor(void* log)
{
    const char* osProductVendorCommand = "cat /sys/devices/virtual/dmi/id/sys_vendor";
    const char* osProductVendorAlternateCommand = "lshw -c system | grep -m 1 \"vendor:\"";
    char* textResult = GetAnotherOsProperty(osProductVendorCommand, log);

    if ((NULL == textResult) || (0 == strlen(textResult)))
    {
        textResult = GetHardwareProperty(osProductVendorAlternateCommand, false, log);
    }
    
    if (IsFullLoggingEnabled())
    {
        OsConfigLogInfo(log, "Product vendor: '%s'", textResult);
    }

    return textResult;
}

char* GetProductVersion(void* log)
{
    const char* osProductVersionCommand = "cat /sys/devices/virtual/dmi/id/product_version";
    const char* osProductVersionAlternateCommand = "lshw -c system | grep -m 1 \"version:\"";
    char* textResult = GetHardwareProperty(osProductVersionCommand, false, log);

    if ((NULL == textResult) || (0 == strlen(textResult)))
    {
        textResult = GetHardwareProperty(osProductVersionAlternateCommand, false, log);
    }

    if (IsFullLoggingEnabled())
    {
        OsConfigLogInfo(log, "Product version: '%s'", textResult);
    }

    return textResult;
}

char* GetSystemCapabilities(void* log)
{
    const char* osSystemCapabilitiesCommand = "lshw -c system | grep -m 1 \"capabilities:\"";
    char* textResult = GetHardwareProperty(osSystemCapabilitiesCommand, false, log);

    if (IsFullLoggingEnabled())
    {
        OsConfigLogInfo(log, "Product capabilities: '%s'", textResult);
    }

    return textResult;
}

char* GetSystemConfiguration(void* log)
{
    const char* osSystemConfigurationCommand = "lshw -c system | grep -m 1 \"configuration:\"";
    char* textResult = GetHardwareProperty(osSystemConfigurationCommand, false, log);

    if (IsFullLoggingEnabled())
    {
        OsConfigLogInfo(log, "Product configuration: '%s'", textResult);
    }

    return textResult;
}

static char* GetEtcReleaseEntry(const char* name, void* log)
{
    const char* commandTemplate = "cat /etc/*-release | grep %s=";

    char* command = NULL;
    char* result = NULL;
    size_t commandLength = 0;
    int status = 0;

    if ((NULL == name) || (0 == strlen(name)))
    {
        OsConfigLogError(log, "GetEtcReleaseEntry: invalid arguments");
        result = DuplicateString("<error>");
    }
    else
    {
        commandLength = strlen(commandTemplate) + strlen(name) + 1;

        if (NULL == (command = malloc(commandLength)))
        {
            OsConfigLogError(log, "GetEtcReleaseEntry: out of memory");
        }
        else
        {
            memset(command, 0, commandLength);
            snprintf(command, commandLength, commandTemplate, name);

            if (0 == (status = ExecuteCommand(NULL, command, true, false, 0, 0, &result, NULL, log)))
            {
                RemovePrefixBlanks(result);
                RemoveTrailingBlanks(result);
                RemovePrefixUpTo(result, '=');
                RemovePrefixBlanks(result);

                if ('"' == result[0])
                {
                    RemovePrefixUpTo(result, '"');
                    TruncateAtFirst(result, '"');
                }
            }
            else
            {
                FREE_MEMORY(result);
            }

            FREE_MEMORY(command);
        }
    }

    if (NULL == result)
    {
        result = DuplicateString("<null>");
    }

    if (IsFullLoggingEnabled())
    {
        OsConfigLogInfo(log, "'%s': '%s'", name, result);
    }
    
    return result;
}

static void ClearOsDistroInfo(OS_DISTRO_INFO* info)
{
    if (info)
    {
        FREE_MEMORY(info->id);
        FREE_MEMORY(info->release);
        FREE_MEMORY(info->codename);
        FREE_MEMORY(info->description);
    }
}

bool CheckOsAndKernelMatchDistro(void* log)
{
    const char* linuxName = "Linux";

    OS_DISTRO_INFO distro = {0}, os = {0};
    char* kernelName = GetOsKernelName(log);
    bool match = false;

    // Distro
    distro.id = GetEtcReleaseEntry("DISTRIB_ID", log);
    distro.release = GetEtcReleaseEntry("DISTRIB_RELEASE", log);
    distro.codename = GetEtcReleaseEntry("DISTRIB_CODENAME", log);
    distro.description = GetEtcReleaseEntry("DISTRIB_DESCRIPTION", log);

    //Installed image
<<<<<<< HEAD
    os.id = GetEtcReleaseEntry(commandTemplate, "NAME", log);
    os.release = GetEtcReleaseEntry(commandTemplate, "VERSION_ID", log);
    os.codename = GetEtcReleaseEntry(commandTemplate, "VERSION_CODENAME", log);
    os.description = GetEtcReleaseEntry(commandTemplate, "PRETTY_NAME", log);
=======
    os.id = GetEtcReleaseEntry("ID", log);
    os.release = GetEtcReleaseEntry("VERSION_ID", log);
    os.codename = GetEtcReleaseEntry("VERSION_CODENAME", log);
    os.description = GetEtcReleaseEntry("PRETTY_NAME", log);
>>>>>>> fec28b5c

    if ((0 == strcmp(distro.id, os.id)) &&
        (0 == strcmp(distro.release, os.release)) &&
        (0 == strcmp(distro.codename, os.codename)) &&
        (0 == strcmp(distro.description, os.description)) &&
        (0 == strcmp(kernelName, linuxName)))
    {
        OsConfigLogInfo(log, "CheckOsAndKernelMatchDistro: distro and installed image match "
            "(id: '%s', release: '%s' codename: '%s', description: '%s', kernel name: '%s')",
            kernelName, distro.id, distro.release, distro.codename, distro.description);
        match = true;
    }
    else
    {
        OsConfigLogError(log, "CheckOsAndKernelMatchDistro: distro (id: '%s', release: '%s' "
            "codename: '%s', description: '%s', kernel name: '%s') and installed image (id: '%s', "
            "release: '%s' codename: '%s', description: '%s', kernel name: '%s') do not match",
            linuxName, distro.id, distro.release, distro.codename, distro.description,
            kernelName, os.id, os.release, os.codename, os.description);
    }

    FREE_MEMORY(kernelName);

    ClearOsDistroInfo(&distro);
    ClearOsDistroInfo(&os);

    return match;
}

char* GetLoginUmask(void* log)
{
    const char* command = "grep -v '^#' /etc/login.defs | grep UMASK";
    char* result = NULL;

    if (0 == ExecuteCommand(NULL, command, true, true, 0, 0, &result, NULL, log))
    {
        RemovePrefixUpTo(result, ' ');
        RemovePrefixBlanks(result);
        RemoveTrailingBlanks(result);
    }
    else
    {
        FREE_MEMORY(result);
    }

    if (IsFullLoggingEnabled())
    {
        OsConfigLogInfo(log, "UMASK: '%s'", result);
    }

    return result;
}

int CheckLoginUmask(const char* desired, void* log)
{
    char* current = NULL;
    size_t length = 0;
    int status = 0;
        
    if ((NULL == desired) || (0 == (length = strlen(desired))))
    {
        OsConfigLogError(log, "CheckLoginUmask: invalid argument");
        return EINVAL;
    }

    if (NULL == (current = GetLoginUmask(log)))
    {
        OsConfigLogError(log, "CheckLoginUmask: GetLoginUmask failed");
        status = ENOENT;
    }
    else
    {
        if (0 == strncmp(desired, current, length))
        {
            OsConfigLogInfo(log, "CheckLoginUmask: current login UMASK '%s' matches desired '%s'", current, desired);
        }
        else
        {
            OsConfigLogError(log, "CheckLoginUmask: current login UMASK '%s' does not match desired '%s'", current, desired);
            status = ENOENT;
        }
    }

    return status;
}<|MERGE_RESOLUTION|>--- conflicted
+++ resolved
@@ -1,615 +1,608 @@
-// Copyright (c) Microsoft Corporation. All rights reserved.
-// Licensed under the MIT License.
-
-#include "Internal.h"
-
-typedef struct OS_DISTRO_INFO
-{
-    char* id;
-    char* release;
-    char* codename;
-    char* description;
-} OS_DISTRO_INFO;
-
-void RemovePrefixBlanks(char* target)
-{
-    if (NULL == target)
-    {
-        return;
-    }
-
-    int targetLength =(int)strlen(target);
-    int i = 0;
-    
-    while ((i < targetLength) && (' ' == target[i]))
-    {
-        i += 1;
-    }
-
-    memcpy(target, target + i, targetLength - i);
-    target[targetLength - i] = 0;
-}
-
-void RemovePrefixUpTo(char* target, char marker)
-{
-    if (NULL == target)
-    {
-        return;
-    }
-
-    int targetLength =(int)strlen(target);
-    char* equalSign = strchr(target, marker);
-
-    if (equalSign)
-    {
-        targetLength = strlen(equalSign + 1);
-        memcpy(target, equalSign + 1, targetLength);
-        target[targetLength] = 0;
-    }
-}
-
-void RemoveTrailingBlanks(char* target)
-{
-    if (NULL == target)
-    {
-        return;
-    }
-
-    int targetLength = (int)strlen(target);
-    int i = targetLength;
-
-    while ((i > 0) && (' ' == target[i - 1]))
-    {
-        target[i - 1] = 0;
-        i -= 1;
-    }
-}
-
-void TruncateAtFirst(char* target, char marker)
-{
-    if (NULL == target)
-    {
-        return;
-    }
-
-    char* found = strchr(target, marker);
-
-    if (found)
-    {
-        found[0] = 0;
-    }
-}
-
-char* GetOsName(void* log)
-{
-    const char* osNameCommand = "cat /etc/os-release | grep ID=";
-    const char* osPrettyNameCommand = "cat /etc/os-release | grep PRETTY_NAME=";
-    char* textResult = NULL;
-
-    if (0 == ExecuteCommand(NULL, osPrettyNameCommand, true, true, 0, 0, &textResult, NULL, log))
-    {
-        RemovePrefixBlanks(textResult);
-        RemoveTrailingBlanks(textResult);
-        RemovePrefixUpTo(textResult, '=');
-        RemovePrefixBlanks(textResult);
-        
-        // Comment next line to capture the full pretty name including version (example: 'Ubuntu 20.04.3 LTS')
-        TruncateAtFirst(textResult, ' ');
-    }
-    else
-    {
-        FREE_MEMORY(textResult);
-
-        // PRETTY_NAME did not work, try ID
-        if (0 == ExecuteCommand(NULL, osNameCommand, true, true, 0, 0, &textResult, NULL, log))
-        {
-            RemovePrefixBlanks(textResult);
-            RemoveTrailingBlanks(textResult);
-            RemovePrefixUpTo(textResult, '=');
-            RemovePrefixBlanks(textResult);
-            TruncateAtFirst(textResult, ' ');
-        }
-        else
-        {
-            FREE_MEMORY(textResult);
-        }
-    }
-
-    if (IsFullLoggingEnabled())
-    {
-        OsConfigLogInfo(log, "OS name: '%s'", textResult);
-    }
-    
-    return textResult;
-}
-
-char* GetOsVersion(void* log)
-{
-    const char* osVersionCommand = "cat /etc/os-release | grep VERSION=";
-    char* textResult = NULL;
-
-    if (0 == ExecuteCommand(NULL, osVersionCommand, true, true, 0, 0, &textResult, NULL, log))
-    {
-        RemovePrefixBlanks(textResult);
-        RemoveTrailingBlanks(textResult);
-        RemovePrefixUpTo(textResult, '=');
-        RemovePrefixBlanks(textResult);
-        TruncateAtFirst(textResult, ' ');
-    }
-    else
-    {
-        FREE_MEMORY(textResult);
-    }
-
-    if (IsFullLoggingEnabled())
-    {
-        OsConfigLogInfo(log, "OS version: '%s'", textResult);
-    }
-
-    return textResult;
-}
-
-static char* GetHardwareProperty(const char* command, bool truncateAtFirstSpace, void* log)
-{
-    char* textResult = NULL;
-
-    if (0 == ExecuteCommand(NULL, command, true, true, 0, 0, &textResult, NULL, log))
-    {
-        RemovePrefixUpTo(textResult, ':');
-        RemovePrefixBlanks(textResult);
-        
-        if (truncateAtFirstSpace)
-        {
-            TruncateAtFirst(textResult, ' ');
-        }
-        else
-        {
-            RemoveTrailingBlanks(textResult);
-        }
-    }
-    else
-    {
-        FREE_MEMORY(textResult);
-    }
-
-    return textResult;
-}
-
-static char* GetAnotherOsProperty(const char* command, void* log)
-{
-    char* textResult = NULL;
-    
-    if (NULL == command)
-    {
-        return NULL;
-    }
-
-    if (0 == ExecuteCommand(NULL, command, true, true, 0, 0, &textResult, NULL, log))
-    {
-        RemovePrefixBlanks(textResult);
-        RemoveTrailingBlanks(textResult);
-    }
-    else
-    {
-        FREE_MEMORY(textResult);
-    }
-
-    return textResult;
-}
-
-char* GetOsKernelName(void* log)
-{
-    static char* osKernelNameCommand = "uname -s";
-    char* textResult = GetAnotherOsProperty(osKernelNameCommand, log);
-    
-    if (IsFullLoggingEnabled())
-    {
-        OsConfigLogInfo(log, "Kernel name: '%s'", textResult);
-    }
-    
-    return textResult;
-}
-
-char* GetOsKernelRelease(void* log)
-{
-    static char* osKernelReleaseCommand = "uname -r";
-    char* textResult = GetAnotherOsProperty(osKernelReleaseCommand, log);
-    
-    if (IsFullLoggingEnabled())
-    {
-        OsConfigLogInfo(log, "Kernel release: '%s'", textResult);
-    }
-    
-    return textResult;
-}
-
-char* GetOsKernelVersion(void* log)
-{
-    static char* osKernelVersionCommand = "uname -v";
-    char* textResult = GetAnotherOsProperty(osKernelVersionCommand, log);
-    
-    if (IsFullLoggingEnabled())
-    {
-        OsConfigLogInfo(log, "Kernel version: '%s'", textResult);
-    }
-    
-    return textResult;
-}
-
-char* GetCpuType(void* log)
-{
-    const char* osCpuTypeCommand = "lscpu | grep Architecture:";
-    char* textResult = GetHardwareProperty(osCpuTypeCommand, false, log);
-    
-    if (IsFullLoggingEnabled())
-    {
-        OsConfigLogInfo(log, "CPU type: '%s'", textResult);
-    }
-    
-    return textResult;
-}
-
-char* GetCpuVendor(void* log)
-{
-    const char* osCpuVendorCommand = "lscpu | grep \"Vendor ID:\"";
-    char* textResult = GetHardwareProperty(osCpuVendorCommand, false, log);
-    
-    if (IsFullLoggingEnabled())
-    {
-        OsConfigLogInfo(log, "CPU vendor id: '%s'", textResult);
-    }
-    
-    return textResult;
-}
-
-char* GetCpuModel(void* log)
-{
-    const char* osCpuModelCommand = "lscpu | grep \"Model name:\"";
-    char* textResult = GetHardwareProperty(osCpuModelCommand, false, log);
-    
-    if (IsFullLoggingEnabled())
-    {
-        OsConfigLogInfo(log, "CPU model: '%s'", textResult);
-    }
-    
-    return textResult;
-}
-
-char* GetCpuFlags(void* log)
-{
-    const char* osCpuFlagsCommand = "lscpu | grep \"Flags:\"";
-    char* textResult = GetHardwareProperty(osCpuFlagsCommand, false, log);
-
-    if (IsFullLoggingEnabled())
-    {
-        OsConfigLogInfo(log, "CPU flags: '%s'", textResult);
-    }
-
-    return textResult;
-}
-
-bool IsCpuFlagSupported(const char* cpuFlag, void* log)
-{
-    bool result = false;
-    char* cpuFlags = GetCpuFlags(log);
-
-    if ((NULL != cpuFlag) && (NULL != strstr(cpuFlags, cpuFlag)))
-    {
-        OsConfigLogInfo(log, "CPU flag '%s' is supported", cpuFlag);
-        result = true;
-    }
-    else
-    {
-        OsConfigLogInfo(log, "CPU flag '%s' is not supported", cpuFlag);
-    }
-
-    FREE_MEMORY(cpuFlags);
-
-    return result;
-}
-
-long GetTotalMemory(void* log)
-{
-    const char* osTotalMemoryCommand = "grep MemTotal /proc/meminfo";
-    char* textResult = GetHardwareProperty(osTotalMemoryCommand, true, log);
-    long totalMemory = 0;
-    
-    if (NULL != textResult)
-    {
-        totalMemory = atol(textResult);
-    }
-    
-    if (IsFullLoggingEnabled())
-    {
-        OsConfigLogInfo(log, "Total memory: %lu kB", totalMemory);
-    }
-    
-    return totalMemory;
-}
-
-long GetFreeMemory(void* log)
-{
-    const char* osFreeMemoryCommand = "grep MemFree /proc/meminfo";
-    char* textResult = GetHardwareProperty(osFreeMemoryCommand, true, log);
-    long freeMemory = 0;
-    
-    if (NULL != textResult)
-    {
-        freeMemory = atol(textResult);
-    }
-
-    if (IsFullLoggingEnabled())
-    {
-        OsConfigLogInfo(log, "Free memory: %lu kB", freeMemory);
-    }
-
-    return freeMemory;
-}
-
-char* GetProductName(void* log)
-{
-    const char* osProductNameCommand = "cat /sys/devices/virtual/dmi/id/product_name";
-    const char* osProductNameAlternateCommand = "lshw -c system | grep -m 1 \"product:\"";
-    char* textResult = GetAnotherOsProperty(osProductNameCommand, log);
-    
-    if ((NULL == textResult) || (0 == strlen(textResult)))
-    {
-        textResult = GetHardwareProperty(osProductNameAlternateCommand, false, log);
-    }
-    
-    if (IsFullLoggingEnabled())
-    {
-        OsConfigLogInfo(log, "Product name: '%s'", textResult);
-    }
-
-    return textResult;
-}
-
-char* GetProductVendor(void* log)
-{
-    const char* osProductVendorCommand = "cat /sys/devices/virtual/dmi/id/sys_vendor";
-    const char* osProductVendorAlternateCommand = "lshw -c system | grep -m 1 \"vendor:\"";
-    char* textResult = GetAnotherOsProperty(osProductVendorCommand, log);
-
-    if ((NULL == textResult) || (0 == strlen(textResult)))
-    {
-        textResult = GetHardwareProperty(osProductVendorAlternateCommand, false, log);
-    }
-    
-    if (IsFullLoggingEnabled())
-    {
-        OsConfigLogInfo(log, "Product vendor: '%s'", textResult);
-    }
-
-    return textResult;
-}
-
-char* GetProductVersion(void* log)
-{
-    const char* osProductVersionCommand = "cat /sys/devices/virtual/dmi/id/product_version";
-    const char* osProductVersionAlternateCommand = "lshw -c system | grep -m 1 \"version:\"";
-    char* textResult = GetHardwareProperty(osProductVersionCommand, false, log);
-
-    if ((NULL == textResult) || (0 == strlen(textResult)))
-    {
-        textResult = GetHardwareProperty(osProductVersionAlternateCommand, false, log);
-    }
-
-    if (IsFullLoggingEnabled())
-    {
-        OsConfigLogInfo(log, "Product version: '%s'", textResult);
-    }
-
-    return textResult;
-}
-
-char* GetSystemCapabilities(void* log)
-{
-    const char* osSystemCapabilitiesCommand = "lshw -c system | grep -m 1 \"capabilities:\"";
-    char* textResult = GetHardwareProperty(osSystemCapabilitiesCommand, false, log);
-
-    if (IsFullLoggingEnabled())
-    {
-        OsConfigLogInfo(log, "Product capabilities: '%s'", textResult);
-    }
-
-    return textResult;
-}
-
-char* GetSystemConfiguration(void* log)
-{
-    const char* osSystemConfigurationCommand = "lshw -c system | grep -m 1 \"configuration:\"";
-    char* textResult = GetHardwareProperty(osSystemConfigurationCommand, false, log);
-
-    if (IsFullLoggingEnabled())
-    {
-        OsConfigLogInfo(log, "Product configuration: '%s'", textResult);
-    }
-
-    return textResult;
-}
-
-static char* GetEtcReleaseEntry(const char* name, void* log)
-{
-    const char* commandTemplate = "cat /etc/*-release | grep %s=";
-
-    char* command = NULL;
-    char* result = NULL;
-    size_t commandLength = 0;
-    int status = 0;
-
-    if ((NULL == name) || (0 == strlen(name)))
-    {
-        OsConfigLogError(log, "GetEtcReleaseEntry: invalid arguments");
-        result = DuplicateString("<error>");
-    }
-    else
-    {
-        commandLength = strlen(commandTemplate) + strlen(name) + 1;
-
-        if (NULL == (command = malloc(commandLength)))
-        {
-            OsConfigLogError(log, "GetEtcReleaseEntry: out of memory");
-        }
-        else
-        {
-            memset(command, 0, commandLength);
-            snprintf(command, commandLength, commandTemplate, name);
-
-            if (0 == (status = ExecuteCommand(NULL, command, true, false, 0, 0, &result, NULL, log)))
-            {
-                RemovePrefixBlanks(result);
-                RemoveTrailingBlanks(result);
-                RemovePrefixUpTo(result, '=');
-                RemovePrefixBlanks(result);
-
-                if ('"' == result[0])
-                {
-                    RemovePrefixUpTo(result, '"');
-                    TruncateAtFirst(result, '"');
-                }
-            }
-            else
-            {
-                FREE_MEMORY(result);
-            }
-
-            FREE_MEMORY(command);
-        }
-    }
-
-    if (NULL == result)
-    {
-        result = DuplicateString("<null>");
-    }
-
-    if (IsFullLoggingEnabled())
-    {
-        OsConfigLogInfo(log, "'%s': '%s'", name, result);
-    }
-    
-    return result;
-}
-
-static void ClearOsDistroInfo(OS_DISTRO_INFO* info)
-{
-    if (info)
-    {
-        FREE_MEMORY(info->id);
-        FREE_MEMORY(info->release);
-        FREE_MEMORY(info->codename);
-        FREE_MEMORY(info->description);
-    }
-}
-
-bool CheckOsAndKernelMatchDistro(void* log)
-{
-    const char* linuxName = "Linux";
-
-    OS_DISTRO_INFO distro = {0}, os = {0};
-    char* kernelName = GetOsKernelName(log);
-    bool match = false;
-
-    // Distro
-    distro.id = GetEtcReleaseEntry("DISTRIB_ID", log);
-    distro.release = GetEtcReleaseEntry("DISTRIB_RELEASE", log);
-    distro.codename = GetEtcReleaseEntry("DISTRIB_CODENAME", log);
-    distro.description = GetEtcReleaseEntry("DISTRIB_DESCRIPTION", log);
-
-    //Installed image
-<<<<<<< HEAD
-    os.id = GetEtcReleaseEntry(commandTemplate, "NAME", log);
-    os.release = GetEtcReleaseEntry(commandTemplate, "VERSION_ID", log);
-    os.codename = GetEtcReleaseEntry(commandTemplate, "VERSION_CODENAME", log);
-    os.description = GetEtcReleaseEntry(commandTemplate, "PRETTY_NAME", log);
-=======
-    os.id = GetEtcReleaseEntry("ID", log);
-    os.release = GetEtcReleaseEntry("VERSION_ID", log);
-    os.codename = GetEtcReleaseEntry("VERSION_CODENAME", log);
-    os.description = GetEtcReleaseEntry("PRETTY_NAME", log);
->>>>>>> fec28b5c
-
-    if ((0 == strcmp(distro.id, os.id)) &&
-        (0 == strcmp(distro.release, os.release)) &&
-        (0 == strcmp(distro.codename, os.codename)) &&
-        (0 == strcmp(distro.description, os.description)) &&
-        (0 == strcmp(kernelName, linuxName)))
-    {
-        OsConfigLogInfo(log, "CheckOsAndKernelMatchDistro: distro and installed image match "
-            "(id: '%s', release: '%s' codename: '%s', description: '%s', kernel name: '%s')",
-            kernelName, distro.id, distro.release, distro.codename, distro.description);
-        match = true;
-    }
-    else
-    {
-        OsConfigLogError(log, "CheckOsAndKernelMatchDistro: distro (id: '%s', release: '%s' "
-            "codename: '%s', description: '%s', kernel name: '%s') and installed image (id: '%s', "
-            "release: '%s' codename: '%s', description: '%s', kernel name: '%s') do not match",
-            linuxName, distro.id, distro.release, distro.codename, distro.description,
-            kernelName, os.id, os.release, os.codename, os.description);
-    }
-
-    FREE_MEMORY(kernelName);
-
-    ClearOsDistroInfo(&distro);
-    ClearOsDistroInfo(&os);
-
-    return match;
-}
-
-char* GetLoginUmask(void* log)
-{
-    const char* command = "grep -v '^#' /etc/login.defs | grep UMASK";
-    char* result = NULL;
-
-    if (0 == ExecuteCommand(NULL, command, true, true, 0, 0, &result, NULL, log))
-    {
-        RemovePrefixUpTo(result, ' ');
-        RemovePrefixBlanks(result);
-        RemoveTrailingBlanks(result);
-    }
-    else
-    {
-        FREE_MEMORY(result);
-    }
-
-    if (IsFullLoggingEnabled())
-    {
-        OsConfigLogInfo(log, "UMASK: '%s'", result);
-    }
-
-    return result;
-}
-
-int CheckLoginUmask(const char* desired, void* log)
-{
-    char* current = NULL;
-    size_t length = 0;
-    int status = 0;
-        
-    if ((NULL == desired) || (0 == (length = strlen(desired))))
-    {
-        OsConfigLogError(log, "CheckLoginUmask: invalid argument");
-        return EINVAL;
-    }
-
-    if (NULL == (current = GetLoginUmask(log)))
-    {
-        OsConfigLogError(log, "CheckLoginUmask: GetLoginUmask failed");
-        status = ENOENT;
-    }
-    else
-    {
-        if (0 == strncmp(desired, current, length))
-        {
-            OsConfigLogInfo(log, "CheckLoginUmask: current login UMASK '%s' matches desired '%s'", current, desired);
-        }
-        else
-        {
-            OsConfigLogError(log, "CheckLoginUmask: current login UMASK '%s' does not match desired '%s'", current, desired);
-            status = ENOENT;
-        }
-    }
-
-    return status;
+// Copyright (c) Microsoft Corporation. All rights reserved.
+// Licensed under the MIT License.
+
+#include "Internal.h"
+
+typedef struct OS_DISTRO_INFO
+{
+    char* id;
+    char* release;
+    char* codename;
+    char* description;
+} OS_DISTRO_INFO;
+
+void RemovePrefixBlanks(char* target)
+{
+    if (NULL == target)
+    {
+        return;
+    }
+
+    int targetLength =(int)strlen(target);
+    int i = 0;
+    
+    while ((i < targetLength) && (' ' == target[i]))
+    {
+        i += 1;
+    }
+
+    memcpy(target, target + i, targetLength - i);
+    target[targetLength - i] = 0;
+}
+
+void RemovePrefixUpTo(char* target, char marker)
+{
+    if (NULL == target)
+    {
+        return;
+    }
+
+    int targetLength =(int)strlen(target);
+    char* equalSign = strchr(target, marker);
+
+    if (equalSign)
+    {
+        targetLength = strlen(equalSign + 1);
+        memcpy(target, equalSign + 1, targetLength);
+        target[targetLength] = 0;
+    }
+}
+
+void RemoveTrailingBlanks(char* target)
+{
+    if (NULL == target)
+    {
+        return;
+    }
+
+    int targetLength = (int)strlen(target);
+    int i = targetLength;
+
+    while ((i > 0) && (' ' == target[i - 1]))
+    {
+        target[i - 1] = 0;
+        i -= 1;
+    }
+}
+
+void TruncateAtFirst(char* target, char marker)
+{
+    if (NULL == target)
+    {
+        return;
+    }
+
+    char* found = strchr(target, marker);
+
+    if (found)
+    {
+        found[0] = 0;
+    }
+}
+
+char* GetOsName(void* log)
+{
+    const char* osNameCommand = "cat /etc/os-release | grep ID=";
+    const char* osPrettyNameCommand = "cat /etc/os-release | grep PRETTY_NAME=";
+    char* textResult = NULL;
+
+    if (0 == ExecuteCommand(NULL, osPrettyNameCommand, true, true, 0, 0, &textResult, NULL, log))
+    {
+        RemovePrefixBlanks(textResult);
+        RemoveTrailingBlanks(textResult);
+        RemovePrefixUpTo(textResult, '=');
+        RemovePrefixBlanks(textResult);
+        
+        // Comment next line to capture the full pretty name including version (example: 'Ubuntu 20.04.3 LTS')
+        TruncateAtFirst(textResult, ' ');
+    }
+    else
+    {
+        FREE_MEMORY(textResult);
+
+        // PRETTY_NAME did not work, try ID
+        if (0 == ExecuteCommand(NULL, osNameCommand, true, true, 0, 0, &textResult, NULL, log))
+        {
+            RemovePrefixBlanks(textResult);
+            RemoveTrailingBlanks(textResult);
+            RemovePrefixUpTo(textResult, '=');
+            RemovePrefixBlanks(textResult);
+            TruncateAtFirst(textResult, ' ');
+        }
+        else
+        {
+            FREE_MEMORY(textResult);
+        }
+    }
+
+    if (IsFullLoggingEnabled())
+    {
+        OsConfigLogInfo(log, "OS name: '%s'", textResult);
+    }
+    
+    return textResult;
+}
+
+char* GetOsVersion(void* log)
+{
+    const char* osVersionCommand = "cat /etc/os-release | grep VERSION=";
+    char* textResult = NULL;
+
+    if (0 == ExecuteCommand(NULL, osVersionCommand, true, true, 0, 0, &textResult, NULL, log))
+    {
+        RemovePrefixBlanks(textResult);
+        RemoveTrailingBlanks(textResult);
+        RemovePrefixUpTo(textResult, '=');
+        RemovePrefixBlanks(textResult);
+        TruncateAtFirst(textResult, ' ');
+    }
+    else
+    {
+        FREE_MEMORY(textResult);
+    }
+
+    if (IsFullLoggingEnabled())
+    {
+        OsConfigLogInfo(log, "OS version: '%s'", textResult);
+    }
+
+    return textResult;
+}
+
+static char* GetHardwareProperty(const char* command, bool truncateAtFirstSpace, void* log)
+{
+    char* textResult = NULL;
+
+    if (0 == ExecuteCommand(NULL, command, true, true, 0, 0, &textResult, NULL, log))
+    {
+        RemovePrefixUpTo(textResult, ':');
+        RemovePrefixBlanks(textResult);
+        
+        if (truncateAtFirstSpace)
+        {
+            TruncateAtFirst(textResult, ' ');
+        }
+        else
+        {
+            RemoveTrailingBlanks(textResult);
+        }
+    }
+    else
+    {
+        FREE_MEMORY(textResult);
+    }
+
+    return textResult;
+}
+
+static char* GetAnotherOsProperty(const char* command, void* log)
+{
+    char* textResult = NULL;
+    
+    if (NULL == command)
+    {
+        return NULL;
+    }
+
+    if (0 == ExecuteCommand(NULL, command, true, true, 0, 0, &textResult, NULL, log))
+    {
+        RemovePrefixBlanks(textResult);
+        RemoveTrailingBlanks(textResult);
+    }
+    else
+    {
+        FREE_MEMORY(textResult);
+    }
+
+    return textResult;
+}
+
+char* GetOsKernelName(void* log)
+{
+    static char* osKernelNameCommand = "uname -s";
+    char* textResult = GetAnotherOsProperty(osKernelNameCommand, log);
+    
+    if (IsFullLoggingEnabled())
+    {
+        OsConfigLogInfo(log, "Kernel name: '%s'", textResult);
+    }
+    
+    return textResult;
+}
+
+char* GetOsKernelRelease(void* log)
+{
+    static char* osKernelReleaseCommand = "uname -r";
+    char* textResult = GetAnotherOsProperty(osKernelReleaseCommand, log);
+    
+    if (IsFullLoggingEnabled())
+    {
+        OsConfigLogInfo(log, "Kernel release: '%s'", textResult);
+    }
+    
+    return textResult;
+}
+
+char* GetOsKernelVersion(void* log)
+{
+    static char* osKernelVersionCommand = "uname -v";
+    char* textResult = GetAnotherOsProperty(osKernelVersionCommand, log);
+    
+    if (IsFullLoggingEnabled())
+    {
+        OsConfigLogInfo(log, "Kernel version: '%s'", textResult);
+    }
+    
+    return textResult;
+}
+
+char* GetCpuType(void* log)
+{
+    const char* osCpuTypeCommand = "lscpu | grep Architecture:";
+    char* textResult = GetHardwareProperty(osCpuTypeCommand, false, log);
+    
+    if (IsFullLoggingEnabled())
+    {
+        OsConfigLogInfo(log, "CPU type: '%s'", textResult);
+    }
+    
+    return textResult;
+}
+
+char* GetCpuVendor(void* log)
+{
+    const char* osCpuVendorCommand = "lscpu | grep \"Vendor ID:\"";
+    char* textResult = GetHardwareProperty(osCpuVendorCommand, false, log);
+    
+    if (IsFullLoggingEnabled())
+    {
+        OsConfigLogInfo(log, "CPU vendor id: '%s'", textResult);
+    }
+    
+    return textResult;
+}
+
+char* GetCpuModel(void* log)
+{
+    const char* osCpuModelCommand = "lscpu | grep \"Model name:\"";
+    char* textResult = GetHardwareProperty(osCpuModelCommand, false, log);
+    
+    if (IsFullLoggingEnabled())
+    {
+        OsConfigLogInfo(log, "CPU model: '%s'", textResult);
+    }
+    
+    return textResult;
+}
+
+char* GetCpuFlags(void* log)
+{
+    const char* osCpuFlagsCommand = "lscpu | grep \"Flags:\"";
+    char* textResult = GetHardwareProperty(osCpuFlagsCommand, false, log);
+
+    if (IsFullLoggingEnabled())
+    {
+        OsConfigLogInfo(log, "CPU flags: '%s'", textResult);
+    }
+
+    return textResult;
+}
+
+bool IsCpuFlagSupported(const char* cpuFlag, void* log)
+{
+    bool result = false;
+    char* cpuFlags = GetCpuFlags(log);
+
+    if ((NULL != cpuFlag) && (NULL != strstr(cpuFlags, cpuFlag)))
+    {
+        OsConfigLogInfo(log, "CPU flag '%s' is supported", cpuFlag);
+        result = true;
+    }
+    else
+    {
+        OsConfigLogInfo(log, "CPU flag '%s' is not supported", cpuFlag);
+    }
+
+    FREE_MEMORY(cpuFlags);
+
+    return result;
+}
+
+long GetTotalMemory(void* log)
+{
+    const char* osTotalMemoryCommand = "grep MemTotal /proc/meminfo";
+    char* textResult = GetHardwareProperty(osTotalMemoryCommand, true, log);
+    long totalMemory = 0;
+    
+    if (NULL != textResult)
+    {
+        totalMemory = atol(textResult);
+    }
+    
+    if (IsFullLoggingEnabled())
+    {
+        OsConfigLogInfo(log, "Total memory: %lu kB", totalMemory);
+    }
+    
+    return totalMemory;
+}
+
+long GetFreeMemory(void* log)
+{
+    const char* osFreeMemoryCommand = "grep MemFree /proc/meminfo";
+    char* textResult = GetHardwareProperty(osFreeMemoryCommand, true, log);
+    long freeMemory = 0;
+    
+    if (NULL != textResult)
+    {
+        freeMemory = atol(textResult);
+    }
+
+    if (IsFullLoggingEnabled())
+    {
+        OsConfigLogInfo(log, "Free memory: %lu kB", freeMemory);
+    }
+
+    return freeMemory;
+}
+
+char* GetProductName(void* log)
+{
+    const char* osProductNameCommand = "cat /sys/devices/virtual/dmi/id/product_name";
+    const char* osProductNameAlternateCommand = "lshw -c system | grep -m 1 \"product:\"";
+    char* textResult = GetAnotherOsProperty(osProductNameCommand, log);
+    
+    if ((NULL == textResult) || (0 == strlen(textResult)))
+    {
+        textResult = GetHardwareProperty(osProductNameAlternateCommand, false, log);
+    }
+    
+    if (IsFullLoggingEnabled())
+    {
+        OsConfigLogInfo(log, "Product name: '%s'", textResult);
+    }
+
+    return textResult;
+}
+
+char* GetProductVendor(void* log)
+{
+    const char* osProductVendorCommand = "cat /sys/devices/virtual/dmi/id/sys_vendor";
+    const char* osProductVendorAlternateCommand = "lshw -c system | grep -m 1 \"vendor:\"";
+    char* textResult = GetAnotherOsProperty(osProductVendorCommand, log);
+
+    if ((NULL == textResult) || (0 == strlen(textResult)))
+    {
+        textResult = GetHardwareProperty(osProductVendorAlternateCommand, false, log);
+    }
+    
+    if (IsFullLoggingEnabled())
+    {
+        OsConfigLogInfo(log, "Product vendor: '%s'", textResult);
+    }
+
+    return textResult;
+}
+
+char* GetProductVersion(void* log)
+{
+    const char* osProductVersionCommand = "cat /sys/devices/virtual/dmi/id/product_version";
+    const char* osProductVersionAlternateCommand = "lshw -c system | grep -m 1 \"version:\"";
+    char* textResult = GetHardwareProperty(osProductVersionCommand, false, log);
+
+    if ((NULL == textResult) || (0 == strlen(textResult)))
+    {
+        textResult = GetHardwareProperty(osProductVersionAlternateCommand, false, log);
+    }
+
+    if (IsFullLoggingEnabled())
+    {
+        OsConfigLogInfo(log, "Product version: '%s'", textResult);
+    }
+
+    return textResult;
+}
+
+char* GetSystemCapabilities(void* log)
+{
+    const char* osSystemCapabilitiesCommand = "lshw -c system | grep -m 1 \"capabilities:\"";
+    char* textResult = GetHardwareProperty(osSystemCapabilitiesCommand, false, log);
+
+    if (IsFullLoggingEnabled())
+    {
+        OsConfigLogInfo(log, "Product capabilities: '%s'", textResult);
+    }
+
+    return textResult;
+}
+
+char* GetSystemConfiguration(void* log)
+{
+    const char* osSystemConfigurationCommand = "lshw -c system | grep -m 1 \"configuration:\"";
+    char* textResult = GetHardwareProperty(osSystemConfigurationCommand, false, log);
+
+    if (IsFullLoggingEnabled())
+    {
+        OsConfigLogInfo(log, "Product configuration: '%s'", textResult);
+    }
+
+    return textResult;
+}
+
+static char* GetEtcReleaseEntry(const char* name, void* log)
+{
+    const char* commandTemplate = "cat /etc/*-release | grep %s=";
+
+    char* command = NULL;
+    char* result = NULL;
+    size_t commandLength = 0;
+    int status = 0;
+
+    if ((NULL == name) || (0 == strlen(name)))
+    {
+        OsConfigLogError(log, "GetEtcReleaseEntry: invalid arguments");
+        result = DuplicateString("<error>");
+    }
+    else
+    {
+        commandLength = strlen(commandTemplate) + strlen(name) + 1;
+
+        if (NULL == (command = malloc(commandLength)))
+        {
+            OsConfigLogError(log, "GetEtcReleaseEntry: out of memory");
+        }
+        else
+        {
+            memset(command, 0, commandLength);
+            snprintf(command, commandLength, commandTemplate, name);
+
+            if (0 == (status = ExecuteCommand(NULL, command, true, false, 0, 0, &result, NULL, log)))
+            {
+                RemovePrefixBlanks(result);
+                RemoveTrailingBlanks(result);
+                RemovePrefixUpTo(result, '=');
+                RemovePrefixBlanks(result);
+
+                if ('"' == result[0])
+                {
+                    RemovePrefixUpTo(result, '"');
+                    TruncateAtFirst(result, '"');
+                }
+            }
+            else
+            {
+                FREE_MEMORY(result);
+            }
+
+            FREE_MEMORY(command);
+        }
+    }
+
+    if (NULL == result)
+    {
+        result = DuplicateString("<null>");
+    }
+
+    if (IsFullLoggingEnabled())
+    {
+        OsConfigLogInfo(log, "'%s': '%s'", name, result);
+    }
+    
+    return result;
+}
+
+static void ClearOsDistroInfo(OS_DISTRO_INFO* info)
+{
+    if (info)
+    {
+        FREE_MEMORY(info->id);
+        FREE_MEMORY(info->release);
+        FREE_MEMORY(info->codename);
+        FREE_MEMORY(info->description);
+    }
+}
+
+bool CheckOsAndKernelMatchDistro(void* log)
+{
+    const char* linuxName = "Linux";
+
+    OS_DISTRO_INFO distro = {0}, os = {0};
+    char* kernelName = GetOsKernelName(log);
+    bool match = false;
+
+    // Distro
+    distro.id = GetEtcReleaseEntry("DISTRIB_ID", log);
+    distro.release = GetEtcReleaseEntry("DISTRIB_RELEASE", log);
+    distro.codename = GetEtcReleaseEntry("DISTRIB_CODENAME", log);
+    distro.description = GetEtcReleaseEntry("DISTRIB_DESCRIPTION", log);
+
+    //Installed image
+    os.id = GetEtcReleaseEntry("NAME", log);
+    os.release = GetEtcReleaseEntry("VERSION_ID", log);
+    os.codename = GetEtcReleaseEntry("VERSION_CODENAME", log);
+    os.description = GetEtcReleaseEntry("PRETTY_NAME", log);
+
+    if ((0 == strcmp(distro.id, os.id)) &&
+        (0 == strcmp(distro.release, os.release)) &&
+        (0 == strcmp(distro.codename, os.codename)) &&
+        (0 == strcmp(distro.description, os.description)) &&
+        (0 == strcmp(kernelName, linuxName)))
+    {
+        OsConfigLogInfo(log, "CheckOsAndKernelMatchDistro: distro and installed image match "
+            "(id: '%s', release: '%s' codename: '%s', description: '%s', kernel name: '%s')",
+            kernelName, distro.id, distro.release, distro.codename, distro.description);
+        match = true;
+    }
+    else
+    {
+        OsConfigLogError(log, "CheckOsAndKernelMatchDistro: distro (id: '%s', release: '%s' "
+            "codename: '%s', description: '%s', kernel name: '%s') and installed image (id: '%s', "
+            "release: '%s' codename: '%s', description: '%s', kernel name: '%s') do not match",
+            linuxName, distro.id, distro.release, distro.codename, distro.description,
+            kernelName, os.id, os.release, os.codename, os.description);
+    }
+
+    FREE_MEMORY(kernelName);
+
+    ClearOsDistroInfo(&distro);
+    ClearOsDistroInfo(&os);
+
+    return match;
+}
+
+char* GetLoginUmask(void* log)
+{
+    const char* command = "grep -v '^#' /etc/login.defs | grep UMASK";
+    char* result = NULL;
+
+    if (0 == ExecuteCommand(NULL, command, true, true, 0, 0, &result, NULL, log))
+    {
+        RemovePrefixUpTo(result, ' ');
+        RemovePrefixBlanks(result);
+        RemoveTrailingBlanks(result);
+    }
+    else
+    {
+        FREE_MEMORY(result);
+    }
+
+    if (IsFullLoggingEnabled())
+    {
+        OsConfigLogInfo(log, "UMASK: '%s'", result);
+    }
+
+    return result;
+}
+
+int CheckLoginUmask(const char* desired, void* log)
+{
+    char* current = NULL;
+    size_t length = 0;
+    int status = 0;
+        
+    if ((NULL == desired) || (0 == (length = strlen(desired))))
+    {
+        OsConfigLogError(log, "CheckLoginUmask: invalid argument");
+        return EINVAL;
+    }
+
+    if (NULL == (current = GetLoginUmask(log)))
+    {
+        OsConfigLogError(log, "CheckLoginUmask: GetLoginUmask failed");
+        status = ENOENT;
+    }
+    else
+    {
+        if (0 == strncmp(desired, current, length))
+        {
+            OsConfigLogInfo(log, "CheckLoginUmask: current login UMASK '%s' matches desired '%s'", current, desired);
+        }
+        else
+        {
+            OsConfigLogError(log, "CheckLoginUmask: current login UMASK '%s' does not match desired '%s'", current, desired);
+            status = ENOENT;
+        }
+    }
+
+    return status;
 }