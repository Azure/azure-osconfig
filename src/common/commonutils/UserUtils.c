--- conflicted
+++ resolved
@@ -514,21 +514,15 @@
                 else
                 {
                     OsConfigLogError(log, "EnumerateUserGroups: out of memory allocating list of %d group identifiers", numberOfGroups);
+                    OSConfigTelemetryStatusTrace("malloc", ENOMEM);
                     numberOfGroups = 0;
                     status = ENOMEM;
                 }
             }
             else
             {
-<<<<<<< HEAD
-                OsConfigLogError(log, "EnumerateUserGroups: out of memory allocating list of %d group identifiers", numberOfGroups);
-                OSConfigTelemetryStatusTrace("malloc", ENOMEM);
-                numberOfGroups = 0;
-                status = ENOMEM;
-=======
                 OsConfigLogInfo(log, "EnumerateUserGroups: first call to getgrouplist for user %u (%u) returned -1 and %d groups", user->userId, user->groupId, numberOfGroups);
                 status = ENOENT;
->>>>>>> fe0f12b9
             }
         }
     }
