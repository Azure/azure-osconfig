// Copyright (c) Microsoft Corporation. All rights reserved.
// Licensed under the MIT License.

#ifndef LOGGING_H
#define LOGGING_H

#include <string.h>
#include <stdbool.h>
#include <stdio.h>

#ifndef ARRAY_SIZE
#define ARRAY_SIZE(a) (sizeof(a) / sizeof(a[0]))
#endif

<<<<<<< HEAD
#define SESSIONS_TELEMETRY_MARKER -9999

typedef struct OsConfigLog OsConfigLog;
typedef OsConfigLog* OsConfigLogHandle;

=======
>>>>>>> 553cf908
#ifdef __cplusplus
extern "C"
{
#endif

// The logging level values in this enumeration match the severity values in RFC 5424.
// LoggingLevelInformational (6) is by default and always enabled.
// LoggingLevelDebug (7) is optional and disabled by default.
enum LoggingLevel
{
    LoggingLevelEmergency = 0,
    LoggingLevelAlert = 1,
    LoggingLevelCritical = 2,
    LoggingLevelError = 3,
    LoggingLevelWarning = 4,
    LoggingLevelNotice = 5,
    LoggingLevelInformational = 6,
    LoggingLevelDebug = 7
};
typedef enum LoggingLevel LoggingLevel;

<<<<<<< HEAD
enum TelemetryLevel
{
    NoTelemetry = 0,
    SessionsTelemetry = 1,
    FailuresTelemetry = 2,
    RulesTelemetry = 3
};
typedef enum TelemetryLevel TelemetryLevel;
=======
typedef struct OsConfigLog OsConfigLog;
typedef OsConfigLog* OsConfigLogHandle;
>>>>>>> 553cf908

OsConfigLogHandle OpenLog(const char* logFileName, const char* bakLogFileName);
void CloseLog(OsConfigLogHandle* log);
void SetLoggingLevel(LoggingLevel level);
LoggingLevel GetLoggingLevel(void);
bool IsDebugLoggingEnabled(void);
<<<<<<< HEAD
void SetDebugLogging(bool fullLogging);

TelemetryLevel GetTelemetryLevel(void);
void SetTelemetryLevel(TelemetryLevel level);

=======
const char* GetLoggingLevelName(LoggingLevel level);
unsigned int GetMaxLogSize(void);
void SetMaxLogSize(unsigned int value);
unsigned int GetMaxLogSizeDebugMultiplier(void);
void SetMaxLogSizeDebugMultiplier(unsigned int value);
bool IsConsoleLoggingEnabled(void);
void SetConsoleLoggingEnabled(bool enabledOrDisabled);
>>>>>>> 553cf908
FILE* GetLogFile(OsConfigLogHandle log);
char* GetFormattedTime(void);
void TrimLog(OsConfigLogHandle log);
bool IsDaemon(void);

#define __PREFIX_TEMPLATE__ "[%s][%s][%s:%d] "
#define __SHORT_FILE__ (strrchr(__FILE__, '/') ? strrchr(__FILE__, '/') + 1 : __FILE__)
#define __LOG__(log, label, format, ...) printf(__PREFIX_TEMPLATE__ format "\n", GetFormattedTime(), label, __SHORT_FILE__, __LINE__, ## __VA_ARGS__)
#define __LOG_TO_FILE__(log, label, format, ...) {\
    TrimLog(log);\
    fprintf(GetLogFile(log), __PREFIX_TEMPLATE__ format "\n", GetFormattedTime(), label, __SHORT_FILE__, __LINE__, ## __VA_ARGS__); \
}\

<<<<<<< HEAD
#define __PREFIX_TELEMETRY_TEMPLATE__ "{\"DateTime\":\"%s\""
#define __LOG_TELEMETRY__(log, format, ...) printf(__PREFIX_TELEMETRY_TEMPLATE__ format "}\n", GetFormattedTime(), ## __VA_ARGS__)
#define __LOG_TELEMETRY_TO_FILE__(log, format, ...) {\
    TrimLog(log); \
    fprintf(GetLogFile(log), __PREFIX_TELEMETRY_TEMPLATE__ format "}\n", GetFormattedTime(), ## __VA_ARGS__); \
}\

#define __INFO__ "INFO"
#define __ERROR__ "ERROR"
#define __DEBUG__ "DEBUG"

#define OSCONFIG_LOG_INFO(log, format, ...) __LOG__(log, __INFO__, format, ## __VA_ARGS__)
#define OSCONFIG_LOG_ERROR(log, format, ...) __LOG__(log, __ERROR__, format, ## __VA_ARGS__)
#define OSCONFIG_LOG_DEBUG(log, format, ...) __LOG__(log, __DEBUG__, format, ## __VA_ARGS__)
#define OSCONFIG_LOG_TELEMETRY(log, format, ...) __LOG_TELEMETRY__(log, format, ## __VA_ARGS__)

#define OSCONFIG_FILE_LOG_INFO(log, format, ...) __LOG_TO_FILE__(log, __INFO__, format, ## __VA_ARGS__)
#define OSCONFIG_FILE_LOG_ERROR(log, format, ...) __LOG_TO_FILE__(log, __ERROR__, format, ## __VA_ARGS__)
#define OSCONFIG_FILE_LOG_DEBUG(log, format, ...) __LOG_TO_FILE__(log, __DEBUG__, format, ## __VA_ARGS__)
#define OSCONFIG_FILE_LOG_TELEMETRY(log, format, ...) __LOG_TELEMETRY_TO_FILE__(log, format, ## __VA_ARGS__)

#define OsConfigLogInfo(log, FORMAT, ...) {\
    if (NULL != GetLogFile(log)) {\
        OSCONFIG_FILE_LOG_INFO(log, FORMAT, ##__VA_ARGS__);\
        fflush(GetLogFile(log));\
    }\
    if ((false == IsDaemon()) || (false == IsDebugLoggingEnabled())) {\
        OSCONFIG_LOG_INFO(log, FORMAT, ##__VA_ARGS__);\
    }\
}\

#define OsConfigLogError(log, FORMAT, ...) {\
    if (NULL != GetLogFile(log)) {\
        OSCONFIG_FILE_LOG_ERROR(log, FORMAT, ##__VA_ARGS__);\
        fflush(GetLogFile(log));\
    }\
    if ((false == IsDaemon()) || (false == IsDebugLoggingEnabled())) {\
        OSCONFIG_LOG_ERROR(log, FORMAT, ##__VA_ARGS__);\
    }\
}\
=======
#define OSCONFIG_LOG(log, level, format, ...) __LOG__(log, GetLoggingLevelName(level), format, ## __VA_ARGS__)
#define OSCONFIG_LOG_TO_FILE(log, level, format, ...) __LOG_TO_FILE__(log, GetLoggingLevelName(level), format, ## __VA_ARGS__)
>>>>>>> 553cf908

// Universal macro that can log at any of the 7 levels:
#define OsConfigLog(log, level, FORMAT, ...) {\
    if (level <= GetLoggingLevel()) {\
        if (NULL != GetLogFile(log)) {\
            OSCONFIG_LOG_TO_FILE(log, level, FORMAT, ##__VA_ARGS__);\
            fflush(GetLogFile(log));\
        }\
        if ((false == IsDaemon()) && (true == IsConsoleLoggingEnabled())) {\
            OSCONFIG_LOG(log, level, FORMAT, ##__VA_ARGS__);\
        }\
    }\
}\

<<<<<<< HEAD
#define OsConfigLogTelemetry(log, FORMAT, ...) {\
    if (NoTelemetry < GetTelemetryLevel()) {\
        if (NULL != GetLogFile(log)) {\
            OSCONFIG_FILE_LOG_TELEMETRY(log, FORMAT, ##__VA_ARGS__);\
            fflush(GetLogFile(log));\
        }\
        if (false == IsDaemon()) {\
            OSCONFIG_LOG_TELEMETRY(log, FORMAT, ##__VA_ARGS__);\
        }\
    }\
}\

=======
// Shortcuts that directly log at the respective level:
#define OsConfigLogEmergency(log, FORMAT, ...) OsConfigLog(log, LoggingLevelEmergency, FORMAT, ## __VA_ARGS__)
#define OsConfigLogAlert(log, FORMAT, ...) OsConfigLog(log, LoggingLevelAlert, FORMAT, ## __VA_ARGS__)
#define OsConfigLogCritical(log, FORMAT, ...) OsConfigLog(log, LoggingLevelCritical, FORMAT, ## __VA_ARGS__)
#define OsConfigLogError(log, FORMAT, ...)  OsConfigLog(log, LoggingLevelError, FORMAT, ## __VA_ARGS__)
#define OsConfigLogWarning(log, FORMAT, ...) OsConfigLog(log, LoggingLevelWarning, FORMAT, ## __VA_ARGS__)
#define OsConfigLogNotice(log, FORMAT, ...) OsConfigLog(log, LoggingLevelNotice, FORMAT, ## __VA_ARGS__)
#define OsConfigLogInfo(log, FORMAT, ...) OsConfigLog(log, LoggingLevelInformational, FORMAT, ## __VA_ARGS__)
#define OsConfigLogDebug(log, FORMAT, ...) OsConfigLog(log, LoggingLevelDebug, FORMAT, ## __VA_ARGS__)

// For debug builds
>>>>>>> 553cf908
#define LogAssert(log, CONDITION) {\
    if (!(CONDITION)) {\
        OsConfigLogError(log, "Assert in %s", __func__);\
        assert(CONDITION);\
    }\
}\

#ifdef __cplusplus
}
#endif

#endif // LOGGING_H<|MERGE_RESOLUTION|>--- conflicted
+++ resolved
@@ -12,14 +12,8 @@
 #define ARRAY_SIZE(a) (sizeof(a) / sizeof(a[0]))
 #endif
 
-<<<<<<< HEAD
 #define SESSIONS_TELEMETRY_MARKER -9999
 
-typedef struct OsConfigLog OsConfigLog;
-typedef OsConfigLog* OsConfigLogHandle;
-
-=======
->>>>>>> 553cf908
 #ifdef __cplusplus
 extern "C"
 {
@@ -41,7 +35,6 @@
 };
 typedef enum LoggingLevel LoggingLevel;
 
-<<<<<<< HEAD
 enum TelemetryLevel
 {
     NoTelemetry = 0,
@@ -50,23 +43,15 @@
     RulesTelemetry = 3
 };
 typedef enum TelemetryLevel TelemetryLevel;
-=======
+
 typedef struct OsConfigLog OsConfigLog;
 typedef OsConfigLog* OsConfigLogHandle;
->>>>>>> 553cf908
 
 OsConfigLogHandle OpenLog(const char* logFileName, const char* bakLogFileName);
 void CloseLog(OsConfigLogHandle* log);
 void SetLoggingLevel(LoggingLevel level);
 LoggingLevel GetLoggingLevel(void);
 bool IsDebugLoggingEnabled(void);
-<<<<<<< HEAD
-void SetDebugLogging(bool fullLogging);
-
-TelemetryLevel GetTelemetryLevel(void);
-void SetTelemetryLevel(TelemetryLevel level);
-
-=======
 const char* GetLoggingLevelName(LoggingLevel level);
 unsigned int GetMaxLogSize(void);
 void SetMaxLogSize(unsigned int value);
@@ -74,11 +59,12 @@
 void SetMaxLogSizeDebugMultiplier(unsigned int value);
 bool IsConsoleLoggingEnabled(void);
 void SetConsoleLoggingEnabled(bool enabledOrDisabled);
->>>>>>> 553cf908
 FILE* GetLogFile(OsConfigLogHandle log);
 char* GetFormattedTime(void);
 void TrimLog(OsConfigLogHandle log);
 bool IsDaemon(void);
+TelemetryLevel GetTelemetryLevel(void);
+void SetTelemetryLevel(TelemetryLevel level);
 
 #define __PREFIX_TEMPLATE__ "[%s][%s][%s:%d] "
 #define __SHORT_FILE__ (strrchr(__FILE__, '/') ? strrchr(__FILE__, '/') + 1 : __FILE__)
@@ -88,51 +74,8 @@
     fprintf(GetLogFile(log), __PREFIX_TEMPLATE__ format "\n", GetFormattedTime(), label, __SHORT_FILE__, __LINE__, ## __VA_ARGS__); \
 }\
 
-<<<<<<< HEAD
-#define __PREFIX_TELEMETRY_TEMPLATE__ "{\"DateTime\":\"%s\""
-#define __LOG_TELEMETRY__(log, format, ...) printf(__PREFIX_TELEMETRY_TEMPLATE__ format "}\n", GetFormattedTime(), ## __VA_ARGS__)
-#define __LOG_TELEMETRY_TO_FILE__(log, format, ...) {\
-    TrimLog(log); \
-    fprintf(GetLogFile(log), __PREFIX_TELEMETRY_TEMPLATE__ format "}\n", GetFormattedTime(), ## __VA_ARGS__); \
-}\
-
-#define __INFO__ "INFO"
-#define __ERROR__ "ERROR"
-#define __DEBUG__ "DEBUG"
-
-#define OSCONFIG_LOG_INFO(log, format, ...) __LOG__(log, __INFO__, format, ## __VA_ARGS__)
-#define OSCONFIG_LOG_ERROR(log, format, ...) __LOG__(log, __ERROR__, format, ## __VA_ARGS__)
-#define OSCONFIG_LOG_DEBUG(log, format, ...) __LOG__(log, __DEBUG__, format, ## __VA_ARGS__)
-#define OSCONFIG_LOG_TELEMETRY(log, format, ...) __LOG_TELEMETRY__(log, format, ## __VA_ARGS__)
-
-#define OSCONFIG_FILE_LOG_INFO(log, format, ...) __LOG_TO_FILE__(log, __INFO__, format, ## __VA_ARGS__)
-#define OSCONFIG_FILE_LOG_ERROR(log, format, ...) __LOG_TO_FILE__(log, __ERROR__, format, ## __VA_ARGS__)
-#define OSCONFIG_FILE_LOG_DEBUG(log, format, ...) __LOG_TO_FILE__(log, __DEBUG__, format, ## __VA_ARGS__)
-#define OSCONFIG_FILE_LOG_TELEMETRY(log, format, ...) __LOG_TELEMETRY_TO_FILE__(log, format, ## __VA_ARGS__)
-
-#define OsConfigLogInfo(log, FORMAT, ...) {\
-    if (NULL != GetLogFile(log)) {\
-        OSCONFIG_FILE_LOG_INFO(log, FORMAT, ##__VA_ARGS__);\
-        fflush(GetLogFile(log));\
-    }\
-    if ((false == IsDaemon()) || (false == IsDebugLoggingEnabled())) {\
-        OSCONFIG_LOG_INFO(log, FORMAT, ##__VA_ARGS__);\
-    }\
-}\
-
-#define OsConfigLogError(log, FORMAT, ...) {\
-    if (NULL != GetLogFile(log)) {\
-        OSCONFIG_FILE_LOG_ERROR(log, FORMAT, ##__VA_ARGS__);\
-        fflush(GetLogFile(log));\
-    }\
-    if ((false == IsDaemon()) || (false == IsDebugLoggingEnabled())) {\
-        OSCONFIG_LOG_ERROR(log, FORMAT, ##__VA_ARGS__);\
-    }\
-}\
-=======
 #define OSCONFIG_LOG(log, level, format, ...) __LOG__(log, GetLoggingLevelName(level), format, ## __VA_ARGS__)
 #define OSCONFIG_LOG_TO_FILE(log, level, format, ...) __LOG_TO_FILE__(log, GetLoggingLevelName(level), format, ## __VA_ARGS__)
->>>>>>> 553cf908
 
 // Universal macro that can log at any of the 7 levels:
 #define OsConfigLog(log, level, FORMAT, ...) {\
@@ -147,7 +90,28 @@
     }\
 }\
 
-<<<<<<< HEAD
+// Shortcuts that directly log at the respective level:
+#define OsConfigLogEmergency(log, FORMAT, ...) OsConfigLog(log, LoggingLevelEmergency, FORMAT, ## __VA_ARGS__)
+#define OsConfigLogAlert(log, FORMAT, ...) OsConfigLog(log, LoggingLevelAlert, FORMAT, ## __VA_ARGS__)
+#define OsConfigLogCritical(log, FORMAT, ...) OsConfigLog(log, LoggingLevelCritical, FORMAT, ## __VA_ARGS__)
+#define OsConfigLogError(log, FORMAT, ...)  OsConfigLog(log, LoggingLevelError, FORMAT, ## __VA_ARGS__)
+#define OsConfigLogWarning(log, FORMAT, ...) OsConfigLog(log, LoggingLevelWarning, FORMAT, ## __VA_ARGS__)
+#define OsConfigLogNotice(log, FORMAT, ...) OsConfigLog(log, LoggingLevelNotice, FORMAT, ## __VA_ARGS__)
+#define OsConfigLogInfo(log, FORMAT, ...) OsConfigLog(log, LoggingLevelInformational, FORMAT, ## __VA_ARGS__)
+#define OsConfigLogDebug(log, FORMAT, ...) OsConfigLog(log, LoggingLevelDebug, FORMAT, ## __VA_ARGS__)
+
+// Telemetry logging
+
+#define __PREFIX_TELEMETRY_TEMPLATE__ "{\"DateTime\":\"%s\""
+#define __LOG_TELEMETRY__(log, format, ...) printf(__PREFIX_TELEMETRY_TEMPLATE__ format "}\n", GetFormattedTime(), ## __VA_ARGS__)
+#define __LOG_TELEMETRY_TO_FILE__(log, format, ...) {\
+    TrimLog(log); \
+    fprintf(GetLogFile(log), __PREFIX_TELEMETRY_TEMPLATE__ format "}\n", GetFormattedTime(), ## __VA_ARGS__); \
+}\
+
+#define OSCONFIG_LOG_TELEMETRY(log, format, ...) __LOG_TELEMETRY__(log, format, ## __VA_ARGS__)
+#define OSCONFIG_FILE_LOG_TELEMETRY(log, format, ...) __LOG_TELEMETRY_TO_FILE__(log, format, ## __VA_ARGS__)
+
 #define OsConfigLogTelemetry(log, FORMAT, ...) {\
     if (NoTelemetry < GetTelemetryLevel()) {\
         if (NULL != GetLogFile(log)) {\
@@ -160,19 +124,7 @@
     }\
 }\
 
-=======
-// Shortcuts that directly log at the respective level:
-#define OsConfigLogEmergency(log, FORMAT, ...) OsConfigLog(log, LoggingLevelEmergency, FORMAT, ## __VA_ARGS__)
-#define OsConfigLogAlert(log, FORMAT, ...) OsConfigLog(log, LoggingLevelAlert, FORMAT, ## __VA_ARGS__)
-#define OsConfigLogCritical(log, FORMAT, ...) OsConfigLog(log, LoggingLevelCritical, FORMAT, ## __VA_ARGS__)
-#define OsConfigLogError(log, FORMAT, ...)  OsConfigLog(log, LoggingLevelError, FORMAT, ## __VA_ARGS__)
-#define OsConfigLogWarning(log, FORMAT, ...) OsConfigLog(log, LoggingLevelWarning, FORMAT, ## __VA_ARGS__)
-#define OsConfigLogNotice(log, FORMAT, ...) OsConfigLog(log, LoggingLevelNotice, FORMAT, ## __VA_ARGS__)
-#define OsConfigLogInfo(log, FORMAT, ...) OsConfigLog(log, LoggingLevelInformational, FORMAT, ## __VA_ARGS__)
-#define OsConfigLogDebug(log, FORMAT, ...) OsConfigLog(log, LoggingLevelDebug, FORMAT, ## __VA_ARGS__)
-
 // For debug builds
->>>>>>> 553cf908
 #define LogAssert(log, CONDITION) {\
     if (!(CONDITION)) {\
         OsConfigLogError(log, "Assert in %s", __func__);\
