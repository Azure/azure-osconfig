// Copyright (c) Microsoft Corporation. All rights reserved.
// Licensed under the MIT License.

#include <stdio.h>
#include <stdlib.h>
#include <stdbool.h>
#include <string.h>
#include <assert.h>
#include <time.h>
#include <errno.h>
#include <sys/stat.h>
#include <unistd.h>
#include <limits.h>
#include "Logging.h"

#define TIME_FORMAT_STRING_LENGTH 20

struct OsConfigLog
{
    FILE* log;
    const char* logFileName;
    const char* backLogFileName;
    unsigned int trimLogCount;
};

<<<<<<< HEAD
static LoggingLevel g_loggingLevel = LoggingLevelInformational;

// Default maximum log size (1,048,576 is 1024 * 1024 aka 1MB)
static unsigned int g_maxLogSize = 1048576;
static unsigned int g_maxLogSizeDebugMultiplier = 5;

static const char* g_emergency = "EMERGENCY";
static const char* g_alert = "ALERT";
static const char* g_critical = "CRITICAL";
static const char* g_error = "ERROR";
static const char* g_warning = "WARNING";
static const char* g_notice = "NOTICE";
static const char* g_info = "INFO";
static const char* g_debug = "DEBUG";

const char* GetLoggingLevelName(LoggingLevel level)
=======
static bool g_consoleLoggingEnabled = true;

bool IsConsoleLoggingEnabled(void)
{
    return g_consoleLoggingEnabled;
}

void SetConsoleLoggingEnabled(bool enabledOrDisabled)
{
    g_consoleLoggingEnabled = enabledOrDisabled;
}

void SetDebugLogging(bool fullLogging)
>>>>>>> b706cbab
{
    const char* result = g_debug;

    switch (level)
    {
        case LoggingLevelEmergency:
            result = g_emergency;
            break;

        case LoggingLevelAlert:
            result = g_alert;
            break;

        case LoggingLevelCritical:
            result = g_critical;
            break;

        case LoggingLevelError:
            result = g_error;
            break;

        case LoggingLevelWarning:
            result = g_warning;
            break;

        case LoggingLevelNotice:
            result = g_notice;
            break;

        case LoggingLevelInformational:
            result = g_info;
            break;

        case LoggingLevelDebug:
        default:
            result = g_debug;
    }

    return result;
}

void SetLoggingLevel(LoggingLevel level)
{
    g_loggingLevel = (level > LoggingLevelNotice) ? level : LoggingLevelInformational;
}

LoggingLevel GetLoggingLevel(void)
{
    return g_loggingLevel;
}

bool IsDebugLoggingEnabled(void)
{
    return (LoggingLevelDebug == g_loggingLevel) ? true : false;
}

unsigned int GetMaxLogSize(void)
{
    return g_maxLogSize;
}

void SetMaxLogSize(unsigned int value)
{
    g_maxLogSize = value;
}

unsigned int GetMaxLogSizeDebugMultiplier(void)
{
    return g_maxLogSizeDebugMultiplier;
}

void SetMaxLogSizeDebugMultiplier(unsigned int value)
{
    g_maxLogSizeDebugMultiplier = value;
}

static int RestrictFileAccessToCurrentAccountOnly(const char* fileName)
{
    return chmod(fileName, S_IRUSR | S_IWUSR | S_IRGRP | S_IWGRP);
}

OsConfigLogHandle OpenLog(const char* logFileName, const char* bakLogFileName)
{
    OsConfigLog* newLog = (OsConfigLog*)malloc(sizeof(OsConfigLog));
    if (NULL == newLog)
    {
        return NULL;
    }

    memset(newLog, 0, sizeof(*newLog));

    newLog->logFileName = logFileName;
    newLog->backLogFileName = newLog->logFileName ? bakLogFileName : NULL;

    if (NULL != newLog->logFileName)
    {
        newLog->log = fopen(newLog->logFileName, "a");
        RestrictFileAccessToCurrentAccountOnly(newLog->logFileName);
    }

    if (NULL != newLog->backLogFileName)
    {
        RestrictFileAccessToCurrentAccountOnly(newLog->backLogFileName);
    }

    return newLog;
}

void CloseLog(OsConfigLogHandle* log)
{
    if ((NULL == log) || (NULL == (*log)))
    {
        return;
    }

    OsConfigLog* logToClose = *log;

    if (NULL != logToClose->log)
    {
        fclose(logToClose->log);
    }

    memset(logToClose, 0, sizeof(OsConfigLog));

    free(logToClose);
    *log = NULL;
}

FILE* GetLogFile(OsConfigLogHandle log)
{
    return log ? log->log : NULL;
}

static char g_logTime[TIME_FORMAT_STRING_LENGTH] = {0};

// Returns the local date/time formatted as YYYY-MM-DD HH:MM:SS (for example: 2014-03-19 11:11:52)
char* GetFormattedTime(void)
{
    time_t rawTime = {0};
    struct tm* timeInfo = NULL;
    time(&rawTime);
    timeInfo = localtime(&rawTime);
    strftime(g_logTime, ARRAY_SIZE(g_logTime), "%Y-%m-%d %H:%M:%S", timeInfo);
    return g_logTime;
}

// Checks and rolls the log over if larger than maximum size
void TrimLog(OsConfigLogHandle log)
{
    unsigned int maxLogSize = IsDebugLoggingEnabled() ? ((g_maxLogSize < (UINT_MAX / 5)) ? (g_maxLogSize * 5) : UINT_MAX) : g_maxLogSize;
    unsigned int maxLogTrim = 1000;
    long fileSize = 0;
    int savedErrno = errno;

    if (NULL == log)
    {
        return;
    }

    // Loop incrementing the trim log counter from 0 to maxLogTrim
    log->trimLogCount = (log->trimLogCount < maxLogTrim) ? (log->trimLogCount + 1) : 1;

    // Check every 10 calls:
    if (0 == (log->trimLogCount % 10))
    {
        // In append mode the file pointer will always be at end of file:
        fileSize = ftell(log->log);

        if ((fileSize >= (long)maxLogSize) || (-1 == fileSize))
        {
            fclose(log->log);

            // Rename the log in place to make a backup copy, overwriting previous copy if any:
            if ((NULL == log->backLogFileName) || (0 != rename(log->logFileName, log->backLogFileName)))
            {
                // If the log could not be renamed, empty it:
                log->log = fopen(log->logFileName, "w");
                fclose(log->log);
            }

            // Reopen the log in append mode:
            log->log = fopen(log->logFileName, "a");

            // Reapply restrictions once the file is recreated (also for backup, if any):
            RestrictFileAccessToCurrentAccountOnly(log->logFileName);
            RestrictFileAccessToCurrentAccountOnly(log->backLogFileName);
        }
    }

    errno = savedErrno;
}

bool IsDaemon()
{
    return (1 == getppid());
}<|MERGE_RESOLUTION|>--- conflicted
+++ resolved
@@ -23,7 +23,6 @@
     unsigned int trimLogCount;
 };
 
-<<<<<<< HEAD
 static LoggingLevel g_loggingLevel = LoggingLevelInformational;
 
 // Default maximum log size (1,048,576 is 1024 * 1024 aka 1MB)
@@ -39,22 +38,19 @@
 static const char* g_info = "INFO";
 static const char* g_debug = "DEBUG";
 
+static bool g_consoleLoggingEnabled = true;
+
+bool IsConsoleLoggingEnabled(void)
+{
+    return g_consoleLoggingEnabled;
+}
+
+void SetConsoleLoggingEnabled(bool enabledOrDisabled)
+{
+    g_consoleLoggingEnabled = enabledOrDisabled;
+}
+
 const char* GetLoggingLevelName(LoggingLevel level)
-=======
-static bool g_consoleLoggingEnabled = true;
-
-bool IsConsoleLoggingEnabled(void)
-{
-    return g_consoleLoggingEnabled;
-}
-
-void SetConsoleLoggingEnabled(bool enabledOrDisabled)
-{
-    g_consoleLoggingEnabled = enabledOrDisabled;
-}
-
-void SetDebugLogging(bool fullLogging)
->>>>>>> b706cbab
 {
     const char* result = g_debug;
 
