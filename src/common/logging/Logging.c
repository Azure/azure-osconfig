// Copyright (c) Microsoft Corporation. All rights reserved.
// Licensed under the MIT License.

#include <stdio.h>
#include <stdlib.h>
#include <stdbool.h>
#include <string.h>
#include <assert.h>
#include <time.h>
#include <errno.h>
#include <sys/stat.h>
#include <unistd.h>
#include <limits.h>
#include "Logging.h"

<<<<<<< HEAD
#define MAX_LOG_TRIM 1000

static LoggingLevel g_loggingLevel = LoggingLevelInformational;
static TelemetryLevel g_telemetryLevel = NoTelemetry;
=======
#define TIME_FORMAT_STRING_LENGTH 20
>>>>>>> 553cf908

struct OsConfigLog
{
    FILE* log;
    const char* logFileName;
    const char* backLogFileName;
    unsigned int trimLogCount;
};

static LoggingLevel g_loggingLevel = LoggingLevelInformational;

// Default maximum log size (1,048,576 is 1024 * 1024 aka 1MB)
static unsigned int g_maxLogSize = 1048576;
static unsigned int g_maxLogSizeDebugMultiplier = 5;

static const char* g_emergency = "EMERGENCY";
static const char* g_alert = "ALERT";
static const char* g_critical = "CRITICAL";
static const char* g_error = "ERROR";
static const char* g_warning = "WARNING";
static const char* g_notice = "NOTICE";
static const char* g_info = "INFO";
static const char* g_debug = "DEBUG";

static bool g_consoleLoggingEnabled = true;

bool IsConsoleLoggingEnabled(void)
{
    return g_consoleLoggingEnabled;
}

void SetConsoleLoggingEnabled(bool enabledOrDisabled)
{
    g_consoleLoggingEnabled = enabledOrDisabled;
}

const char* GetLoggingLevelName(LoggingLevel level)
{
    const char* result = g_debug;

    switch (level)
    {
        case LoggingLevelEmergency:
            result = g_emergency;
            break;

        case LoggingLevelAlert:
            result = g_alert;
            break;

        case LoggingLevelCritical:
            result = g_critical;
            break;

        case LoggingLevelError:
            result = g_error;
            break;

        case LoggingLevelWarning:
            result = g_warning;
            break;

        case LoggingLevelNotice:
            result = g_notice;
            break;

        case LoggingLevelInformational:
            result = g_info;
            break;

        case LoggingLevelDebug:
        default:
            result = g_debug;
    }

    return result;
}

void SetLoggingLevel(LoggingLevel level)
{
    g_loggingLevel = (level > LoggingLevelNotice) ? level : LoggingLevelInformational;
}

LoggingLevel GetLoggingLevel(void)
{
    return g_loggingLevel;
}

bool IsDebugLoggingEnabled(void)
{
    return (LoggingLevelDebug == g_loggingLevel) ? true : false;
}

<<<<<<< HEAD
TelemetryLevel GetTelemetryLevel(void)
{
    return g_telemetryLevel;
}

void SetTelemetryLevel(TelemetryLevel level)
{
    g_telemetryLevel = level;
=======
unsigned int GetMaxLogSize(void)
{
    return g_maxLogSize;
}

void SetMaxLogSize(unsigned int value)
{
    g_maxLogSize = value;
}

unsigned int GetMaxLogSizeDebugMultiplier(void)
{
    return g_maxLogSizeDebugMultiplier;
}

void SetMaxLogSizeDebugMultiplier(unsigned int value)
{
    g_maxLogSizeDebugMultiplier = value;
>>>>>>> 553cf908
}

static int RestrictFileAccessToCurrentAccountOnly(const char* fileName)
{
    return chmod(fileName, S_IRUSR | S_IWUSR | S_IRGRP | S_IWGRP);
}

OsConfigLogHandle OpenLog(const char* logFileName, const char* bakLogFileName)
{
    OsConfigLog* newLog = (OsConfigLog*)malloc(sizeof(OsConfigLog));
    if (NULL == newLog)
    {
        return NULL;
    }

    memset(newLog, 0, sizeof(*newLog));

    newLog->logFileName = logFileName;
    newLog->backLogFileName = newLog->logFileName ? bakLogFileName : NULL;

    if (NULL != newLog->logFileName)
    {
        newLog->log = fopen(newLog->logFileName, "a");
        RestrictFileAccessToCurrentAccountOnly(newLog->logFileName);
    }

    if (NULL != newLog->backLogFileName)
    {
        RestrictFileAccessToCurrentAccountOnly(newLog->backLogFileName);
    }

    return newLog;
}

void CloseLog(OsConfigLogHandle* log)
{
    if ((NULL == log) || (NULL == (*log)))
    {
        return;
    }

    OsConfigLog* logToClose = *log;

    if (NULL != logToClose->log)
    {
        fclose(logToClose->log);
    }

    memset(logToClose, 0, sizeof(OsConfigLog));

    free(logToClose);
    *log = NULL;
}

FILE* GetLogFile(OsConfigLogHandle log)
{
    return log ? log->log : NULL;
}

static char g_logTime[TIME_FORMAT_STRING_LENGTH] = {0};

// Returns the local date/time formatted as YYYY-MM-DD HH:MM:SS (for example: 2014-03-19 11:11:52)
char* GetFormattedTime(void)
{
    time_t rawTime = {0};
    struct tm* timeInfo = NULL;
    time(&rawTime);
    timeInfo = localtime(&rawTime);
    strftime(g_logTime, ARRAY_SIZE(g_logTime), "%Y-%m-%d %H:%M:%S", timeInfo);
    return g_logTime;
}

// Checks and rolls the log over if larger than maximum size
void TrimLog(OsConfigLogHandle log)
{
    unsigned int maxLogSize = IsDebugLoggingEnabled() ? ((g_maxLogSize < (UINT_MAX / 5)) ? (g_maxLogSize * 5) : UINT_MAX) : g_maxLogSize;
    unsigned int maxLogTrim = 1000;
    long fileSize = 0;
    int savedErrno = errno;

    if (NULL == log)
    {
        return;
    }

    // Loop incrementing the trim log counter from 0 to maxLogTrim
    log->trimLogCount = (log->trimLogCount < maxLogTrim) ? (log->trimLogCount + 1) : 1;

    // Check every 10 calls:
    if (0 == (log->trimLogCount % 10))
    {
        // In append mode the file pointer will always be at end of file:
        fileSize = ftell(log->log);

        if ((fileSize >= (long)maxLogSize) || (-1 == fileSize))
        {
            fclose(log->log);

            // Rename the log in place to make a backup copy, overwriting previous copy if any:
            if ((NULL == log->backLogFileName) || (0 != rename(log->logFileName, log->backLogFileName)))
            {
                // If the log could not be renamed, empty it:
                log->log = fopen(log->logFileName, "w");
                fclose(log->log);
            }

            // Reopen the log in append mode:
            log->log = fopen(log->logFileName, "a");

            // Reapply restrictions once the file is recreated (also for backup, if any):
            RestrictFileAccessToCurrentAccountOnly(log->logFileName);
            RestrictFileAccessToCurrentAccountOnly(log->backLogFileName);
        }
    }

    errno = savedErrno;
}

bool IsDaemon()
{
    return (1 == getppid());
}<|MERGE_RESOLUTION|>--- conflicted
+++ resolved
@@ -13,14 +13,7 @@
 #include <limits.h>
 #include "Logging.h"
 
-<<<<<<< HEAD
-#define MAX_LOG_TRIM 1000
-
-static LoggingLevel g_loggingLevel = LoggingLevelInformational;
-static TelemetryLevel g_telemetryLevel = NoTelemetry;
-=======
 #define TIME_FORMAT_STRING_LENGTH 20
->>>>>>> 553cf908
 
 struct OsConfigLog
 {
@@ -47,6 +40,8 @@
 
 static bool g_consoleLoggingEnabled = true;
 
+static TelemetryLevel g_telemetryLevel = NoTelemetry;
+
 bool IsConsoleLoggingEnabled(void)
 {
     return g_consoleLoggingEnabled;
@@ -114,7 +109,26 @@
     return (LoggingLevelDebug == g_loggingLevel) ? true : false;
 }
 
-<<<<<<< HEAD
+unsigned int GetMaxLogSize(void)
+{
+    return g_maxLogSize;
+}
+
+void SetMaxLogSize(unsigned int value)
+{
+    g_maxLogSize = value;
+}
+
+unsigned int GetMaxLogSizeDebugMultiplier(void)
+{
+    return g_maxLogSizeDebugMultiplier;
+}
+
+void SetMaxLogSizeDebugMultiplier(unsigned int value)
+{
+    g_maxLogSizeDebugMultiplier = value;
+}
+
 TelemetryLevel GetTelemetryLevel(void)
 {
     return g_telemetryLevel;
@@ -123,26 +137,6 @@
 void SetTelemetryLevel(TelemetryLevel level)
 {
     g_telemetryLevel = level;
-=======
-unsigned int GetMaxLogSize(void)
-{
-    return g_maxLogSize;
-}
-
-void SetMaxLogSize(unsigned int value)
-{
-    g_maxLogSize = value;
-}
-
-unsigned int GetMaxLogSizeDebugMultiplier(void)
-{
-    return g_maxLogSizeDebugMultiplier;
-}
-
-void SetMaxLogSizeDebugMultiplier(unsigned int value)
-{
-    g_maxLogSizeDebugMultiplier = value;
->>>>>>> 553cf908
 }
 
 static int RestrictFileAccessToCurrentAccountOnly(const char* fileName)
