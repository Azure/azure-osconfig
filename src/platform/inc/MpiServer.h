// Copyright (c) Microsoft Corporation. All rights reserved.
// Licensed under the MIT License.

#ifndef MPI_SERVER_H
#define MPI_SERVER_H

#include <Mpi.h>

#ifdef __cplusplus
extern "C"
{
#endif

<<<<<<< HEAD
#define MPI_OPEN_URI "MpiOpen"
#define MPI_CLOSE_URI "MpiClose"
#define MPI_SET_URI "MpiSet"
#define MPI_GET_URI "MpiGet"
#define MPI_SET_DESIRED_URI "MpiSetDesired"
#define MPI_GET_REPORTED_URI "MpiGetReported"

typedef enum HTTP_STATUS
{
    HTTP_OK = 200,
    HTTP_BAD_REQUEST = 400,
    HTTP_NOT_FOUND = 404,
    HTTP_INTERNAL_SERVER_ERROR = 500
} HTTP_STATUS;

typedef MPI_HANDLE(*MpiOpenCall)(const char*, const unsigned int);
typedef void(*MpiCloseCall)(MPI_HANDLE);
typedef int(*MpiSetCall)(MPI_HANDLE, const char*, const char*, MPI_JSON_STRING, const int);
typedef int(*MpiGetCall)(MPI_HANDLE, const char*, const char*, MPI_JSON_STRING*, int*);
typedef int(*MpiSetDesiredCall)(MPI_HANDLE, const MPI_JSON_STRING, const int);
typedef int(*MpiGetReportedCall)(MPI_HANDLE, MPI_JSON_STRING*, int*);

typedef struct MPI_CALLS
{
    MpiOpenCall mpiOpen;
    MpiCloseCall mpiClose;
    MpiSetCall mpiSet;
    MpiGetCall mpiGet;
    MpiSetDesiredCall mpiSetDesired;
    MpiGetReportedCall mpiGetReported;
} MPI_CALLS;

void MpiApiInitialize(void);
void MpiApiShutdown(void);
=======
void MpiServerInitialize(void);
void MpiServerShutdown(void);
>>>>>>> 22fee7d4

HTTP_STATUS HandleMpiCall(const char* uri, const char* requestBody, char** response, int* responseSize, MPI_CALLS handlers);

#ifdef __cplusplus
}
#endif

#endif // MPI_SERVER_H<|MERGE_RESOLUTION|>--- conflicted
+++ resolved
@@ -11,7 +11,6 @@
 {
 #endif
 
-<<<<<<< HEAD
 #define MPI_OPEN_URI "MpiOpen"
 #define MPI_CLOSE_URI "MpiClose"
 #define MPI_SET_URI "MpiSet"
@@ -44,12 +43,8 @@
     MpiGetReportedCall mpiGetReported;
 } MPI_CALLS;
 
-void MpiApiInitialize(void);
-void MpiApiShutdown(void);
-=======
 void MpiServerInitialize(void);
 void MpiServerShutdown(void);
->>>>>>> 22fee7d4
 
 HTTP_STATUS HandleMpiCall(const char* uri, const char* requestBody, char** response, int* responseSize, MPI_CALLS handlers);
 
