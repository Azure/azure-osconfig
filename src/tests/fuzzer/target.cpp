--- conflicted
+++ resolved
@@ -5,8 +5,6 @@
 #include "SecurityBaseline.h"
 #include "CommonUtils.h"
 #include "UserUtils.h"
-<<<<<<< HEAD
-<<<<<<< HEAD
 #if defined(COMPLIANCEENGINE)
 #include "Evaluator.h"
 #include "Optional.h"
@@ -14,22 +12,6 @@
 #include "Base64.h"
 #endif
 #include "parson.h"
-=======
-// TODO: Re-add once ffaa61254a1ab80ec98f6fe8bf5f1f9fb42335d5 is re-added
-// #include "Evaluator.h"
-//#include "Optional.h"
-#include "parson.h"
-// TODO: Re-add once ffaa61254a1ab80ec98f6fe8bf5f1f9fb42335d5 is re-added
-//#include "Base64.h"
-// #include "Procedure.h"
->>>>>>> 654cb8ac59af124bab8ee5736c7aa0404c87da82
-=======
-#include "Evaluator.h"
-#include "Optional.h"
-#include "parson.h"
-#include "Base64.h"
-#include "Procedure.h"
->>>>>>> 7d554f91
 #include <unistd.h>
 #include <fcntl.h>
 #include <cstdint>
@@ -42,28 +24,13 @@
 #include <vector>
 #include <sstream>
 
-<<<<<<< HEAD
-<<<<<<< HEAD
 #if defined(COMPLIANCEENGINE)
-=======
->>>>>>> 7d554f91
 using ComplianceEngine::Optional;
 using ComplianceEngine::Result;
 using ComplianceEngine::Error;
 using ComplianceEngine::Evaluator;
 using ComplianceEngine::action_func_t;
-<<<<<<< HEAD
 #endif
-=======
-// TODO: Re-add once ffaa61254a1ab80ec98f6fe8bf5f1f9fb42335d5 is re-added
-//using ComplianceEngine::Optional;
-//using ComplianceEngine::Result;
-//using ComplianceEngine::Error;
-//using ComplianceEngine::Evaluator;
-//using ComplianceEngine::action_func_t;
->>>>>>> 654cb8ac59af124bab8ee5736c7aa0404c87da82
-=======
->>>>>>> 7d554f91
 
 // Tells libfuzzer to skip the input when it doesn't contain a valid target
 static const int c_skip_input = -1;
@@ -1012,11 +979,7 @@
     return 0;
 }
 
-<<<<<<< HEAD
 #if defined(COMPLIANCEENGINE)
-
-=======
->>>>>>> 7d554f91
 static Result<bool> ComplianceEngineFailure(std::map<std::string, std::string>, std::ostringstream&)
 {
     return false;
@@ -1101,11 +1064,6 @@
     }
     return 0;
 }
-<<<<<<< HEAD
-
-#endif
-=======
->>>>>>> 7d554f91
 
 // List of supported fuzzing targets.
 // The key is taken from the input data and is used to determine which target to call.
@@ -1169,15 +1127,8 @@
     { "GetGitBranchFromJsonConfig.", GetGitBranchFromJsonConfig_target },
     { "CheckOrEnsureUsersDontHaveDotFiles.", CheckOrEnsureUsersDontHaveDotFiles_target },
     { "CheckUserAccountsNotFound.", CheckUserAccountsNotFound_target },
-<<<<<<< HEAD
-#if defined(COMPLIANCEENGINE)
     { "Base64Decode.", Base64Decode_target },
     {"ProcedureUpdateUserParameters.", ProcedureUpdateUserParameters_target},
-#endif
-=======
-    { "Base64Decode.", Base64Decode_target },
-    {"ProcedureUpdateUserParameters.", ProcedureUpdateUserParameters_target},
->>>>>>> 7d554f91
 };
 
 // libfuzzer entry point
