--- conflicted
+++ resolved
@@ -1,543 +1,467 @@
-// Copyright (c) Microsoft Corporation. All rights reserved.
-// Licensed under the MIT License.
-
-#include "inc/AgentCommon.h"
-#include "inc/PnpUtils.h"
-#include "inc/MpiProxy.h"
-
-extern MPI_HANDLE g_mpiHandle;
-
-// TBD - to be moved to Platform
-// Use these as following in the process that makes MPI calls:
-// At the beginning and end of each call:
-// memset(g_mpiCall, 0, sizeof(g_mpiCall));
-// At the beginning of the MPI execution within each call, for example:
-// snprintf(g_mpiCall, sizeof(g_mpiCall), g_mpiCallTemplate, "MpiGet", componentName, propertyName);
-char g_mpiCall[MPI_CALL_MESSAGE_LENGTH] = {0};
-<<<<<<< HEAD
-//static const char g_mpiCallTemplate[] = " during %s to %s.%s\n";
-
-int CallMpi(const char* request, char** response, int* responseSize)
-{
-    const char* mpiSocket = "/run/osconfig/platformd.sock";
-    const char* dataFormat = "POST /mpi HTTP/1.1\r\nHost: osconfig\r\nUser-Agent: osconfig\r\nAccept: */*\r\nContent-Type: application/json\r\nContent-Length: %d\r\n\r\n%s";
-    const char* terminator = "\r\n\r\n";
-
-    char* data = {0};
-    int dataSize = 0;
-    struct sockaddr_un socketAddress = {0};
-    socklen_t socketLength = 0;
-    int responseLength = 0;
-    int socket = -1;
-    ssize_t bytes = 0;
-    char* header = NULL;
-    int status = MPI_OK;
-    int httpStatus = -1;
-
-    if ((NULL == request) || (NULL == response) || (NULL == responseSize))
-    {
-        status = EINVAL;
-        OsConfigLogError(GetLog(), "CallMpi: invalid arguments (%d)", status);
-        return status;
-    }
-    
-    *response = NULL;
-    *responseSize = 0;
-
-    dataSize = strlen(dataFormat) + strlen(request) + 10;
-    data = (char*)malloc(dataSize);
-    if (NULL == data)
-    {
-        status = ENOMEM;
-        OsConfigLogError(GetLog(), "CallMpi: failed to allocate memory for request (%d)", status);
-=======
-
-int CallMpi(const char* request, char** response, int* responseSize)
-{
-    const char* mpiSocket = "/run/osconfig/platformd.sock";
-    const char* dataFormat = "POST /mpi HTTP/1.1\r\nHost: osconfig\r\nUser-Agent: osconfig\r\nAccept: */*\r\nContent-Type: application/json\r\nContent-Length: %d\r\n\r\n%s";
-    
-    int socketHandle = -1;
-    char* data = {0};
-    int dataSize = 0;
-    struct sockaddr_un socketAddress = {0};
-    socklen_t socketLength = 0;
-    ssize_t bytes = 0;
-    int status = MPI_OK;
-    int httpStatus = -1;
-
-    if ((NULL == request) || (NULL == response) || (NULL == responseSize))
-    {
-        status = EINVAL;
-        OsConfigLogError(GetLog(), "CallMpi: invalid arguments (%d)", status);
->>>>>>> 9c1c599d
-        return status;
-    }
-    
-    *response = NULL;
-    *responseSize = 0;
-
-    dataSize = strlen(dataFormat) + strlen(request) + 10;
-    data = (char*)malloc(dataSize);
-    if (NULL == data)
-    {
-        status = ENOMEM;
-        OsConfigLogError(GetLog(), "CallMpi: failed to allocate memory for request (%d)", status);
-        return status;
-    }
-
-    socketHandle = socket(AF_UNIX, SOCK_STREAM, 0);
-    if (0 > socketHandle)
-    {
-        status = errno ? errno : EIO;
-        OsConfigLogError(GetLog(), "CallMpi: failed to open socket (%d)", status);
-    }
-    else
-    {
-        memset(&socketAddress, 0, sizeof(socketAddress));
-        socketAddress.sun_family = AF_UNIX;
-        strncpy(socketAddress.sun_path, mpiSocket, sizeof(socketAddress.sun_path) - 1);
-        socketLength = sizeof(socketAddress);
-    }
-
-    if (MPI_OK == status)
-    {
-        if (0 != connect(socketHandle, (struct sockaddr*)&socketAddress, socketLength))
-        {
-            status = errno ? errno : EIO;
-            OsConfigLogError(GetLog(), "CallMpi: failed to connect to socket (%d)", status);
-        }
-        else
-        {
-            snprintf(data, dataSize, dataFormat, strlen(request), request);
-        }
-    }
-
-    if (MPI_OK == status)
-    {
-        bytes = send(socketHandle, data, strlen(data), 0);
-        if (bytes != (int)strlen(data))
-        {
-            status = errno ? errno : EIO;
-            OsConfigLogError(GetLog(), "CallMpi: failed to send request to socket (%d)", status);
-        }
-    }
-
-    FREE_MEMORY(data);
-
-    if (MPI_OK == status)
-    {
-        httpStatus = ReadHttpStatusFromSocket(socketHandle, GetLog());
-        status = (200 == httpStatus) ? MPI_OK : httpStatus;
-    }
-
-    if (MPI_OK == status)
-    {
-        *responseSize = ReadHttpContentLengthFromSocket(socketHandle, GetLog()) + 1;
-        *response = (char*)malloc(*responseSize);
-        if (NULL != *response)
-        {
-            if ((*responseSize - 1) != read(socketHandle, *response, *responseSize - 1))
-            {
-                status = errno ? errno : EIO;
-                OsConfigLogError(GetLog(), "CallMpi: failed to read %d bytes response from socket (%d)", *responseSize - 1, status);
-            }
-        }
-        else
-        {
-            status = ENOMEM;
-            *responseSize = 0;
-            OsConfigLogError(GetLog(), "CallMpi: failed to allocate memory for response (%d)", status);
-        }
-    }
-
-    if (0 <= socketHandle)
-    {
-        close(socketHandle);
-    }
-
-    if (IsFullLoggingEnabled())
-    {
-        OsConfigLogInfo(GetLog(), "CallMpi(%s, %s, %d) returned %d", request, *response, *responseSize, status);
-    }
-    else
-    {
-        OsConfigLogInfo(GetLog(), "CallMpi returned %d response bytes and %d", *responseSize, status);
-    }
-    
-    return status;
-}
-
-MPI_HANDLE CallMpiOpen(const char* clientName, const unsigned int maxPayloadSizeBytes)
-{
-    const char *requestBodyFormatMpiOpen = "{\"Function\": \"MpiOpen\", \"Arguments\": { \"ClientName\": \"%s\", \"MaxPayloadSizeBytes\": %d } }";
-    
-    char* request = NULL; 
-    char *response = NULL;
-    int requestSize = 0;
-    int responseSize = 0;
-    int status = MPI_OK;
-    MPI_HANDLE mpiHandle = NULL;
-    char maxPayloadSizeBytesString[30] = {0};
-
-    if (NULL == clientName)
-    {
-        OsConfigLogError(GetLog(), "CallMpiOpen: invalid arguments");
-        return NULL;
-    }
-
-    snprintf(maxPayloadSizeBytesString, sizeof(maxPayloadSizeBytesString), "%d", maxPayloadSizeBytes);
-    requestSize = strlen(requestBodyFormatMpiOpen) + strlen(clientName) + strlen(maxPayloadSizeBytesString);
-
-    request = (char*)malloc(requestSize);
-    if (NULL == request)
-    {
-        OsConfigLogError(GetLog(), "CallMpiOpen: failed to allocate memory for request");
-        return NULL;
-    }
-
-    snprintf(request, requestSize, requestBodyFormatMpiOpen, clientName, maxPayloadSizeBytes);
-
-    status = CallMpi(request, &response, &responseSize);
-
-    FREE_MEMORY(request);
-
-    mpiHandle = (MPI_OK == status) ? (MPI_HANDLE)response : NULL;
-    
-    OsConfigLogInfo(GetLog(), "MpiOpen(%s, %u): %p", clientName, maxPayloadSizeBytes, mpiHandle);
-
-    return mpiHandle;
-}
-
-void CallMpiClose(MPI_HANDLE clientSession)
-{
-    const char *requestBodyFormatMpiClose = "{ \"Function\": \"MpiClose\", \"Arguments\": { \"ClientSession\": \"%s\" } }";
-    
-    char* request = NULL; 
-    char *response = NULL;
-    int requestSize = 0;
-    int responseSize = 0;
-
-    if ((NULL == clientSession) || (0 == strlen((char*)clientSession)))
-    {
-        OsConfigLogError(GetLog(), "MpiClose(%p) called with invalid argument", clientSession);
-        return;
-    }
-
-    requestSize = strlen(requestBodyFormatMpiClose) + strlen((char*)clientSession);
-
-    request = (char*)malloc(requestSize);
-    if (NULL == request)
-    {
-        OsConfigLogError(GetLog(), "CallMpiClose: failed to allocate memory for request");
-        return;
-    }
-
-    snprintf(request, requestSize, requestBodyFormatMpiClose, (char*)clientSession);
-
-    CallMpi(request, &response, &responseSize);
-
-    FREE_MEMORY(request);
-    FREE_MEMORY(response);
-    
-    OsConfigLogInfo(GetLog(), "MpiClose(%p)", clientSession);
-}
-
-int CallMpiSet(const char* componentName, const char* propertyName, const MPI_JSON_STRING payload, const int payloadSizeBytes)
-{
-    static const char *requestBodyFormatMpiSet = "{ \"Function\": \"MpiSet\", \"Arguments\": { \"ClientSession\": \"%s\", \"ComponentName\": \"%s\", \"ObjectName\": \"%s\", \"Payload\": %s } }";
-
-    char* request = NULL;
-    char *response = NULL;
-    int requestSize = 0;
-    int responseSize = 0;
-    int status = MPI_OK;
-
-<<<<<<< HEAD
-    if ((NULL == g_mpiHandle) || (0 == strlen((char*)g_mpiHandle))
-    {
-=======
-    if ((NULL == g_mpiHandle) || (0 == strlen((char*)g_mpiHandle)))
-    {
->>>>>>> 9c1c599d
-        status = EPERM;
-        OsConfigLogError(GetLog(), "CallMpiSet: called without a valid MPI handle (%d)", status);
-        return status;
-    }
-
-    if ((NULL == componentName) || (NULL == propertyName) || (NULL == payload) || (0 >= payloadSizeBytes))
-    {
-        status = EINVAL;
-        OsConfigLogError(GetLog(), "CallMpiSet: invalid arguments (%d)", status);
-        return status;
-    }
-
-    if (!IsValidMimObjectPayload(payload, payloadSizeBytes, GetLog()))
-    {
-        // Error is logged by IsValidMimObjectPayload
-        return EINVAL;
-    }
-
-    requestSize = strlen(requestBodyFormatMpiSet) + strlen((char*)g_mpiHandle) + strlen(componentName) + strlen(propertyName) + payloadSizeBytes + 1;
-
-    request = (char*)malloc(requestSize);
-    if (NULL == request)
-    {
-        status = ENOMEM;
-        OsConfigLogError(GetLog(), "CallMpiSet: failed to allocate memory for request (%d)", status);
-        return status;
-    }
-
-    snprintf(request, requestSize, requestBodyFormatMpiSet, (char*)g_mpiHandle, componentName, propertyName, payload);
-
-    status = CallMpi(request, &response, &responseSize);
-
-    FREE_MEMORY(request);
-
-    if ((NULL != response) && (responseSize > 0))
-    {
-        status = atoi(response);
-    }
-
-    if (IsFullLoggingEnabled())
-    {
-        OsConfigLogInfo(GetLog(), "MpiSet(%p, %s, %s, %.*s, %d bytes) returned %d", g_mpiHandle, componentName, propertyName, payloadSizeBytes, payload, payloadSizeBytes, status);
-    }
-    else
-    {
-        OsConfigLogInfo(GetLog(), "MpiSet(%p, %s, %s, %d bytes) returned %d", g_mpiHandle, componentName, propertyName, payloadSizeBytes, status);
-    }
-
-<<<<<<< HEAD
-    return result;
-=======
-    return status;
->>>>>>> 9c1c599d
-};
-
-int CallMpiGet(const char* componentName, const char* propertyName, MPI_JSON_STRING* payload, int* payloadSizeBytes)
-{
-    const char *requestBodyFormatMpiGet = "{ \"Function\": \"MpiGet\", \"Arguments\": { \"ClientSession\": \"%s\", \"ComponentName\": \"%s\", \"ObjectName\": \"%s\" } }";
-
-<<<<<<< HEAD
-    if ((NULL == g_mpiHandle) || (0 == strlen((char*)g_mpiHandle))
-    {
-=======
-    char* request = NULL;
-    int requestSize = 0;
-    int status = MPI_OK;
-
-    if ((NULL == g_mpiHandle) || (0 == strlen((char*)g_mpiHandle)))
-    {
->>>>>>> 9c1c599d
-        status = EPERM;
-        OsConfigLogError(GetLog(), "CallMpiGet: called without a valid MPI handle (%d)", status);
-        return status;
-    }
-
-    if ((NULL == componentName) || (NULL == propertyName) || (NULL == payload) || (NULL == payloadSizeBytes))
-    {
-        status = EINVAL;
-        OsConfigLogError(GetLog(), "CallMpiGet: called with invalid arguments (%d)", status);
-        return status;
-    }
-
-    *payload = NULL;
-    *payloadSizeBytes = 0;
-
-    requestSize = strlen(requestBodyFormatMpiGet) + strlen((char*)g_mpiHandle) + strlen(componentName) + strlen(propertyName);
-
-    request = (char*)malloc(requestSize);
-    if (NULL == request)
-    {
-        status = ENOMEM;
-        OsConfigLogError(GetLog(), "CallMpiGet: failed to allocate memory for request (%d)", status);
-        return status;
-    }
-
-    snprintf(request, requestSize, requestBodyFormatMpiGet, (char*)g_mpiHandle, componentName, propertyName);
-
-    status = CallMpi(request, payload, payloadSizeBytes);
-
-    FREE_MEMORY(request);
-
-    if ((NULL == *payload) || (*payloadSizeBytes != (int)strlen(*payload)))
-    {
-        OsConfigLogError(GetLog(), "CallMpiGet: invalid response");
-
-        FREE_MEMORY(*payload);
-        *payloadSizeBytes = 0;
-    }
-
-    if (IsFullLoggingEnabled())
-    {
-        OsConfigLogInfo(GetLog(), "MpiGet(%p, %s, %s, %.*s, %d bytes): %d", g_mpiHandle, componentName, propertyName, *payloadSizeBytes, *payload, *payloadSizeBytes, status);
-    }
-
-    if (!IsValidMimObjectPayload(*payload, *payloadSizeBytes, GetLog()))
-    {
-        // Error is logged by IsValidMimObjectPayload
-        status = EINVAL;
-
-        FREE_MEMORY(*payload);
-        *payloadSizeBytes = 0;
-    }
-
-<<<<<<< HEAD
-    return result;
-=======
-    return status;
->>>>>>> 9c1c599d
-};
-
-int CallMpiSetDesired(const MPI_JSON_STRING payload, const int payloadSizeBytes)
-{
-    static const char *requestBodyFormatMpiSetDesired = "{ \"Function\": \"MpiSetDesired\", \"Arguments\": { \"ClientName\": \"%s\", \"Payload\": %s } }";
-    
-    char* request = NULL;
-    char *response = NULL;
-    int requestSize = 0;
-    int responseSize = 0;
-    int status = MPI_OK;
-
-<<<<<<< HEAD
-    if ((NULL == g_mpiHandle) || (0 == strlen((char*)g_mpiHandle))
-    {
-=======
-    //memset(g_mpiCall, 0, sizeof(g_mpiCall));
-
-    if ((NULL == g_mpiHandle) || (0 == strlen((char*)g_mpiHandle)))
-    {
->>>>>>> 9c1c599d
-        status = EPERM;
-        OsConfigLogError(GetLog(), "CallMpiSettDesired: called without a valid MPI handle (%d)", status);
-        return status;
-    }
-
-    if ((NULL == payload) || (0 >= payloadSizeBytes))
-    {
-        status = EINVAL;
-        OsConfigLogError(GetLog(), "CallMpiSettDesired: invalid arguments (%d)", status);
-        return status;
-    }
-
-    requestSize = strlen(requestBodyFormatMpiSetDesired) + strlen((char*)g_mpiHandle) + payloadSizeBytes + 1;
-
-    request = (char*)malloc(requestSize);
-    if (NULL == request)
-    {
-        status = ENOMEM;
-        OsConfigLogError(GetLog(), "CallMpiSettDesired: failed to allocate memory for request (%d)", status);
-        return status;
-    }
-
-    snprintf(request, requestSize, requestBodyFormatMpiSetDesired, (char*)g_mpiHandle, payload);
-
-    status = CallMpi(request, &response, &responseSize);
-
-    FREE_MEMORY(request);
-
-    if ((NULL != response) && (responseSize > 0))
-    {
-        status = atoi(response);
-    }
-
-    if (IsFullLoggingEnabled())
-    {
-        OsConfigLogInfo(GetLog(), "MpiSettDesired(%p, %.*s, %d bytes) returned %d", g_mpiHandle, payloadSizeBytes, payload, payloadSizeBytes, status);
-    }
-
-<<<<<<< HEAD
-    return result;
-=======
-    return status;
->>>>>>> 9c1c599d
-}
-
-int CallMpiGetReported(MPI_JSON_STRING* payload, int* payloadSizeBytes)
-{
-    static const char *requestBodyFormatMpiGetReported = "{ \"Function\": \"MpiGetReported\", \"Arguments\": { \"ClientSession\": \"%s\" } }";
-
-<<<<<<< HEAD
-    if ((NULL == g_mpiHandle) || (0 == strlen((char*)g_mpiHandle))
-    {
-=======
-    char* request = NULL;
-    int requestSize = 0;
-    int status = MPI_OK;
-
-    if ((NULL == g_mpiHandle) || (0 == strlen((char*)g_mpiHandle)))
-    {
->>>>>>> 9c1c599d
-        status = EPERM;
-        OsConfigLogError(GetLog(), "CallMpiGetReported: called without a valid MPI handle (%d)", status);
-        return status;
-    }
-
-    if ((NULL == payload) || (NULL == payloadSizeBytes))
-    {
-        status = EINVAL;
-        OsConfigLogError(GetLog(), "CallMpiGetReported: called with invalid arguments (%d)", status);
-        return status;
-    }
-
-    *payload = NULL;
-    *payloadSizeBytes = 0;
-
-    requestSize = strlen(requestBodyFormatMpiGetReported) + strlen((char*)g_mpiHandle);
-
-    request = (char*)malloc(requestSize);
-    if (NULL == request)
-    {
-        status = ENOMEM;
-        OsConfigLogError(GetLog(), "CallMpiGetReported: failed to allocate memory for request (%d)", status);
-        return status;
-    }
-
-    snprintf(request, requestSize, requestBodyFormatMpiGetReported, (char*)g_mpiHandle);
-
-    status = CallMpi(request, payload, payloadSizeBytes);
-
-    FREE_MEMORY(request);
-
-    if ((NULL == *payload) || (*payloadSizeBytes != (int)strlen(*payload)))
-    {
-        OsConfigLogError(GetLog(), "CallMpiGetReported: invalid response");
-
-        FREE_MEMORY(*payload);
-        *payloadSizeBytes = 0;
-    }
-
-    if (IsFullLoggingEnabled())
-    {
-        OsConfigLogInfo(GetLog(), "MpiGetReported(%p, %.*s, %d bytes): %d", g_mpiHandle, *payloadSizeBytes, *payload, *payloadSizeBytes, status);
-    }
-
-<<<<<<< HEAD
-    return result;
-=======
-    return status;
->>>>>>> 9c1c599d
-}
-
-void CallMpiFree(MPI_JSON_STRING payload)
-{
-    FREE_MEMORY(payload);
-}
-
-void CallMpiDoWork(void)
-{
-    MpiDoWork();
-}
-
-void CallMpiInitialize(void)
-{
-    OsConfigLogInfo(GetLog(), "Calling MpiInitialize");
-    MpiInitialize();
-}
-
-void CallMpiShutdown(void)
-{
-    OsConfigLogInfo(GetLog(), "Calling MpiShutdown");
-    MpiShutdown();
+// Copyright (c) Microsoft Corporation. All rights reserved.
+// Licensed under the MIT License.
+
+#include "inc/AgentCommon.h"
+#include "inc/PnpUtils.h"
+#include "inc/MpiProxy.h"
+
+extern MPI_HANDLE g_mpiHandle;
+
+// TBD - to be moved to Platform
+// Use these as following in the process that makes MPI calls:
+// At the beginning and end of each call:
+// memset(g_mpiCall, 0, sizeof(g_mpiCall));
+// At the beginning of the MPI execution within each call, for example:
+// snprintf(g_mpiCall, sizeof(g_mpiCall), g_mpiCallTemplate, "MpiGet", componentName, propertyName);
+char g_mpiCall[MPI_CALL_MESSAGE_LENGTH] = {0};
+
+int CallMpi(const char* request, char** response, int* responseSize)
+{
+    const char* mpiSocket = "/run/osconfig/platformd.sock";
+    const char* dataFormat = "POST /mpi HTTP/1.1\r\nHost: osconfig\r\nUser-Agent: osconfig\r\nAccept: */*\r\nContent-Type: application/json\r\nContent-Length: %d\r\n\r\n%s";
+    
+    int socketHandle = -1;
+    char* data = {0};
+    int dataSize = 0;
+    struct sockaddr_un socketAddress = {0};
+    socklen_t socketLength = 0;
+    ssize_t bytes = 0;
+    int status = MPI_OK;
+    int httpStatus = -1;
+
+    if ((NULL == request) || (NULL == response) || (NULL == responseSize))
+    {
+        status = EINVAL;
+        OsConfigLogError(GetLog(), "CallMpi: invalid arguments (%d)", status);
+        return status;
+    }
+    
+    *response = NULL;
+    *responseSize = 0;
+
+    dataSize = strlen(dataFormat) + strlen(request) + 10;
+    data = (char*)malloc(dataSize);
+    if (NULL == data)
+    {
+        status = ENOMEM;
+        OsConfigLogError(GetLog(), "CallMpi: failed to allocate memory for request (%d)", status);
+        return status;
+    }
+
+    socketHandle = socket(AF_UNIX, SOCK_STREAM, 0);
+    if (0 > socketHandle)
+    {
+        status = errno ? errno : EIO;
+        OsConfigLogError(GetLog(), "CallMpi: failed to open socket (%d)", status);
+    }
+    else
+    {
+        memset(&socketAddress, 0, sizeof(socketAddress));
+        socketAddress.sun_family = AF_UNIX;
+        strncpy(socketAddress.sun_path, mpiSocket, sizeof(socketAddress.sun_path) - 1);
+        socketLength = sizeof(socketAddress);
+    }
+
+    if (MPI_OK == status)
+    {
+        if (0 != connect(socketHandle, (struct sockaddr*)&socketAddress, socketLength))
+        {
+            status = errno ? errno : EIO;
+            OsConfigLogError(GetLog(), "CallMpi: failed to connect to socket (%d)", status);
+        }
+        else
+        {
+            snprintf(data, dataSize, dataFormat, strlen(request), request);
+        }
+    }
+
+    if (MPI_OK == status)
+    {
+        bytes = send(socketHandle, data, strlen(data), 0);
+        if (bytes != (int)strlen(data))
+        {
+            status = errno ? errno : EIO;
+            OsConfigLogError(GetLog(), "CallMpi: failed to send request to socket (%d)", status);
+        }
+    }
+
+    FREE_MEMORY(data);
+
+    if (MPI_OK == status)
+    {
+        httpStatus = ReadHttpStatusFromSocket(socketHandle, GetLog());
+        status = (200 == httpStatus) ? MPI_OK : httpStatus;
+    }
+
+    if (MPI_OK == status)
+    {
+        *responseSize = ReadHttpContentLengthFromSocket(socketHandle, GetLog()) + 1;
+        *response = (char*)malloc(*responseSize);
+        if (NULL != *response)
+        {
+            if ((*responseSize - 1) != read(socketHandle, *response, *responseSize - 1))
+            {
+                status = errno ? errno : EIO;
+                OsConfigLogError(GetLog(), "CallMpi: failed to read %d bytes response from socket (%d)", *responseSize - 1, status);
+            }
+        }
+        else
+        {
+            status = ENOMEM;
+            *responseSize = 0;
+            OsConfigLogError(GetLog(), "CallMpi: failed to allocate memory for response (%d)", status);
+        }
+    }
+
+    if (0 <= socketHandle)
+    {
+        close(socketHandle);
+    }
+
+    if (IsFullLoggingEnabled())
+    {
+        OsConfigLogInfo(GetLog(), "CallMpi(%s, %s, %d) returned %d", request, *response, *responseSize, status);
+    }
+    else
+    {
+        OsConfigLogInfo(GetLog(), "CallMpi returned %d response bytes and %d", *responseSize, status);
+    }
+    
+    return status;
+}
+
+MPI_HANDLE CallMpiOpen(const char* clientName, const unsigned int maxPayloadSizeBytes)
+{
+    const char *requestBodyFormatMpiOpen = "{\"Function\": \"MpiOpen\", \"Arguments\": { \"ClientName\": \"%s\", \"MaxPayloadSizeBytes\": %d } }";
+    
+    char* request = NULL; 
+    char *response = NULL;
+    int requestSize = 0;
+    int responseSize = 0;
+    int status = MPI_OK;
+    MPI_HANDLE mpiHandle = NULL;
+    char maxPayloadSizeBytesString[30] = {0};
+
+    if (NULL == clientName)
+    {
+        OsConfigLogError(GetLog(), "CallMpiOpen: invalid arguments");
+        return NULL;
+    }
+
+    snprintf(maxPayloadSizeBytesString, sizeof(maxPayloadSizeBytesString), "%d", maxPayloadSizeBytes);
+    requestSize = strlen(requestBodyFormatMpiOpen) + strlen(clientName) + strlen(maxPayloadSizeBytesString);
+
+    request = (char*)malloc(requestSize);
+    if (NULL == request)
+    {
+        OsConfigLogError(GetLog(), "CallMpiOpen: failed to allocate memory for request");
+        return NULL;
+    }
+
+    snprintf(request, requestSize, requestBodyFormatMpiOpen, clientName, maxPayloadSizeBytes);
+
+    status = CallMpi(request, &response, &responseSize);
+
+    FREE_MEMORY(request);
+
+    mpiHandle = (MPI_OK == status) ? (MPI_HANDLE)response : NULL;
+    
+    OsConfigLogInfo(GetLog(), "MpiOpen(%s, %u): %p", clientName, maxPayloadSizeBytes, mpiHandle);
+
+    return mpiHandle;
+}
+
+void CallMpiClose(MPI_HANDLE clientSession)
+{
+    const char *requestBodyFormatMpiClose = "{ \"Function\": \"MpiClose\", \"Arguments\": { \"ClientSession\": \"%s\" } }";
+    
+    char* request = NULL; 
+    char *response = NULL;
+    int requestSize = 0;
+    int responseSize = 0;
+
+    if ((NULL == clientSession) || (0 == strlen((char*)clientSession)))
+    {
+        OsConfigLogError(GetLog(), "MpiClose(%p) called with invalid argument", clientSession);
+        return;
+    }
+
+    requestSize = strlen(requestBodyFormatMpiClose) + strlen((char*)clientSession);
+
+    request = (char*)malloc(requestSize);
+    if (NULL == request)
+    {
+        OsConfigLogError(GetLog(), "CallMpiClose: failed to allocate memory for request");
+        return;
+    }
+
+    snprintf(request, requestSize, requestBodyFormatMpiClose, (char*)clientSession);
+
+    CallMpi(request, &response, &responseSize);
+
+    FREE_MEMORY(request);
+    FREE_MEMORY(response);
+    
+    OsConfigLogInfo(GetLog(), "MpiClose(%p)", clientSession);
+}
+
+int CallMpiSet(const char* componentName, const char* propertyName, const MPI_JSON_STRING payload, const int payloadSizeBytes)
+{
+    static const char *requestBodyFormatMpiSet = "{ \"Function\": \"MpiSet\", \"Arguments\": { \"ClientSession\": \"%s\", \"ComponentName\": \"%s\", \"ObjectName\": \"%s\", \"Payload\": %s } }";
+
+    char* request = NULL;
+    char *response = NULL;
+    int requestSize = 0;
+    int responseSize = 0;
+    int status = MPI_OK;
+
+    if ((NULL == g_mpiHandle) || (0 == strlen((char*)g_mpiHandle)))
+    {
+        status = EPERM;
+        OsConfigLogError(GetLog(), "CallMpiSet: called without a valid MPI handle (%d)", status);
+        return status;
+    }
+
+    if ((NULL == componentName) || (NULL == propertyName) || (NULL == payload) || (0 >= payloadSizeBytes))
+    {
+        status = EINVAL;
+        OsConfigLogError(GetLog(), "CallMpiSet: invalid arguments (%d)", status);
+        return status;
+    }
+
+    if (!IsValidMimObjectPayload(payload, payloadSizeBytes, GetLog()))
+    {
+        // Error is logged by IsValidMimObjectPayload
+        return EINVAL;
+    }
+
+    requestSize = strlen(requestBodyFormatMpiSet) + strlen((char*)g_mpiHandle) + strlen(componentName) + strlen(propertyName) + payloadSizeBytes + 1;
+
+    request = (char*)malloc(requestSize);
+    if (NULL == request)
+    {
+        status = ENOMEM;
+        OsConfigLogError(GetLog(), "CallMpiSet: failed to allocate memory for request (%d)", status);
+        return status;
+    }
+
+    snprintf(request, requestSize, requestBodyFormatMpiSet, (char*)g_mpiHandle, componentName, propertyName, payload);
+
+    status = CallMpi(request, &response, &responseSize);
+
+    FREE_MEMORY(request);
+
+    if ((NULL != response) && (responseSize > 0))
+    {
+        status = atoi(response);
+    }
+
+    if (IsFullLoggingEnabled())
+    {
+        OsConfigLogInfo(GetLog(), "MpiSet(%p, %s, %s, %.*s, %d bytes) returned %d", g_mpiHandle, componentName, propertyName, payloadSizeBytes, payload, payloadSizeBytes, status);
+    }
+    else
+    {
+        OsConfigLogInfo(GetLog(), "MpiSet(%p, %s, %s, %d bytes) returned %d", g_mpiHandle, componentName, propertyName, payloadSizeBytes, status);
+    }
+
+    return status;
+};
+
+int CallMpiGet(const char* componentName, const char* propertyName, MPI_JSON_STRING* payload, int* payloadSizeBytes)
+{
+    const char *requestBodyFormatMpiGet = "{ \"Function\": \"MpiGet\", \"Arguments\": { \"ClientSession\": \"%s\", \"ComponentName\": \"%s\", \"ObjectName\": \"%s\" } }";
+
+    char* request = NULL;
+    int requestSize = 0;
+    int status = MPI_OK;
+
+    if ((NULL == g_mpiHandle) || (0 == strlen((char*)g_mpiHandle)))
+    {
+        status = EPERM;
+        OsConfigLogError(GetLog(), "CallMpiGet: called without a valid MPI handle (%d)", status);
+        return status;
+    }
+
+    if ((NULL == componentName) || (NULL == propertyName) || (NULL == payload) || (NULL == payloadSizeBytes))
+    {
+        status = EINVAL;
+        OsConfigLogError(GetLog(), "CallMpiGet: called with invalid arguments (%d)", status);
+        return status;
+    }
+
+    *payload = NULL;
+    *payloadSizeBytes = 0;
+
+    requestSize = strlen(requestBodyFormatMpiGet) + strlen((char*)g_mpiHandle) + strlen(componentName) + strlen(propertyName);
+
+    request = (char*)malloc(requestSize);
+    if (NULL == request)
+    {
+        status = ENOMEM;
+        OsConfigLogError(GetLog(), "CallMpiGet: failed to allocate memory for request (%d)", status);
+        return status;
+    }
+
+    snprintf(request, requestSize, requestBodyFormatMpiGet, (char*)g_mpiHandle, componentName, propertyName);
+
+    status = CallMpi(request, payload, payloadSizeBytes);
+
+    FREE_MEMORY(request);
+
+    if ((NULL == *payload) || (*payloadSizeBytes != (int)strlen(*payload)))
+    {
+        OsConfigLogError(GetLog(), "CallMpiGet: invalid response");
+
+        FREE_MEMORY(*payload);
+        *payloadSizeBytes = 0;
+    }
+
+    if (IsFullLoggingEnabled())
+    {
+        OsConfigLogInfo(GetLog(), "MpiGet(%p, %s, %s, %.*s, %d bytes): %d", g_mpiHandle, componentName, propertyName, *payloadSizeBytes, *payload, *payloadSizeBytes, status);
+    }
+
+    if (!IsValidMimObjectPayload(*payload, *payloadSizeBytes, GetLog()))
+    {
+        // Error is logged by IsValidMimObjectPayload
+        status = EINVAL;
+
+        FREE_MEMORY(*payload);
+        *payloadSizeBytes = 0;
+    }
+
+    return status;
+};
+
+int CallMpiSetDesired(const MPI_JSON_STRING payload, const int payloadSizeBytes)
+{
+    static const char *requestBodyFormatMpiSetDesired = "{ \"Function\": \"MpiSetDesired\", \"Arguments\": { \"ClientName\": \"%s\", \"Payload\": %s } }";
+    
+    char* request = NULL;
+    char *response = NULL;
+    int requestSize = 0;
+    int responseSize = 0;
+    int status = MPI_OK;
+
+    if ((NULL == g_mpiHandle) || (0 == strlen((char*)g_mpiHandle)))
+    {
+        status = EPERM;
+        OsConfigLogError(GetLog(), "CallMpiSettDesired: called without a valid MPI handle (%d)", status);
+        return status;
+    }
+
+    if ((NULL == payload) || (0 >= payloadSizeBytes))
+    {
+        status = EINVAL;
+        OsConfigLogError(GetLog(), "CallMpiSettDesired: invalid arguments (%d)", status);
+        return status;
+    }
+
+    requestSize = strlen(requestBodyFormatMpiSetDesired) + strlen((char*)g_mpiHandle) + payloadSizeBytes + 1;
+
+    request = (char*)malloc(requestSize);
+    if (NULL == request)
+    {
+        status = ENOMEM;
+        OsConfigLogError(GetLog(), "CallMpiSettDesired: failed to allocate memory for request (%d)", status);
+        return status;
+    }
+
+    snprintf(request, requestSize, requestBodyFormatMpiSetDesired, (char*)g_mpiHandle, payload);
+
+    status = CallMpi(request, &response, &responseSize);
+
+    FREE_MEMORY(request);
+
+    if ((NULL != response) && (responseSize > 0))
+    {
+        status = atoi(response);
+    }
+
+    if (IsFullLoggingEnabled())
+    {
+        OsConfigLogInfo(GetLog(), "MpiSettDesired(%p, %.*s, %d bytes) returned %d", g_mpiHandle, payloadSizeBytes, payload, payloadSizeBytes, status);
+    }
+
+    return status;
+}
+
+int CallMpiGetReported(MPI_JSON_STRING* payload, int* payloadSizeBytes)
+{
+    static const char *requestBodyFormatMpiGetReported = "{ \"Function\": \"MpiGetReported\", \"Arguments\": { \"ClientSession\": \"%s\" } }";
+
+    char* request = NULL;
+    int requestSize = 0;
+    int status = MPI_OK;
+
+    if ((NULL == g_mpiHandle) || (0 == strlen((char*)g_mpiHandle)))
+    {
+        status = EPERM;
+        OsConfigLogError(GetLog(), "CallMpiGetReported: called without a valid MPI handle (%d)", status);
+        return status;
+    }
+
+    if ((NULL == payload) || (NULL == payloadSizeBytes))
+    {
+        status = EINVAL;
+        OsConfigLogError(GetLog(), "CallMpiGetReported: called with invalid arguments (%d)", status);
+        return status;
+    }
+
+    *payload = NULL;
+    *payloadSizeBytes = 0;
+
+    requestSize = strlen(requestBodyFormatMpiGetReported) + strlen((char*)g_mpiHandle);
+
+    request = (char*)malloc(requestSize);
+    if (NULL == request)
+    {
+        status = ENOMEM;
+        OsConfigLogError(GetLog(), "CallMpiGetReported: failed to allocate memory for request (%d)", status);
+        return status;
+    }
+
+    snprintf(request, requestSize, requestBodyFormatMpiGetReported, (char*)g_mpiHandle);
+
+    status = CallMpi(request, payload, payloadSizeBytes);
+
+    FREE_MEMORY(request);
+
+    if ((NULL == *payload) || (*payloadSizeBytes != (int)strlen(*payload)))
+    {
+        OsConfigLogError(GetLog(), "CallMpiGetReported: invalid response");
+
+        FREE_MEMORY(*payload);
+        *payloadSizeBytes = 0;
+    }
+
+    if (IsFullLoggingEnabled())
+    {
+        OsConfigLogInfo(GetLog(), "MpiGetReported(%p, %.*s, %d bytes): %d", g_mpiHandle, *payloadSizeBytes, *payload, *payloadSizeBytes, status);
+    }
+
+    return status;
+}
+
+void CallMpiFree(MPI_JSON_STRING payload)
+{
+    FREE_MEMORY(payload);
+}
+
+void CallMpiDoWork(void)
+{
+    MpiDoWork();
+}
+
+void CallMpiInitialize(void)
+{
+    OsConfigLogInfo(GetLog(), "Calling MpiInitialize");
+    MpiInitialize();
+}
+
+void CallMpiShutdown(void)
+{
+    OsConfigLogInfo(GetLog(), "Calling MpiShutdown");
+    MpiShutdown();
 }