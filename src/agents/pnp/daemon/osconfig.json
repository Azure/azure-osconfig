{
  "CommandLogging": 0,
  "FullLogging": 0,
  "LocalManagement": 0,
  "ModelVersion": 12,
  "IotHubProtocol": 2,
  "Reported": [
    {
      "ComponentName": "Adhs",
      "ObjectName": "optIn"
    },
    {
      "ComponentName": "CommandRunner",
      "ObjectName": "commandStatus"
    },
    {
<<<<<<< HEAD
      "ComponentName": "Configuration",
      "ObjectName": "commandLoggingEnabled"
    },
    {
      "ComponentName": "Configuration",
      "ObjectName": "fullLoggingEnabled"
    },
    {
      "ComponentName": "Configuration",
      "ObjectName": "iotHubProtocol"
    },
    {
      "ComponentName": "Configuration",
      "ObjectName": "localManagementEnabled"
    },
    {
      "ComponentName": "Configuration",
      "ObjectName": "modelVersion"
    },
    {
      "ComponentName": "Configuration",
      "ObjectName": "refreshInterval"
=======
      "ComponentName": "DeliveryOptimization",
      "ObjectName": "percentageDownloadThrottle"
    },
    {
      "ComponentName": "DeliveryOptimization",
      "ObjectName": "cacheHostSource"
    },
    {
      "ComponentName": "DeliveryOptimization",
      "ObjectName": "cacheHost"
    },
    {
      "ComponentName": "DeliveryOptimization",
      "ObjectName": "cacheHostFallback"
>>>>>>> 0af66dde
    },
    {
      "ComponentName": "DeviceInfo",
      "ObjectName": "osName"
    },
    {
      "ComponentName": "DeviceInfo",
      "ObjectName": "osVersion"
    },
    {
      "ComponentName": "DeviceInfo",
      "ObjectName": "cpuType"
    },
    {
      "ComponentName": "DeviceInfo",
      "ObjectName": "cpuVendorId"
    },
    {
      "ComponentName": "DeviceInfo",
      "ObjectName": "cpuModel"
    },
    {
      "ComponentName": "DeviceInfo",
      "ObjectName": "totalMemory"
    },
    {
      "ComponentName": "DeviceInfo",
      "ObjectName": "freeMemory"
    },
    {
      "ComponentName": "DeviceInfo",
      "ObjectName": "kernelName"
    },
    {
      "ComponentName": "DeviceInfo",
      "ObjectName": "kernelRelease"
    },
    {
      "ComponentName": "DeviceInfo",
      "ObjectName": "kernelVersion"
    },
    {
      "ComponentName": "DeviceInfo",
      "ObjectName": "productVendor"
    },
    {
      "ComponentName": "DeviceInfo",
      "ObjectName": "productName"
    },
    {
      "ComponentName": "DeviceInfo",
      "ObjectName": "productVersion"
    },
    {
      "ComponentName": "DeviceInfo",
      "ObjectName": "systemCapabilities"
    },
    {
      "ComponentName": "DeviceInfo",
      "ObjectName": "systemConfiguration"
    },
    {
      "ComponentName": "DeviceInfo",
      "ObjectName": "osConfigVersion"
    },
    {
      "ComponentName": "Firewall",
      "ObjectName": "configurationStatus"
    },
    {
      "ComponentName": "Firewall",
      "ObjectName": "configurationStatusDetail"
    },
    {
      "ComponentName": "Firewall",
      "ObjectName": "defaultPolicies"
    },
    {
      "ComponentName": "Firewall",
      "ObjectName": "state"
    },
    {
      "ComponentName": "Firewall",
      "ObjectName": "fingerprint"
    },
    {
      "ComponentName": "HostName",
      "ObjectName": "name"
    },
    {
      "ComponentName": "HostName",
      "ObjectName": "hosts"
    },
    {
      "ComponentName": "Networking",
      "ObjectName": "networkConfiguration"
    },
    {
      "ComponentName": "PackageManagerConfiguration",
      "ObjectName": "state"
    },
    {
      "ComponentName": "Tpm",
      "ObjectName": "tpmStatus"
    },
    {
      "ComponentName": "Tpm",
      "ObjectName": "tpmVersion"
    },
    {
      "ComponentName": "Tpm",
      "ObjectName": "tpmManufacturer"
    },
    {
      "ComponentName": "Ztsi",
      "ObjectName": "enabled"
    },
    {
      "ComponentName": "Ztsi",
      "ObjectName": "serviceUrl"
    }
  ],
  "ReportingIntervalSeconds": 30
}<|MERGE_RESOLUTION|>--- conflicted
+++ resolved
@@ -14,7 +14,6 @@
       "ObjectName": "commandStatus"
     },
     {
-<<<<<<< HEAD
       "ComponentName": "Configuration",
       "ObjectName": "commandLoggingEnabled"
     },
@@ -37,7 +36,8 @@
     {
       "ComponentName": "Configuration",
       "ObjectName": "refreshInterval"
-=======
+    },
+    {
       "ComponentName": "DeliveryOptimization",
       "ObjectName": "percentageDownloadThrottle"
     },
@@ -52,7 +52,6 @@
     {
       "ComponentName": "DeliveryOptimization",
       "ObjectName": "cacheHostFallback"
->>>>>>> 0af66dde
     },
     {
       "ComponentName": "DeviceInfo",
