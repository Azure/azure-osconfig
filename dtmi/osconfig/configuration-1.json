{
  "@context": "dtmi:dtdl:context;2",
  "@id": "dtmi:osconfig:configuration;1",
  "@type": "Interface",
  "displayName": "Configuration",
  "description": "Provides functionality to remotely manage OSConfig configuration on device",
  "contents": [
    {
      "@type": "Property",
      "name": "desiredConfiguration",
      "schema": {
        "@type": "Object",
        "fields": [
          {
            "name": "desiredRefreshInterval",
            "schema": "integer"
          },
          {
            "name": "desiredLocalManagementEnabled",
            "schema": "boolean"
          },
          {
            "name": "desiredFullLoggingEnabled",
            "schema": "boolean"
          },
          {
            "name": "desiredCommandLoggingEnabled",
            "schema": "boolean"
<<<<<<< HEAD
          },
          {
            "name": "desiredIotHubProtocol",
            "schema": {
              "@type": "Enum",
              "valueSchema": "integer",
              "enumValues": [
                {
                  "name": "auto",
                  "enumValue": 0
                },
                {
                  "name": "mqtt",
                  "enumValue": 1
                },
                {
                  "name": "mqttWebSocket",
                  "enumValue": 2
                }
              ]
            }
          }
        ]
      },
      "writable": true
=======
          },
          {
            "name": "iotHubProtocol",
            "schema": {
              "@type": "Enum",
              "valueSchema": "integer",
              "enumValues": [
                {
                  "name": "auto",
                  "enumValue": 0
                },
                {
                  "name": "mqtt",
                  "enumValue": 1
                },
                {
                  "name": "mqttWebSocket",
                  "enumValue": 2
                }
              ]
            }
          }
        ]
      },
      "writable": true
>>>>>>> 58c53760
    },
    {
      "@type": "Property",
      "name": "modelVersion",
      "schema": "integer",
      "writable": false
    },
    {
      "@type": "Property",
      "name": "refreshInterval",
      "schema": "integer",
      "writable": false
    },
    {
      "@type": "Property",
      "name": "localManagementEnabled",
      "schema": "boolean",
      "writable": false
    },
    {
      "@type": "Property",
      "name": "fullLoggingEnabled",
      "schema": "boolean",
      "writable": false
    },
    {
      "name": "commandLoggingEnabled",
      "schema": "boolean",
      "writable": false
    },
    {
      "name": "iotHubProtocol",
      "schema": {
        "@type": "Enum",
        "valueSchema": "integer",
        "enumValues": [
          { 
            "name": "mqtt",
            "enumValue": 0
          },
          {
            "name": "mqttWebSocket",
            "enumValue": 1
          }
        ]
      },
      "writable": false
<<<<<<< HEAD
    }
  ]
=======
    }
  ]
>>>>>>> 58c53760
}<|MERGE_RESOLUTION|>--- conflicted
+++ resolved
@@ -26,59 +26,31 @@
           {
             "name": "desiredCommandLoggingEnabled",
             "schema": "boolean"
-<<<<<<< HEAD
-          },
-          {
-            "name": "desiredIotHubProtocol",
-            "schema": {
-              "@type": "Enum",
-              "valueSchema": "integer",
-              "enumValues": [
-                {
-                  "name": "auto",
-                  "enumValue": 0
-                },
-                {
-                  "name": "mqtt",
-                  "enumValue": 1
-                },
-                {
-                  "name": "mqttWebSocket",
-                  "enumValue": 2
-                }
-              ]
-            }
-          }
-        ]
-      },
-      "writable": true
-=======
-          },
-          {
-            "name": "iotHubProtocol",
-            "schema": {
-              "@type": "Enum",
-              "valueSchema": "integer",
-              "enumValues": [
-                {
-                  "name": "auto",
-                  "enumValue": 0
-                },
-                {
-                  "name": "mqtt",
-                  "enumValue": 1
-                },
-                {
-                  "name": "mqttWebSocket",
-                  "enumValue": 2
-                }
-              ]
-            }
-          }
-        ]
-      },
-      "writable": true
->>>>>>> 58c53760
+          },
+          {
+            "name": "desiredIotHubProtocol",
+            "schema": {
+              "@type": "Enum",
+              "valueSchema": "integer",
+              "enumValues": [
+                {
+                  "name": "auto",
+                  "enumValue": 0
+                },
+                {
+                  "name": "mqtt",
+                  "enumValue": 1
+                },
+                {
+                  "name": "mqttWebSocket",
+                  "enumValue": 2
+                }
+              ]
+            }
+          }
+        ]
+      },
+      "writable": true
     },
     {
       "@type": "Property",
@@ -126,11 +98,6 @@
         ]
       },
       "writable": false
-<<<<<<< HEAD
-    }
-  ]
-=======
-    }
-  ]
->>>>>>> 58c53760
+    }
+  ]
 }